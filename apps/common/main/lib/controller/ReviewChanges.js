/*
 *
 * (c) Copyright Ascensio System SIA 2010-2019
 *
 * This program is a free software product. You can redistribute it and/or
 * modify it under the terms of the GNU Affero General Public License (AGPL)
 * version 3 as published by the Free Software Foundation. In accordance with
 * Section 7(a) of the GNU AGPL its Section 15 shall be amended to the effect
 * that Ascensio System SIA expressly excludes the warranty of non-infringement
 * of any third-party rights.
 *
 * This program is distributed WITHOUT ANY WARRANTY; without even the implied
 * warranty of MERCHANTABILITY or FITNESS FOR A PARTICULAR  PURPOSE. For
 * details, see the GNU AGPL at: http://www.gnu.org/licenses/agpl-3.0.html
 *
 * You can contact Ascensio System SIA at 20A-12 Ernesta Birznieka-Upisha
 * street, Riga, Latvia, EU, LV-1050.
 *
 * The  interactive user interfaces in modified source and object code versions
 * of the Program must display Appropriate Legal Notices, as required under
 * Section 5 of the GNU AGPL version 3.
 *
 * Pursuant to Section 7(b) of the License you must retain the original Product
 * logo when distributing the program. Pursuant to Section 7(e) we decline to
 * grant you any rights under trademark law for use of our trademarks.
 *
 * All the Product's GUI elements, including illustrations and icon sets, as
 * well as technical writing content are licensed under the terms of the
 * Creative Commons Attribution-ShareAlike 4.0 International. See the License
 * terms at http://creativecommons.org/licenses/by-sa/4.0/legalcode
 *
*/
/**
 *  ReviewChanges.js
 *
 *  Created by Julia.Radzhabova on 05.08.15
 *  Copyright (c) 2018 Ascensio System SIA. All rights reserved.
 *
 */

if (Common === undefined)
    var Common = {};
Common.Controllers = Common.Controllers || {};

define([
    'core',
    'common/main/lib/model/ReviewChange',
    'common/main/lib/collection/ReviewChanges',
    'common/main/lib/view/ReviewChanges',
    'common/main/lib/view/ReviewPopover',
    'common/main/lib/view/LanguageDialog',
    'common/main/lib/view/OptionsDialog'
], function () {
    'use strict';

    Common.Controllers.ReviewChanges = Backbone.Controller.extend(_.extend({
        models : [],
        collections : [
            'Common.Collections.ReviewChanges'
        ],
        views : [
            'Common.Views.ReviewChanges',
            'Common.Views.ReviewPopover'
        ],
        sdkViewName : '#id_main',

        initialize: function () {

            this.addListeners({
                'FileMenu': {
                    'settings:apply': this.applySettings.bind(this)
                },
                'LeftMenu': {
                    'comments:show': _.bind(this.commentsShowHide, this, 'show'),
                    'comments:hide': _.bind(this.commentsShowHide, this, 'hide')
                },
                'Common.Views.ReviewChanges': {
                    'reviewchange:accept':      _.bind(this.onAcceptClick, this),
                    'reviewchange:reject':      _.bind(this.onRejectClick, this),
                    'reviewchange:delete':      _.bind(this.onDeleteClick, this),
                    'reviewchange:preview':     _.bind(this.onBtnPreviewClick, this),
                    'reviewchange:view':        _.bind(this.onReviewViewClick, this),
                    'reviewchange:compare':     _.bind(this.onCompareClick, this),
                    'lang:document':            _.bind(this.onDocLanguage, this),
                    'collaboration:coauthmode': _.bind(this.onCoAuthMode, this)
                },
                'Common.Views.ReviewChangesDialog': {
                    'reviewchange:accept':      _.bind(this.onAcceptClick, this),
                    'reviewchange:reject':      _.bind(this.onRejectClick, this),
                    'reviewchange:preview':     _.bind(this.onBtnPreviewClick, this)
                },
                'Common.Views.ReviewPopover': {
                    'reviewchange:accept':      _.bind(this.onAcceptClick, this),
                    'reviewchange:reject':      _.bind(this.onRejectClick, this),
                    'reviewchange:delete':      _.bind(this.onDeleteClick, this),
                    'reviewchange:goto':        _.bind(this.onGotoClick, this)
                }
            });
        },
        onLaunch: function () {
            this.collection     =   this.getApplication().getCollection('Common.Collections.ReviewChanges');
            this.userCollection =   this.getApplication().getCollection('Common.Collections.Users');
            this.viewmode = false;

            this._state = {posx: -1000, posy: -1000, popoverVisible: false, previewMode: false, compareSettings: null, wsLock: false, wsProps: []};

            Common.NotificationCenter.on('reviewchanges:turn', this.onTurnPreview.bind(this));
            Common.NotificationCenter.on('spelling:turn', this.onTurnSpelling.bind(this));
            Common.NotificationCenter.on('app:ready', this.onAppReady.bind(this));
            Common.NotificationCenter.on('api:disconnect', _.bind(this.onCoAuthoringDisconnect, this));
            Common.NotificationCenter.on('collaboration:sharing', this.changeAccessRights.bind(this));
            Common.NotificationCenter.on('collaboration:sharingdeny', this.onLostEditRights.bind(this));
            Common.NotificationCenter.on('protect:wslock', _.bind(this.onChangeProtectSheet, this));

            this.userCollection.on('reset', _.bind(this.onUpdateUsers, this));
            this.userCollection.on('add',   _.bind(this.onUpdateUsers, this));
        },
        setConfig: function (data, api) {
            this.setApi(api);

            if (data) {
                this.currentUserId      =   data.config.user.id;
                this.sdkViewName        =   data['sdkviewname'] || this.sdkViewName;
            }
            return this;
        },
        setApi: function (api) {
            if (api) {
                this.api = api;

                if (this.appConfig.canReview || this.appConfig.canViewReview) {
                    this.api.asc_registerCallback('asc_onShowRevisionsChange', _.bind(this.onApiShowChange, this));
                    this.api.asc_registerCallback('asc_onUpdateRevisionsChangesPosition', _.bind(this.onApiUpdateChangePosition, this));
                    this.api.asc_registerCallback('asc_onAuthParticipantsChanged', _.bind(this.onAuthParticipantsChanged, this));
                    this.api.asc_registerCallback('asc_onParticipantsChanged',     _.bind(this.onAuthParticipantsChanged, this));
                    this.api.asc_registerCallback('asc_onChangeDisplayModeInReview',   _.bind(this.onChangeDisplayModeInReview, this));
                }
                if (this.appConfig.canReview)
                    this.api.asc_registerCallback('asc_onOnTrackRevisionsChange', _.bind(this.onApiTrackRevisionsChange, this));
                this.api.asc_registerCallback('asc_onAcceptChangesBeforeCompare',_.bind(this.onAcceptChangesBeforeCompare, this));
                this.api.asc_registerCallback('asc_onCoAuthoringDisconnect',_.bind(this.onCoAuthoringDisconnect, this));

                Common.Gateway.on('setrevisedfile', _.bind(this.setRevisedFile, this));
            }
        },

        setMode: function(mode) {
            this.appConfig = mode;
            this.popoverChanges = new Common.Collections.ReviewChanges();
            this.view = this.createView('Common.Views.ReviewChanges', { mode: mode });

            if (!!this.appConfig.sharingSettingsUrl && this.appConfig.sharingSettingsUrl.length || this.appConfig.canRequestSharingSettings) {
                Common.Gateway.on('showsharingsettings', _.bind(this.changeAccessRights, this));
                Common.Gateway.on('setsharingsettings', _.bind(this.setSharingSettings, this));
            }

            return this;
        },

        loadDocument: function(data) {
            this.document = data.doc;
        },

        SetDisabled: function(state, reviewMode, fillFormMode) {
            if (this.dlgChanges)
                this.dlgChanges.close();
            if (reviewMode)
                this.lockToolbar(Common.enumLock.previewReviewMode, state);
            else if (fillFormMode)
                this.lockToolbar(Common.enumLock.viewFormMode, state);
            else
                this.lockToolbar(Common.enumLock.viewMode, state);

            this.setPreviewMode(state);
        },

        lockToolbar: function (causes, lock, opts) {
            Common.Utils.lockControls(causes, lock, opts, this.view.getButtons());
        },

        setPreviewMode: function(mode) { //disable accept/reject in popover
            if (this.viewmode === mode) return;
            this.viewmode = mode;
            if (mode)
                this.prevcanReview = this.appConfig.canReview;
            this.appConfig.canReview = (mode) ? false : this.prevcanReview;
            var me = this;
            this.popoverChanges && this.popoverChanges.each(function (model) {
                model.set('hint', !me.appConfig.canReview);
            });
        },

        isSelectedChangesLocked: function(changes, isShow) {
            if (!changes || changes.length<1) return true;

            if (isShow)
                return changes[0].get('lock') || !changes[0].get('editable');

            for (var i=0; i<changes.length; i++) {
                var change = changes[i];
                if (change.get('lock') || !change.get('editable'))
                    return true; // lock button if at least one change is locked
            }
            return false;
        },

        onApiShowChange: function (sdkchange, isShow) {
            var btnlock = true,
                changes;
            if (this.appConfig.canReview && !this.appConfig.isReviewOnly) {
                if (sdkchange && sdkchange.length>0) {
                    changes = this.readSDKChange(sdkchange);
                    btnlock = this.isSelectedChangesLocked(changes, isShow);
                }
                if (this._state.lock !== btnlock) {
                    this.view.btnAccept.setDisabled(btnlock);
                    this.view.btnReject.setDisabled(btnlock);
                    if (this.dlgChanges) {
                        this.dlgChanges.btnAccept.setDisabled(btnlock);
                        this.dlgChanges.btnReject.setDisabled(btnlock);
                    }
                    this._state.lock = btnlock;
                    Common.Utils.InternalSettings.set(this.view.appPrefix + "accept-reject-lock", btnlock);
                }
            }

            if (this.getPopover()) {
                if (!this.appConfig.reviewHoverMode && sdkchange && sdkchange.length>0 && isShow) { // show changes balloon only for current position, not selection
                    var i = 0,
                        posX = sdkchange[0].get_X(),
                        posY = sdkchange[0].get_Y(),
                        animate = ( Math.abs(this._state.posx-posX)>0.001 || Math.abs(this._state.posy-posY)>0.001) || (sdkchange.length !== this._state.changes_length),
                        lock = (sdkchange[0].get_LockUserId()!==null),
                        lockUser = this.getUserName(sdkchange[0].get_LockUserId());

                    this.getPopover().hideTips();
                    this.popoverChanges.reset(changes || this.readSDKChange(sdkchange));

                    if (animate) {
                        if ( this.getPopover().isVisible() ) this.getPopover().hide();
                        this.getPopover().setLeftTop(posX, posY);
                    }

                    this.getPopover().showReview(animate, lock, lockUser);
<<<<<<< HEAD

                    var btnlock = lock || !editable;
                    if (this.appConfig.canReview && !this.appConfig.isReviewOnly && this._state.lock !== btnlock) {
                        Common.Utils.lockControls(Common.enumLock.reviewChangelock, btnlock, {array: [this.view.btnAccept, this.view.btnReject]});
                        if (this.dlgChanges) {
                            this.dlgChanges.btnAccept.setDisabled(btnlock);
                            this.dlgChanges.btnReject.setDisabled(btnlock);
                        }
                        this._state.lock = btnlock;
                        Common.Utils.InternalSettings.set(this.view.appPrefix + "accept-reject-lock", btnlock);
                    }
=======
>>>>>>> d2c5b7ff
                    this._state.posx = posX;
                    this._state.posy = posY;
                    this._state.changes_length = sdkchange.length;
                    this._state.popoverVisible = true;
                } else if (this._state.popoverVisible){
                    this._state.posx = this._state.posy = -1000;
                    this._state.changes_length = 0;
                    this._state.popoverVisible = false;
                    this.getPopover().hideTips();
                    this.popoverChanges.reset();
                    this.getPopover().hideReview();
                }
            }
        },

        onApiUpdateChangePosition: function (posX, posY) {
            var i, useAnimation = false,
                change = null,
                text = undefined,
                saveTxtId = '',
                saveTxtReplyId = '';

            if (this.getPopover()) {
                if (posY < 0 || this.getPopover().sdkBounds.height < posY) {
                    this.getPopover().hide();
                } else if (this.popoverChanges.length>0) {
                    if (!this.getPopover().isVisible())
                        this.getPopover().show(false);
                    this.getPopover().setLeftTop(posX, posY);
                }
            }
        },

        findChange: function (uid, id) {
            if (_.isUndefined(uid)) {
                return this.collection.findWhere({id: id});
            }

            return this.collection.findWhere({uid: uid});
        },

        getPopover: function () {
            if ((this.appConfig.canReview || this.appConfig.canViewReview) && _.isUndefined(this.popover)) {
                this.popover = Common.Views.ReviewPopover.prototype.getPopover({
                    reviewStore : this.popoverChanges,
                    renderTo : this.sdkViewName,
                    api: this.api
                });
                this.popover.setReviewStore(this.popoverChanges);
            }
            return this.popover;
        },

        // helpers

        readSDKChange: function (data) {
            var me = this, arr = [];
            _.each(data, function(item) {
                var changetext = '', proptext = '',
                    value = item.get_Value(),
                    movetype = item.get_MoveType(),
                    settings = false;
                switch (item.get_Type()) {
                    case Asc.c_oAscRevisionsChangeType.TextAdd:
                        changetext = (movetype==Asc.c_oAscRevisionsMove.NoMove) ? me.textInserted : me.textParaMoveTo;
                        if (typeof value == 'object') {
                            _.each(value, function(obj) {
                                if (typeof obj === 'string')
                                    changetext += (' ' + Common.Utils.String.htmlEncode(obj));
                                else {
                                    switch (obj) {
                                        case 0:
                                            changetext += (' &lt;' + me.textImage + '&gt;');
                                        break;
                                        case 1:
                                            changetext += (' &lt;' + me.textShape + '&gt;');
                                        break;
                                        case 2:
                                            changetext += (' &lt;' + me.textChart + '&gt;');
                                        break;
                                        case 3:
                                            changetext += (' &lt;' + me.textEquation + '&gt;');
                                        break;
                                    }
                                }
                            })
                        } else if (typeof value === 'string') {
                            changetext +=  (' ' + Common.Utils.String.htmlEncode(value));
                        }
                    break;
                    case Asc.c_oAscRevisionsChangeType.TextRem:
                        changetext = (movetype==Asc.c_oAscRevisionsMove.NoMove) ? me.textDeleted : (item.is_MovedDown() ? me.textParaMoveFromDown : me.textParaMoveFromUp);
                        if (typeof value == 'object') {
                            _.each(value, function(obj) {
                                if (typeof obj === 'string')
                                    changetext += (' ' + Common.Utils.String.htmlEncode(obj));
                                else {
                                    switch (obj) {
                                        case 0:
                                            changetext += (' &lt;' + me.textImage + '&gt;');
                                        break;
                                        case 1:
                                            changetext += (' &lt;' + me.textShape + '&gt;');
                                        break;
                                        case 2:
                                            changetext += (' &lt;' + me.textChart + '&gt;');
                                        break;
                                        case 3:
                                            changetext += (' &lt;' + me.textEquation + '&gt;');
                                        break;
                                    }
                                }
                            })
                        } else if (typeof value === 'string') {
                            changetext +=  (' ' + Common.Utils.String.htmlEncode(value));
                        }
                    break;
                    case Asc.c_oAscRevisionsChangeType.ParaAdd:
                        changetext = me.textParaInserted;
                    break;
                    case Asc.c_oAscRevisionsChangeType.ParaRem:
                        changetext = me.textParaDeleted;
                    break;
                    case Asc.c_oAscRevisionsChangeType.TextPr:
                        changetext = '<b>' + me.textFormatted;
                        if (value.Get_Bold() !== undefined)
                            proptext += ((value.Get_Bold() ? '' : me.textNot) + me.textBold + ', ');
                        if (value.Get_Italic() !== undefined)
                            proptext += ((value.Get_Italic() ? '' : me.textNot) + me.textItalic + ', ');
                        if (value.Get_Underline() !== undefined)
                            proptext += ((value.Get_Underline() ? '' : me.textNot) + me.textUnderline + ', ');
                        if (value.Get_Strikeout() !== undefined)
                            proptext += ((value.Get_Strikeout() ? '' : me.textNot) + me.textStrikeout + ', ');
                        if (value.Get_DStrikeout() !== undefined)
                            proptext += ((value.Get_DStrikeout() ? '' : me.textNot) + me.textDStrikeout + ', ');
                        if (value.Get_Caps() !== undefined)
                            proptext += ((value.Get_Caps() ? '' : me.textNot) + me.textCaps + ', ');
                        if (value.Get_SmallCaps() !== undefined)
                            proptext += ((value.Get_SmallCaps() ? '' : me.textNot) + me.textSmallCaps + ', ');
                        if (value.Get_VertAlign() !== undefined)
                            proptext += (((value.Get_VertAlign()==1) ? me.textSuperScript : ((value.Get_VertAlign()==2) ? me.textSubScript : me.textBaseline)) + ', ');
                        if (value.Get_Color() !== undefined)
                            proptext += (me.textColor + ', ');
                        if (value.Get_Highlight() !== undefined)
                            proptext += (me.textHighlight + ', ');
                        if (value.Get_Shd() !== undefined)
                            proptext += (me.textShd + ', ');
                        if (value.Get_FontFamily() !== undefined)
                            proptext += (value.Get_FontFamily() + ', ');
                        if (value.Get_FontSize() !== undefined)
                            proptext += (value.Get_FontSize() + ', ');
                        if (value.Get_Spacing() !== undefined)
                            proptext += (me.textSpacing + ' ' + Common.Utils.Metric.fnRecalcFromMM(value.Get_Spacing()).toFixed(2) + ' ' + Common.Utils.Metric.getCurrentMetricName() + ', ');
                        if (value.Get_Position() !== undefined)
                            proptext += (me.textPosition + ' ' + Common.Utils.Metric.fnRecalcFromMM(value.Get_Position()).toFixed(2) + ' ' + Common.Utils.Metric.getCurrentMetricName() + ', ');
                        if (value.Get_Lang() !== undefined)
                            proptext += (Common.util.LanguageInfo.getLocalLanguageName(value.Get_Lang())[1] + ', ');

                        if (!_.isEmpty(proptext)) {
                            changetext += ': ';
                            proptext = proptext.substring(0, proptext.length-2);
                        }
                        changetext += '</b>';
                        changetext += proptext;
                    break;
                    case Asc.c_oAscRevisionsChangeType.ParaPr:
                        changetext = '<b>' + me.textParaFormatted;
                        if (value.Get_ContextualSpacing())
                            proptext += ((value.Get_ContextualSpacing() ? me.textContextual : me.textNoContextual) + ', ');
                        if (value.Get_IndLeft() !== undefined)
                            proptext += (me.textIndentLeft + ' ' + Common.Utils.Metric.fnRecalcFromMM(value.Get_IndLeft()).toFixed(2) + ' ' + Common.Utils.Metric.getCurrentMetricName() + ', ');
                        if (value.Get_IndRight() !== undefined)
                            proptext += (me.textIndentRight + ' ' + Common.Utils.Metric.fnRecalcFromMM(value.Get_IndRight()).toFixed(2) + ' ' + Common.Utils.Metric.getCurrentMetricName() + ', ');
                        if (value.Get_IndFirstLine() !== undefined)
                            proptext += (me.textFirstLine + ' ' + Common.Utils.Metric.fnRecalcFromMM(value.Get_IndFirstLine()).toFixed(2) + ' ' + Common.Utils.Metric.getCurrentMetricName() + ', ');
                        if (value.Get_Jc() !== undefined) {
                            switch (value.Get_Jc()) {
                                case 0:
                                    proptext += (me.textRight + ', ');
                                    break;
                                case 1:
                                    proptext += (me.textLeft + ', ');
                                    break;
                                case 2:
                                    proptext += (me.textCenter + ', ');
                                    break;
                                case 3:
                                    proptext += (me.textJustify + ', ');
                                    break;

                            }
                        }
                        if (value.Get_KeepLines() !== undefined)
                            proptext += ((value.Get_KeepLines() ? me.textKeepLines : me.textNoKeepLines) + ', ');
                        if (value.Get_KeepNext())
                            proptext += ((value.Get_KeepNext() ? me.textKeepNext : me.textNoKeepNext) + ', ');
                        if (value.Get_PageBreakBefore())
                            proptext += ((value.Get_PageBreakBefore() ? me.textBreakBefore : me.textNoBreakBefore) + ', ');
                        if (value.Get_SpacingLineRule() !== undefined && value.Get_SpacingLine() !== undefined) {
                            proptext += me.textLineSpacing;
                            proptext += (((value.Get_SpacingLineRule() == c_paragraphLinerule.LINERULE_LEAST) ? me.textAtLeast : ((value.Get_SpacingLineRule() == c_paragraphLinerule.LINERULE_AUTO) ? me.textMultiple : me.textExact)) + ' ');
                            proptext += (((value.Get_SpacingLineRule()==c_paragraphLinerule.LINERULE_AUTO) ? value.Get_SpacingLine() : Common.Utils.Metric.fnRecalcFromMM(value.Get_SpacingLine()).toFixed(2) + ' ' + Common.Utils.Metric.getCurrentMetricName()) + ', ');
                        }
                        if (value.Get_SpacingBeforeAutoSpacing())
                            proptext += (me.textSpacingBefore + ' ' + me.textAuto +', ');
                        else if (value.Get_SpacingBefore() !== undefined)
                            proptext += (me.textSpacingBefore + ' ' + Common.Utils.Metric.fnRecalcFromMM(value.Get_SpacingBefore()).toFixed(2) + ' ' + Common.Utils.Metric.getCurrentMetricName() + ', ');
                        if (value.Get_SpacingAfterAutoSpacing())
                            proptext += (me.textSpacingAfter + ' ' + me.textAuto +', ');
                        else if (value.Get_SpacingAfter() !== undefined)
                            proptext += (me.textSpacingAfter + ' ' + Common.Utils.Metric.fnRecalcFromMM(value.Get_SpacingAfter()).toFixed(2) + ' ' + Common.Utils.Metric.getCurrentMetricName() + ', ');
                        if (value.Get_WidowControl())
                            proptext += ((value.Get_WidowControl() ? me.textWidow : me.textNoWidow) + ', ');
                        if (value.Get_Tabs() !== undefined)
                            proptext += (me.textTabs + ', ');
                        if (value.Get_NumPr() !== undefined)
                            proptext += (me.textNum + ', ');
                        if (value.Get_PStyle() !== undefined) {
                            var style = me.api.asc_GetStyleNameById(value.Get_PStyle());
                            if (!_.isEmpty(style)) proptext += (style + ', ');
                        }

                        if (!_.isEmpty(proptext)) {
                            changetext += ': ';
                            proptext = proptext.substring(0, proptext.length-2);
                        }
                        changetext += '</b>';
                        changetext += proptext;
                    break;
                    case Asc.c_oAscRevisionsChangeType.TablePr:
                        changetext = me.textTableChanged;
                    break;
                    case Asc.c_oAscRevisionsChangeType.RowsAdd:
                        changetext = me.textTableRowsAdd;
                    break;
                    case Asc.c_oAscRevisionsChangeType.RowsRem:
                        changetext = me.textTableRowsDel;
                    break;
                }
                var date = (item.get_DateTime() == '') ? new Date() : new Date(item.get_DateTime()),
                    user = me.userCollection.findOriginalUser(item.get_UserId()),
                    change = new Common.Models.ReviewChange({
                        uid         : Common.UI.getId(),
                        userid      : item.get_UserId(),
                        username    : item.get_UserName(),
                        usercolor   : (user) ? user.get('color') : null,
                        date        : me.dateToLocaleTimeString(date),
                        changetext  : changetext,
                        id          : Common.UI.getId(),
                        lock        : (item.get_LockUserId()!==null),
                        lockuser    : me.getUserName(item.get_LockUserId()),
                        type        : item.get_Type(),
                        changedata  : item,
                        scope       : me.view,
                        hint        : !me.appConfig.canReview,
                        goto        : (item.get_MoveType() == Asc.c_oAscRevisionsMove.MoveTo || item.get_MoveType() == Asc.c_oAscRevisionsMove.MoveFrom),
                        editable    : me.appConfig.isReviewOnly && (item.get_UserId() == me.currentUserId) || !me.appConfig.isReviewOnly && (!me.appConfig.canUseReviewPermissions || AscCommon.UserInfoParser.canEditReview(item.get_UserName()))
                    });

                arr.push(change);
            });
            return arr;
        },

        getUserName: function(id){
            if (this.userCollection && id!==null){
                var rec = this.userCollection.findUser(id);
                if (rec) return AscCommon.UserInfoParser.getParsedName(rec.get('username'));
            }
            return '';
        },

        dateToLocaleTimeString: function (date) {
            function format(date) {
                var strTime,
                    hours = date.getHours(),
                    minutes = date.getMinutes(),
                    ampm = hours >= 12 ? 'pm' : 'am';

                hours = hours % 12;
                hours = hours ? hours : 12; // the hour '0' should be '12'
                minutes = minutes < 10 ? '0'+minutes : minutes;
                strTime = hours + ':' + minutes + ' ' + ampm;

                return strTime;
            }

            // MM/dd/yyyy hh:mm AM
            return (date.getMonth() + 1) + '/' + (date.getDate()) + '/' + date.getFullYear() + ' ' + format(date);
        },

        onBtnPreviewClick: function(btn, opts){
            switch (opts) {
                case 'prev': this.api.asc_GetPrevRevisionsChange(); break;
                case 'next': this.api.asc_GetNextRevisionsChange(); break;
            }

            Common.NotificationCenter.trigger('edit:complete', this.view);
        },

        onAcceptClick: function(menu, item, e) {
            if (this.api) {
                if (item) {
                    if (item.value === 'all') {
                        this.api.asc_AcceptAllChanges();
                    } else {
                        this.api.asc_AcceptChanges();
                    }
                } else {
                    this.api.asc_AcceptChanges(menu);
                }
            }
            Common.NotificationCenter.trigger('edit:complete', this.view);
        },

        onRejectClick: function(menu, item, e) {
            if (this.api) {
                if (item) {
                    if (item.value === 'all') {
                        this.api.asc_RejectAllChanges();
                    } else {
                        this.api.asc_RejectChanges();
                    }
                } else {
                    this.api.asc_RejectChanges(menu);
                }
            }
            Common.NotificationCenter.trigger('edit:complete', this.view);
        },

        onDeleteClick: function(change) {
            if (this.api) {
                this.api.asc_RejectChanges(change);
            }
            Common.NotificationCenter.trigger('edit:complete', this.view);
        },

        onGotoClick: function(change) {
            if (this.api) {
                this.api.asc_FollowRevisionMove(change);
            }
            Common.NotificationCenter.trigger('edit:complete', this.view);
        },

        onTurnPreview: function(state, global, fromApi) {
            if ( this.appConfig.isReviewOnly ) {
                this.view.turnChanges(true);
            } else
            if ( this.appConfig.canReview ) {
                state = (state=='off') ? false : state; // support of prev. version (on/off)
                if (!!global) {
                    this.api.asc_SetLocalTrackRevisions(null);
                    this.api.asc_SetGlobalTrackRevisions(!!state);
                } else
                    this.api.asc_SetLocalTrackRevisions(!!state);
            }
        },

        onApiTrackRevisionsChange: function(localFlag, globalFlag, userId) {
            if ( this.appConfig.isReviewOnly ) {
                this.view.turnChanges(true);
            } else
            if ( this.appConfig.canReview ) {
                var global = (localFlag===null),
                    state = global ? globalFlag : localFlag;
                Common.Utils.InternalSettings.set(this.view.appPrefix + "track-changes", (state ? 0 : 1) + (global ? 2 : 0));
                this.view.turnChanges(state, global);
                if (userId && this.userCollection) {
                    var rec = this.userCollection.findOriginalUser(userId);
                    rec && this.showTips(Common.Utils.String.format(globalFlag ? this.textOnGlobal : this.textOffGlobal, AscCommon.UserInfoParser.getParsedName(rec.get('username'))));
                }
            }
        },

        onTurnSpelling: function (state, suspend) {
            state = (state == 'on');
            this.view && this.view.turnSpelling(state);

            if (Common.UI.FeaturesManager.canChange('spellcheck') && !suspend) {
                Common.localStorage.setItem(this.view.appPrefix + "settings-spellcheck", state ? 1 : 0);
                this.api.asc_setSpellCheck(state);
                Common.Utils.InternalSettings.set(this.view.appPrefix + "settings-spellcheck", state);
            }
        },

        onReviewViewClick: function(menu, item, e) {
            this.turnDisplayMode(item.value);
            if (!this.appConfig.isEdit && !this.appConfig.isRestrictedEdit)
                Common.localStorage.setItem(this.view.appPrefix + "review-mode", item.value); // for viewer
            else if (item.value=='markup' || item.value=='simple')
                Common.localStorage.setItem(this.view.appPrefix + "review-mode-editor", item.value); // for editor save only markup modes
            Common.NotificationCenter.trigger('edit:complete', this.view);
        },

        onCompareClick: function(item) {
            if (this.api) {
                var me = this;
                if (!this._state.compareSettings) {
                    this._state.compareSettings = new AscCommonWord.ComparisonOptions();
                    this._state.compareSettings.putWords(!Common.localStorage.getBool("de-compare-char"));
                }
                if (item === 'file') {
                    if (this.api)
                        this.api.asc_CompareDocumentFile(this._state.compareSettings);
                    Common.NotificationCenter.trigger('edit:complete', this.view);
                } else if (item === 'url') {
                    (new Common.Views.ImageFromUrlDialog({
                        title: me.textUrl,
                        handler: function(result, value) {
                            if (result == 'ok') {
                                if (me.api) {
                                    var checkUrl = value.replace(/ /g, '');
                                    if (!_.isEmpty(checkUrl)) {
                                        me.api.asc_CompareDocumentUrl(checkUrl, me._state.compareSettings);
                                    }
                                }
                                Common.NotificationCenter.trigger('edit:complete', me.view);
                            }
                        }
                    })).show();
                } else if (item === 'storage') {
                    if (this.appConfig.canRequestCompareFile) {
                        Common.Gateway.requestCompareFile();
                    } else {
                        (new Common.Views.SelectFileDlg({
                            fileChoiceUrl: this.appConfig.fileChoiceUrl.replace("{fileExt}", "").replace("{documentType}", "DocumentsOnly")
                        })).on('selectfile', function(obj, file){
                            me.setRevisedFile(file, me._state.compareSettings);
                        }).show();
                    }
                } else if (item === 'settings') {
                    var value = me._state.compareSettings ? me._state.compareSettings.getWords() : true;
                    (new Common.Views.OptionsDialog({
                        title: me.textTitleComparison,
                        items: [
                            {caption: me.textChar, value: false, checked: (value===false)},
                            {caption: me.textWord, value: true, checked: (value!==false)}
                        ],
                        label: me.textShow,
                        handler: function (dlg, result) {
                            if (result=='ok') {
                                me._state.compareSettings = new AscCommonWord.ComparisonOptions();
                                me._state.compareSettings.putWords(dlg.getSettings());
                            }
                            Common.NotificationCenter.trigger('edit:complete', me.toolbar);
                        }
                    })).show();
                }
            }
            Common.NotificationCenter.trigger('edit:complete', this.view);
        },

        setRevisedFile: function(data) {
            if (!this._state.compareSettings) {
                this._state.compareSettings = new AscCommonWord.ComparisonOptions();
                this._state.compareSettings.putWords(!Common.localStorage.getBool("de-compare-char"));
            }
            if (data && data.url) {
                this.api.asc_CompareDocumentUrl(data.url, this._state.compareSettings, data.token);// for loading from storage
            }
        },

        onAcceptChangesBeforeCompare: function(callback) {
            var me = this;
            Common.UI.warning({
                width: 550,
                msg: this.textAcceptBeforeCompare,
                buttons: ['yes', 'no'],
                primary: 'yes',
                callback: function(result) {
                    _.defer(function() {
                        if (callback) callback(result=='yes');
                    });
                    Common.NotificationCenter.trigger('edit:complete', this.view);
                }
            });
        },

        turnDisplayMode: function(mode) {
            if (this.api) {
                var type = Asc.c_oAscDisplayModeInReview.Edit;
                switch (mode) {
                    case 'final':
                        type = Asc.c_oAscDisplayModeInReview.Final;
                        break;
                    case 'original':
                        type = Asc.c_oAscDisplayModeInReview.Original;
                        break;
                    case 'simple':
                        type = Asc.c_oAscDisplayModeInReview.Simple;
                        break;
                }
                this.api.asc_SetDisplayModeInReview(type);
            }
            this.disableEditing(mode == 'final' || mode == 'original');
            this._state.previewMode = (mode == 'final' || mode == 'original');
        },

        onChangeDisplayModeInReview: function(type) {
            this.disableEditing(type===Asc.c_oAscDisplayModeInReview.Final || type===Asc.c_oAscDisplayModeInReview.Original);
            var mode = 'markup';
            switch (type) {
                case Asc.c_oAscDisplayModeInReview.Final:
                    mode = 'final';
                    break;
                case Asc.c_oAscDisplayModeInReview.Original:
                    mode = 'original';
                    break;
                case Asc.c_oAscDisplayModeInReview.Simple:
                    mode = 'simple';
                    break;
            }
            this.view && this.view.turnDisplayMode(mode);
            this._state.previewMode = (type===Asc.c_oAscDisplayModeInReview.Final || type===Asc.c_oAscDisplayModeInReview.Original);
        },

        isPreviewChangesMode: function() {
            return this._state.previewMode;
        },

        onCoAuthMode: function(menu, item, e) {
            Common.localStorage.setItem(this.view.appPrefix + "settings-coauthmode", item.value);
            Common.Utils.InternalSettings.set(this.view.appPrefix + "settings-coauthmode", item.value);

            if (this.api) {
                this.api.asc_SetFastCollaborative(item.value==1);

                if (this.api.SetCollaborativeMarksShowType) {
                    var value = Common.localStorage.getItem(item.value ? this.view.appPrefix + "settings-showchanges-fast" : this.view.appPrefix + "settings-showchanges-strict");
                    if (value !== null)
                        this.api.SetCollaborativeMarksShowType(value == 'all' ? Asc.c_oAscCollaborativeMarksShowType.All :
                            value == 'none' ? Asc.c_oAscCollaborativeMarksShowType.None : Asc.c_oAscCollaborativeMarksShowType.LastChanges);
                    else
                        this.api.SetCollaborativeMarksShowType(item.value ? Asc.c_oAscCollaborativeMarksShowType.None : Asc.c_oAscCollaborativeMarksShowType.LastChanges);
                }

                value = Common.localStorage.getItem(this.view.appPrefix + "settings-autosave");
                if (value===null && this.appConfig.customization && this.appConfig.customization.autosave===false)
                    value = 0;
                value = (!item.value && value!==null) ? parseInt(value) : 1;

                Common.localStorage.setItem(this.view.appPrefix + "settings-autosave", value);
                Common.Utils.InternalSettings.set(this.view.appPrefix + "settings-autosave", value);
                this.api.asc_setAutoSaveGap(value);
            }
            Common.NotificationCenter.trigger('edit:complete', this.view);
            this.view.fireEvent('settings:apply', [this]);
        },

        disableEditing: function(disable) {
            Common.NotificationCenter.trigger('editing:disable', disable, {
                viewMode: false,
                reviewMode: true,
                fillFormMode: false,
                allowMerge: false,
                allowSignature: false,
                allowProtect: false,
                rightMenu: {clear: disable, disable: true},
                statusBar: true,
                leftMenu: {disable: false, previewMode: true},
                fileMenu: {protect: true},
                navigation: {disable: false, previewMode: true},
                comments: {disable: false, previewMode: true},
                chat: false,
                review: true,
                viewport: false,
                documentHolder: true,
                toolbar: true,
                plugins: true,
                protect: true
            }, 'review');
        },

        createToolbarPanel: function() {
            return this.view.getPanel();
        },

        getView: function(name) {
            return !name && this.view ?
                this.view : Backbone.Controller.prototype.getView.call(this, name);
        },

        onAppReady: function (config) {
            var me = this;
            if ( config.canReview ) {
                (new Promise(function (resolve) {
                    resolve();
                })).then(function () {
                    // function _setReviewStatus(state, global) {
                    //     me.view.turnChanges(state, global);
                    //     !global && me.api.asc_SetLocalTrackRevisions(state);
                    //     Common.Utils.InternalSettings.set(me.view.appPrefix + "track-changes", (state ? 0 : 1) + (global ? 2 : 0));
                    // };

                    var trackChanges = me.appConfig.customization && me.appConfig.customization.review ? me.appConfig.customization.review.trackChanges : undefined;
                    (trackChanges===undefined) && (trackChanges = me.appConfig.customization ? me.appConfig.customization.trackChanges : undefined);

                    if (config.isReviewOnly || trackChanges!==undefined)
                        me.api.asc_SetLocalTrackRevisions(config.isReviewOnly || trackChanges===true);
                    else
                        me.onApiTrackRevisionsChange(me.api.asc_GetLocalTrackRevisions(), me.api.asc_GetGlobalTrackRevisions());
                    me.api.asc_HaveRevisionsChanges() && me.view.markChanges(true);

                    var val = Common.localStorage.getItem(me.view.appPrefix + "review-mode-editor");
                    if (val===null) {
                        val = me.appConfig.customization && me.appConfig.customization.review ? me.appConfig.customization.review.reviewDisplay : undefined;
                        !val && (val = me.appConfig.customization ? me.appConfig.customization.reviewDisplay : undefined);
                        val = /^(original|final|markup|simple)$/i.test(val) ? val.toLocaleLowerCase() : 'markup';
                    }

                    me.turnDisplayMode(val); // load display mode for all modes (viewer or editor)
                    me.view.turnDisplayMode(val);

                    if ( typeof (me.appConfig.customization) == 'object' && (me.appConfig.customization.review && me.appConfig.customization.review.showReviewChanges==true ||
                        (!me.appConfig.customization.review || me.appConfig.customization.review.showReviewChanges===undefined) && me.appConfig.customization.showReviewChanges==true) ) {
                        me.dlgChanges = (new Common.Views.ReviewChangesDialog({
                            popoverChanges  : me.popoverChanges,
                            mode            : me.appConfig
                        }));
                        var sdk = $('#editor_sdk'),
                            offset = sdk.offset();
                        me.dlgChanges.show(Math.max(10, offset.left + sdk.width() - 300), Math.max(10, offset.top + sdk.height() - 150));
                    }
                });
            } else if (config.canViewReview) {
                config.canViewReview = (config.isEdit || me.api.asc_HaveRevisionsChanges(true)); // check revisions from all users
                if (config.canViewReview) {
                    var val = Common.localStorage.getItem(me.view.appPrefix + (config.isEdit || config.isRestrictedEdit ? "review-mode-editor" : "review-mode"));
                    if (val===null) {
                        val = me.appConfig.customization && me.appConfig.customization.review ? me.appConfig.customization.review.reviewDisplay : undefined;
                        !val && (val = me.appConfig.customization ? me.appConfig.customization.reviewDisplay : undefined);
                        val = /^(original|final|markup|simple)$/i.test(val) ? val.toLocaleLowerCase() : (config.isEdit || config.isRestrictedEdit ? 'markup' : 'original');
                    }
                    me.turnDisplayMode(val);
                    me.view.turnDisplayMode(val);
                }
            }

            if (me.view && me.view.btnChat) {
                me.getApplication().getController('LeftMenu').leftMenu.btnChat.on('toggle', function(btn, state){
                    if (state !== me.view.btnChat.pressed)
                        me.view.turnChat(state);
                });
            }
            me.onChangeProtectSheet();
            if (me.view) {
                me.lockToolbar(Common.enumLock.hideComments, !Common.localStorage.getBool(me.view.appPrefix + "settings-livecomment", true), {array: [me.view.btnCommentRemove, me.view.btnCommentResolve]});
                me.lockToolbar(Common.enumLock['Objects'], !!this._state.wsProps['Objects'], {array: [me.view.btnCommentRemove, me.view.btnCommentResolve]});
            }

            var val = Common.localStorage.getItem(me.view.appPrefix + "settings-review-hover-mode");
            if (val === null) {
                val = me.appConfig.customization && me.appConfig.customization.review ? !!me.appConfig.customization.review.hoverMode : false;
            } else
                val = !!parseInt(val);
            Common.Utils.InternalSettings.set(me.view.appPrefix + "settings-review-hover-mode", val);
            me.appConfig.reviewHoverMode = val;
        },

        showTips: function(strings) {
            var me = this;
            if (!strings.length) return;
            if (typeof(strings)!='object') strings = [strings];

            function showNextTip() {
                var str_tip = strings.shift();
                if (str_tip) {
                    me.tooltip.setTitle(str_tip);
                    me.tooltip.show();
                    me.tipTimeout = setTimeout(function () {
                        me.tooltip.hide();
                    }, 5000);
                }
            }

            if (!this.tooltip) {
                this.tooltip = new Common.UI.Tooltip({
                    owner: this.getApplication().getController('Toolbar').getView(),
                    hideonclick: true,
                    placement: 'bottom',
                    cls: 'main-info',
                    offset: 30
                });
                this.tooltip.on('tooltip:hide', function(cmp){
                    if (cmp==me.tooltip) {
                        clearTimeout(me.tipTimeout);
                        setTimeout(showNextTip, 300);
                    }
                });
            }

            showNextTip();
        },

        applySettings: function(menu) {
            this.view && this.view.turnSpelling( Common.localStorage.getBool(this.view.appPrefix + "settings-spellcheck", true) );
            this.view && this.view.turnCoAuthMode( Common.localStorage.getBool(this.view.appPrefix + "settings-coauthmode", true) );
            if ((this.appConfig.canReview || this.appConfig.canViewReview) && this.appConfig.reviewHoverMode)
                this.onApiShowChange();
        },

        synchronizeChanges: function() {
            if ( this.appConfig && this.appConfig.canReview ) {
                this.view.markChanges( this.api.asc_HaveRevisionsChanges() );
            }
        },

        setLanguages: function (array) {
            this.langs = array;
            this.lockToolbar(Common.enumLock.noSpellcheckLangs, this.langs.length<1, {array: this.view.btnsDocLang});
        },

        onDocLanguage: function() {
            var me = this;
            (new Common.Views.LanguageDialog({
                languages: me.langs,
                current: me.api.asc_getDefaultLanguage(),
                handler: function(result, value) {
                    if (result=='ok') {
                        var record = _.findWhere(me.langs, {'value':value});
                        record && me.api.asc_setDefaultLanguage(record.code);
                    }
                }
            })).show();
        },

        onLostEditRights: function() {
            this._readonlyRights = true;
            this.view && this.view.onLostEditRights();
            this.view && this.lockToolbar(Common.enumLock.cantShare, true, {array: [this.view.btnSharing]});
        },

        changeAccessRights: function(btn,event,opts) {
            if (this._docAccessDlg || this._readonlyRights) return;

            if (this.appConfig.canRequestSharingSettings) {
                Common.Gateway.requestSharingSettings();
            } else {
                var me = this;
                me._docAccessDlg = new Common.Views.DocumentAccessDialog({
                    settingsurl: this.appConfig.sharingSettingsUrl
                });
                me._docAccessDlg.on('accessrights', function(obj, rights){
                    me.setSharingSettings({sharingSettings: rights});
                }).on('close', function(obj){
                    me._docAccessDlg = undefined;
                });

                me._docAccessDlg.show();
            }
        },

        setSharingSettings: function(data) {
            if (data) {
                this.document.info.sharingSettings = data.sharingSettings;
                Common.NotificationCenter.trigger('collaboration:sharingupdate', data.sharingSettings);
                Common.NotificationCenter.trigger('mentions:clearusers', this);
            }
        },

        onCoAuthoringDisconnect: function() {
            this.lockToolbar(Common.enumLock.lostConnect, true)
        },

        onUpdateUsers: function() {
            var users = this.userCollection;
            this.popoverChanges && this.popoverChanges.each(function (model) {
                var user = users.findOriginalUser(model.get('userid'));
                model.set('usercolor', (user) ? user.get('color') : null);
            });
        },

        onAuthParticipantsChanged: function(users) {
            if (this.view && this.view.btnCompare) {
                var length = 0;
                _.each(users, function(item){
                    if (!item.asc_getView())
                        length++;
                });
                Common.Utils.lockControls(Common.enumLock.hasCoeditingUsers, length>1, {array: [this.view.btnCompare]});
            }
        },

        commentsShowHide: function(mode) {
            if (!this.view) return;
            var value = Common.Utils.InternalSettings.get(this.view.appPrefix + "settings-livecomment");
            (value!==undefined) && this.lockToolbar(Common.enumLock.hideComments, mode != 'show' && !value, {array: [this.view.btnCommentRemove, this.view.btnCommentResolve]});
        },

        onChangeProtectSheet: function(props) {
            if (!props) {
                var wbprotect = this.getApplication().getController('WBProtection');
                props = wbprotect ? wbprotect.getWSProps() : null;
            }
            this._state.wsProps = props ? props.wsProps : [];
            this._state.wsLock = props ? props.wsLock : false;

            if (!this.view) return;
            this.lockToolbar(Common.enumLock['Objects'], !!this._state.wsProps['Objects'], {array: [this.view.btnCommentRemove, this.view.btnCommentResolve]});
        },

        textInserted: '<b>Inserted:</b>',
        textDeleted: '<b>Deleted:</b>',
        textParaInserted: '<b>Paragraph Inserted</b> ',
        textParaDeleted: '<b>Paragraph Deleted</b> ',
        textFormatted: 'Formatted',
        textParaFormatted: 'Paragraph Formatted',
        textNot: 'Not ',
        textBold: 'Bold',
        textItalic: 'Italic',
        textStrikeout: 'Strikeout',
        textUnderline: 'Underline',
        textColor: 'Font color',
        textBaseline: 'Baseline',
        textSuperScript: 'Superscript',
        textSubScript: 'Subscript',
        textHighlight: 'Highlight color',
        textSpacing: 'Spacing',
        textDStrikeout: 'Double strikeout',
        textCaps: 'All caps',
        textSmallCaps: 'Small caps',
        textPosition: 'Position',
        textFontSize: 'Font size',
        textShd: 'Background color',
        textContextual: 'Don\'t add interval between paragraphs of the same style',
        textNoContextual: 'Add interval between paragraphs of the same style',
        textIndentLeft: 'Indent left',
        textIndentRight: 'Indent right',
        textFirstLine: 'First line',
        textRight: 'Align right',
        textLeft: 'Align left',
        textCenter: 'Align center',
        textJustify: 'Align justify',
        textBreakBefore: 'Page break before',
        textKeepNext: 'Keep with next',
        textKeepLines: 'Keep lines together',
        textNoBreakBefore: 'No page break before',
        textNoKeepNext: 'Don\'t keep with next',
        textNoKeepLines: 'Don\'t keep lines together',
        textLineSpacing: 'Line Spacing: ',
        textMultiple: 'multiple',
        textAtLeast: 'at least',
        textExact: 'exactly',
        textSpacingBefore: 'Spacing before',
        textSpacingAfter: 'Spacing after',
        textAuto: 'auto',
        textWidow: 'Widow control',
        textNoWidow: 'No widow control',
        textTabs: 'Change tabs',
        textNum: 'Change numbering',
        textEquation: 'Equation',
        textImage: 'Image',
        textChart: 'Chart',
        textShape: 'Shape',
        textTableChanged: '<b>Table Settings Changed</b>',
        textTableRowsAdd: '<b>Table Rows Added</b>',
        textTableRowsDel: '<b>Table Rows Deleted</b>',
        textParaMoveTo: '<b>Moved:</b>',
        textParaMoveFromUp: '<b>Moved Up:</b>',
        textParaMoveFromDown: '<b>Moved Down:</b>',
        textUrl: 'Paste a document URL',
        textAcceptBeforeCompare: 'In order to compare documents all the tracked changes in them will be considered to have been accepted. Do you want to continue?',
        textTitleComparison: 'Comparison Settings',
        textShow: 'Show changes at',
        textChar: 'Character level',
        textWord: 'Word level',
        textOnGlobal: '{0} enabled Track Changes for everyone.',
        textOffGlobal: '{0} disabled Track Changes for everyone.',
        textOn: '{0} is now using Track Changes.',
        textOff: '{0} is no longer using Track Changes.'

    }, Common.Controllers.ReviewChanges || {}));
});<|MERGE_RESOLUTION|>--- conflicted
+++ resolved
@@ -213,8 +213,7 @@
                     btnlock = this.isSelectedChangesLocked(changes, isShow);
                 }
                 if (this._state.lock !== btnlock) {
-                    this.view.btnAccept.setDisabled(btnlock);
-                    this.view.btnReject.setDisabled(btnlock);
+                    Common.Utils.lockControls(Common.enumLock.reviewChangelock, btnlock, {array: [this.view.btnAccept, this.view.btnReject]});
                     if (this.dlgChanges) {
                         this.dlgChanges.btnAccept.setDisabled(btnlock);
                         this.dlgChanges.btnReject.setDisabled(btnlock);
@@ -242,20 +241,6 @@
                     }
 
                     this.getPopover().showReview(animate, lock, lockUser);
-<<<<<<< HEAD
-
-                    var btnlock = lock || !editable;
-                    if (this.appConfig.canReview && !this.appConfig.isReviewOnly && this._state.lock !== btnlock) {
-                        Common.Utils.lockControls(Common.enumLock.reviewChangelock, btnlock, {array: [this.view.btnAccept, this.view.btnReject]});
-                        if (this.dlgChanges) {
-                            this.dlgChanges.btnAccept.setDisabled(btnlock);
-                            this.dlgChanges.btnReject.setDisabled(btnlock);
-                        }
-                        this._state.lock = btnlock;
-                        Common.Utils.InternalSettings.set(this.view.appPrefix + "accept-reject-lock", btnlock);
-                    }
-=======
->>>>>>> d2c5b7ff
                     this._state.posx = posX;
                     this._state.posy = posY;
                     this._state.changes_length = sdkchange.length;
