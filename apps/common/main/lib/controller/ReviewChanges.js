--- conflicted
+++ resolved
@@ -759,7 +759,6 @@
         },
 
         disableEditing: function(disable) {
-<<<<<<< HEAD
             Common.NotificationCenter.trigger('editing:disable', disable, {
                 viewMode: false,
                 reviewMode: true,
@@ -780,27 +779,6 @@
                 toolbar: true,
                 plugins: true
             }, 'review');
-=======
-            var app = this.getApplication();
-            app.getController('Toolbar').DisableToolbar(disable, false, true);
-            app.getController('DocumentHolder').getView().SetDisabled(disable);
-
-            if (this.appConfig.canReview) {
-                disable && app.getController('RightMenu').getView('RightMenu').clearSelection();
-                app.getController('RightMenu').SetDisabled(disable, false);
-                app.getController('Statusbar').getView('Statusbar').SetDisabled(disable);
-                app.getController('Navigation') && app.getController('Navigation').SetDisabled(disable);
-                app.getController('Common.Controllers.Plugins').getView('Common.Views.Plugins').disableControls(disable);
-            }
-
-            var comments = app.getController('Common.Controllers.Comments');
-            if (comments)
-                comments.setPreviewMode(disable);
-
-            var leftMenu = app.getController('LeftMenu');
-            leftMenu.leftMenu.getMenu('file').getButton('protect').setDisabled(disable);
-            leftMenu.setPreviewMode(disable);
->>>>>>> 3e30b661
 
             if (this.view) {
                 this.view.$el.find('.no-group-mask.review').css('opacity', 1);
@@ -866,22 +844,12 @@
             } else if (config.canViewReview) {
                 config.canViewReview = (config.isEdit || me.api.asc_HaveRevisionsChanges(true)); // check revisions from all users
                 if (config.canViewReview) {
-<<<<<<< HEAD
-                    var val = Common.localStorage.getItem(me.view.appPrefix + "review-mode");
+                    var val = Common.localStorage.getItem(me.view.appPrefix + (config.isEdit || config.isRestrictedEdit ? "review-mode-editor" : "review-mode"));
                     if (val===null) {
                         val = me.appConfig.customization && me.appConfig.customization.review ? me.appConfig.customization.review.reviewDisplay : undefined;
                         !val && (val = me.appConfig.customization ? me.appConfig.customization.reviewDisplay : undefined);
                         val = /^(original|final|markup)$/i.test(val) ? val.toLocaleLowerCase() : 'original';
                     }
-                    me.turnDisplayMode((config.isEdit || config.isRestrictedEdit) ? 'markup' : val); // load display mode only in viewer
-                    me.view.turnDisplayMode((config.isEdit || config.isRestrictedEdit) ? 'markup' : val);
-=======
-                    var val = Common.localStorage.getItem(me.view.appPrefix + (config.isEdit || config.isRestrictedEdit ? "review-mode-editor" : "review-mode"));
-                    if (val===null)
-                        val = me.appConfig.customization && /^(original|final|markup|simple)$/i.test(me.appConfig.customization.reviewDisplay) ? me.appConfig.customization.reviewDisplay.toLocaleLowerCase() : (config.isEdit || config.isRestrictedEdit ? 'markup' : 'original');
-                    me.turnDisplayMode(val);
-                    me.view.turnDisplayMode(val);
->>>>>>> 3e30b661
                 }
             }
 
