--- conflicted
+++ resolved
@@ -606,10 +606,9 @@
             systemThemeSupported: function () {
                 return nativevars.theme && nativevars.theme.system !== 'disabled';
             },
-<<<<<<< HEAD
             localThemes: function () {
                 return nativevars ? nativevars.localthemes : undefined;
-=======
+            },
             recentFiles: function () {
                 return recents;
             },
@@ -618,7 +617,7 @@
                     const params = {
                         name: Common.Utils.String.htmlDecode(model.get('title')),
                         path: Common.Utils.String.htmlDecode(model.get('url')),
-                    };
+        };
                     if ( model.get('fileid') != undefined && model.get('fileid') != null ) {
                         params.id = model.get('fileid');
                         params.type = model.type;
@@ -631,9 +630,8 @@
                 }
 
                 return false;
->>>>>>> e363ca9c
-            },
-        };
+            },
+    };
     };
 
     !Common.Controllers && (Common.Controllers = {});
