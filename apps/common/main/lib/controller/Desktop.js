/*
 * (c) Copyright Ascensio System SIA 2010-2024
 *
 * This program is a free software product. You can redistribute it and/or
 * modify it under the terms of the GNU Affero General Public License (AGPL)
 * version 3 as published by the Free Software Foundation. In accordance with
 * Section 7(a) of the GNU AGPL its Section 15 shall be amended to the effect
 * that Ascensio System SIA expressly excludes the warranty of non-infringement
 * of any third-party rights.
 *
 * This program is distributed WITHOUT ANY WARRANTY; without even the implied
 * warranty of MERCHANTABILITY or FITNESS FOR A PARTICULAR  PURPOSE. For
 * details, see the GNU AGPL at: http://www.gnu.org/licenses/agpl-3.0.html
 *
 * You can contact Ascensio System SIA at 20A-6 Ernesta Birznieka-Upish
 * street, Riga, Latvia, EU, LV-1050.
 *
 * The  interactive user interfaces in modified source and object code versions
 * of the Program must display Appropriate Legal Notices, as required under
 * Section 5 of the GNU AGPL version 3.
 *
 * Pursuant to Section 7(b) of the License you must retain the original Product
 * logo when distributing the program. Pursuant to Section 7(e) we decline to
 * grant you any rights under trademark law for use of our trademarks.
 *
 * All the Product's GUI elements, including illustrations and icon sets, as
 * well as technical writing content are licensed under the terms of the
 * Creative Commons Attribution-ShareAlike 4.0 International. See the License
 * terms at http://creativecommons.org/licenses/by-sa/4.0/legalcode
 *
 */
/**
 * Controller wraps up interaction with desktop app
 *
 * Created on 2/16/2018.
 */

define([
    'core'
], function () {
    'use strict';

    var webapp = window.DE || window.PE || window.SSE || window.PDFE || window.VE;
    var features = Object.assign({
                        version: '{{PRODUCT_VERSION}}',
                        eventloading: true,
                        titlebuttons: true,
                        uithemes: true,
                        btnhome: true,
                        quickprint: true,
                        framesize: {
                            width: window.innerWidth,
                            height: window.innerHeight
                        },
                    }, webapp.features);

    var native = window.desktop || window.AscDesktopEditor;
    !!native && native.execCommand('webapps:features', JSON.stringify(features));

    var Desktop = function () {
        var config = {version:'{{PRODUCT_VERSION}}'};
        var titlebuttons;
        var btnsave_icons = {
            'btn-save': 'save',
            'btn-save-coauth': 'coauth',
            'btn-synch': 'synch' };
        let recents = [];

        var nativevars,
            helpUrl;

        if ( !!native ) {
            native.features = native.features || {};
            nativevars = window.RendererProcessVariable;

            window.on_native_message = function (cmd, param) {
                if (/^style:change/.test(cmd)) {
                    var obj = JSON.parse(param);

                    if ( obj.element == 'toolbar' ) {
                        if ( obj.action == 'off' && obj.style == 'native-color' ) {
                            $('.toolbar').removeClass('editor-native-color');
                        }
                    } else
                    if ( obj.element == 'body' ) {
                        if ( obj.action == 'merge' ) {
                            var style = document.createElement('style');
                            style.innerHTML = obj.style;
                            document.body.appendChild(style);
                        }
                    }
                } else
                if (/window:features/.test(cmd)) {
                    var obj = JSON.parse(param);
                    if (_.isNumber(obj.skiptoparea)) {
                        if ( $('.asc-window.modal').length && $('.asc-window.modal').position().top < obj.skiptoparea )
                            $('.asc-window.modal').css('top', obj.skiptoparea);

                        Common.Utils.InternalSettings.set('window-inactive-area-top', obj.skiptoparea);
                    }

                    if ( obj.singlewindow !== undefined ) {
                        // $('#box-document-title .hedset')[obj.singlewindow ? 'hide' : 'show']();

                        if ( config.isFillFormApp ) {
                            $("#title-doc-name")[obj.singlewindow ? 'hide' : 'show']();
                        } else {
                            titlebuttons && titlebuttons.home && titlebuttons.home.btn.setVisible(obj.singlewindow);
                        }

                        native.features.singlewindow = obj.singlewindow;
                        Common.NotificationCenter.trigger('desktop:window', {"compositetitle": native.features.singlewindow});
                    }
                } else
                if (/editor:config/.test(cmd)) {
                    if ( param == 'request' ) {
                        var opts = {
                            user: config.user,
                            title: { buttons: [] }
                        };

                        if ( !!titlebuttons ) {
                            if ( !$.isEmptyObject(titlebuttons) ) {
                                var header = webapp.getController('Viewport').getView('Common.Views.Header');
                                if (header) {
                                    if ( native.getViewportSettings ) {
                                        const viewport = native.getViewportSettings();
                                        if ( viewport.widgetType == 'window' && titlebuttons.home )
                                            titlebuttons.home.btn.setVisible(true);
                                    }

                                    for (var i in titlebuttons) {
                                        opts.title.buttons.push(_serializeHeaderButton(i, titlebuttons[i]));
                                    }
                                }
                            }

                            native.execCommand('editor:config', JSON.stringify(opts));
                        } else
                        if ( !config.callback_editorconfig ) {
                            config.callback_editorconfig = function() {
                                setTimeout(function(){window.on_native_message(cmd, param);},0);
                            }
                        }
                    }
                } else
                if (/button:click/.test(cmd)) {
                    var obj = JSON.parse(param);
                    if ( !!obj.action && !!titlebuttons[obj.action] ) {
                        titlebuttons[obj.action].btn.click();
                    }
                } else
                if (/theme:changed/.test(cmd)) {
                    Common.UI.Themes.setTheme(param, "native");
                } else
                if (/^uitheme:added/.test(cmd)) {
                    if ( !nativevars.localthemes )
                        nativevars.localthemes = [];

                    let json_objs;
                    try {
                        json_objs = JSON.parse(param);
                    } catch (e) {
                        console.warn('local theme is broken');
                    }

                    if ( json_objs ) {
                        if (json_objs instanceof Array) {
                            nativevars.localthemes = [].concat(nativevars.localthemes, json_objs);
                            Common.UI.Themes.addTheme({themes: json_objs});
                        } else {
                            nativevars.localthemes.push(json_objs);
                            Common.UI.Themes.addTheme(json_objs);
                        }
                    }
                } else
                if (/renderervars:changed/.test(cmd)) {
                    const opts = JSON.parse(param);

                    if ( opts.theme && opts.theme.system ) {
                        window.RendererProcessVariable.theme.system = opts.theme.system;

                        if ( Common.UI.Themes.currentThemeId() == 'theme-system' )
                            Common.UI.Themes.refreshTheme(true, 'native');
                    }
                } else
                if (/element:show/.test(cmd)) {
                    var _mr = /title:(?:(true|show)|(false|hide))/.exec(param);
                    if ( _mr ) {
                        if (!!_mr[1]) $('#app-title').show();
                        else if (!!_mr[2]) $('#app-title').hide();
                    }
                } else
                if (/althints:show/.test(cmd)) {
                    if ( /false|hide/.test(param) )
                        Common.NotificationCenter && Common.NotificationCenter.trigger('hints:clear');
                } else
                if (/file:print/.test(cmd)) {
                    webapp.getController('Main').onPrint();
                } else
                if (/printer:config/.test(cmd)) {
                    var currentPrinter = null;
                    var printers = [];
                    var paramParse;
                    try {
                        paramParse = JSON.parse(param);
                    } catch (e) {
                        console.warn('printers info is broken');
                    }
                    
                    if(paramParse){
                        paramParse.printers && (printers = paramParse.printers);
                        paramParse.current_printer && (currentPrinter = paramParse.current_printer);
                    }
                    const ctrl_print = webapp.getController('Print');
                    if ( ctrl_print )
                        ctrl_print.setPrinterInfo(currentPrinter, printers);
                } else
                if (/file:saveas/.test(cmd)) {
                    webapp.getController('Main').api.asc_DownloadAs();
                } else
                if (/file:save/.test(cmd)) {
                    webapp.getController('Main').api.asc_Save();
                }
            };

            window.on_native_message('editor:config', 'request');
            if ( !!window.native_message_cmd ) {
                for ( var c in window.native_message_cmd ) {
                    if (c == 'uitheme:changed') continue;
                    window.on_native_message(c, window.native_message_cmd[c]);
                }
            }

            native.execCommand('webapps:features', JSON.stringify(features));

            window.onupdaterecents = function (params) {
                recents = _parseRecents(params);
                Common.NotificationCenter.trigger('update:recents', recents);
            }

            // hide mask for modal window
            var style = document.createElement('style');
            style.appendChild(document.createTextNode('.modals-mask{opacity:0 !important;}'));
            document.getElementsByTagName('head')[0].appendChild(style);
        }

        var _serializeHeaderButton = function(action, config) {
            return {
                action: action,
                icon: config.icon || undefined,
                hint: config.btn.options.hint,
                disabled: config.btn.isDisabled(),
                visible: config.btn.isVisible(),
            };
        };

        var _onTitleButtonDisabled = function (action, e, status) {
            var _buttons = {};
            _buttons[action] = status;
            native.execCommand('title:button', JSON.stringify({disabled: _buttons}));
        };

        var _onSaveIconChanged = function (e, opts) {
            native.execCommand('title:button', JSON.stringify({'icon:changed': {'save': btnsave_icons[opts.next]}}));
        };

        var _onModalDialog = function (status) {
            if ( status == 'open' ) {
                native.execCommand('title:button', JSON.stringify({disabled: {'all':true}}));
            } else {
                var _buttons = {};
                for (var i in titlebuttons) {
                    _buttons[i] = titlebuttons[i].btn.isDisabled();
                }

                native.execCommand('title:button', JSON.stringify({'disabled': _buttons}));
            }
        };

        var _onHintsShow = function (visible, level) {
            let info = {
                visible: visible && !(level > 0),
            };

            if ( !!titlebuttons ) {
                info.hints = {};
                !!titlebuttons['print'] && (info.hints['print'] = titlebuttons['print'].btn.btnEl.attr('data-hint-title-lang'));
                !!titlebuttons['quickprint'] && (info.hints['quickprint'] = titlebuttons['quickprint'].btn.btnEl.attr('data-hint-title-lang'));
                !!titlebuttons['undo'] && (info.hints['undo'] = titlebuttons['undo'].btn.btnEl.attr('data-hint-title-lang'));
                !!titlebuttons['redo'] && (info.hints['redo'] = titlebuttons['redo'].btn.btnEl.attr('data-hint-title-lang'));
                !!titlebuttons['save'] && (info.hints['save'] = titlebuttons['save'].btn.btnEl.attr('data-hint-title-lang'));
                !!titlebuttons['startover'] && (info.hints['startover'] = titlebuttons['startover'].btn.btnEl.attr('data-hint-title-lang'));
            }

            native.execCommand('althints:show', JSON.stringify(info));
        }

        var _onKeyDown = function (e) {
            if ( Common.UI.HintManager && Common.UI.HintManager.isHintVisible() ) {
                native.execCommand('althints:keydown', JSON.stringify({code:e.keyCode}));
                console.log('hint keydown', e.keyCode);
            } else
            if ( e.keyCode == 78 /* N */ ) {
                if (config.canCreateNew && !e.shiftKey &&
                        ((Common.Utils.isWindows && e.ctrlKey && !e.metaKey) ||
                            (Common.Utils.isMac && e.metaKey && !e.ctrlKey)))
                {
                    this.process('create:new');
                }
            }
        }

        const _onApplySettings = function (menu) {
            if ( !!titlebuttons.quickprint ) {
                const var_name = window.SSE ? 'sse-settings-quick-print-button' :
                                    window.PE ? 'pe-settings-quick-print-button' :
                                    window.PDFE ? 'pdfe-settings-quick-print-button' :
                                    window.VE ? 've-settings-quick-print-button' : 'de-settings-quick-print-button';
                const is_btn_visible = Common.localStorage.getBool(var_name, false);

                if ( titlebuttons.quickprint.visible != is_btn_visible ) {
                    titlebuttons.quickprint.visible = is_btn_visible;
                    const obj = {
                        visible: {
                            quickprint: is_btn_visible,
                        }
                    };
                    native.execCommand('title:button', JSON.stringify(obj));
                }
            }
        }

        const _checkHelpAvailable = function () {
            const me = this;
            const build_url = function (arg1, arg2, arg3) {
                const re_ls = /\/$/;
                return (re_ls.test(arg1) ? arg1 : arg1 + '/') + arg2 + arg3;
            }

            fetch(build_url('resources/help/', Common.Locale.getDefaultLanguage(), '/Contents.json'))
                .then(function (response) {
                    if ( response.ok ) {
                        /* local help avail */
                        fetch(build_url('resources/help/', Common.Locale.getCurrentLanguage(), '/Contents.json'))
                            .then(function (response){
                                if ( response.ok )
                                    helpUrl = build_url('resources/help/', Common.Locale.getCurrentLanguage(), '');
                            })
                            .catch(function (e) {
                                helpUrl = build_url('resources/help/', Common.Locale.getDefaultLanguage(), '');
                            })
                    }
                }).catch(function (e) {
                    if ( me.helpUrl() ) {
                        fetch(build_url(me.helpUrl(), Common.Locale.getDefaultLanguage(), '/Contents.json'))
                            .then(function (response) {
                                // if ( response.ok )
                                    return response.json();
                            })
                            .then(function (text) {
                                /* remote help avail */
                                fetch(build_url(me.helpUrl(), Common.Locale.getCurrentLanguage(), '/Contents.json'))
                                    .then(function (response) {
                                        // if ( response.ok )
                                            return response.json();
                                    })
                                    .then(function (t) {
                                        helpUrl = build_url(me.helpUrl(), Common.Locale.getCurrentLanguage(), '');
                                    })
                                    .catch(function (e) {
                                        helpUrl = build_url(me.helpUrl(), Common.Locale.getDefaultLanguage(), '');
                                    });
                            })
                            .catch(function (e){
                            })
                    }
                });
        }

        const _onAppReady = function (opts) {
            _.extend(config, opts);
            !!native && native.execCommand('doc:onready', '');
            !!native && native.LocalFileRecents();

            $('.toolbar').addClass('editor-native-color');
        }

        const _onDocumentReady = function () {
            if ( config.isEdit ) {
                function get_locked_message (t) {
                    switch (t) {
                        // case Asc.c_oAscLocalRestrictionType.Nosafe:
                        case Asc.c_oAscLocalRestrictionType.ReadOnly:
                            return Common.Locale.get("tipFileReadOnly",{name:"Common.Translation", default: "Document is read only. You can make changes and save its local copy later."});
                        default: return Common.Locale.get("tipFileLocked",{name:"Common.Translation", default: "Document is locked for editing. You can make changes and save its local copy later."});
                    }
                }

                const header = webapp.getController('Viewport').getView('Common.Views.Header');
                const api = webapp.getController('Main').api;
                const locktype = api.asc_getLocalRestrictions ? api.asc_getLocalRestrictions() : Asc.c_oAscLocalRestrictionType.None;
                if ( Asc.c_oAscLocalRestrictionType.None !== locktype ) {
                    features.readonly = true;

                    header.setDocumentReadOnly(true);
                    api.asc_setLocalRestrictions(Asc.c_oAscLocalRestrictionType.None);

                    (new Common.UI.SynchronizeTip({
                        extCls: 'no-arrow',
                        placement: 'bottom',
                        target: $('.toolbar'),
                        text: get_locked_message(locktype),
                        showLink: false,
                    })).on('closeclick', function () {
                        this.close();
                    }).show();

                    native.execCommand('webapps:features', JSON.stringify(features));

                    api.asc_registerCallback('asc_onDocumentName', function () {
                        if ( features.readonly ) {
                            if ( api.asc_getLocalRestrictions() == Asc.c_oAscLocalRestrictionType.None ) {
                                features.readonly = false;
                                header.setDocumentReadOnly(false);
                                native.execCommand('webapps:features', JSON.stringify(features));
                            }
                        }
                    });
                }
            }
        }

        const _onHidePreloader = function (mode) {
            features.viewmode = !window.PDFE ? !mode.isEdit : !!mode.isXpsViewer;
            features.viewmode && (features.btnhome = false);
            features.crypted = mode.isCrypted;
            native.execCommand('webapps:features', JSON.stringify(features));

            titlebuttons = {};
            if ( !features.viewmode ) {
                var header = webapp.getController('Viewport').getView('Common.Views.Header');

                {
                    let viewport;
                    if ( native.getViewportSettings ) {
                        viewport = native.getViewportSettings();
                    }

                    header.btnHome = (new Common.UI.Button({
                        cls: 'btn-header',
                        iconCls: 'toolbar__icon icon--inverse btn-home',
                        visible: viewport && viewport.widgetType == 'window',
                        hint: Common.Locale.get('hintBtnHome', {name:"Common.Controllers.Desktop", default: 'Show Main window'}),
                        dataHint:'0',
                        dataHintDirection: 'right',
                        dataHintOffset: '10, -18',
                        dataHintTitle: 'K'
                    })).render($('#box-document-title #slot-btn-dt-home'));
                    titlebuttons['home'] = {btn: header.btnHome};

                    header.btnHome.on('click', function (e) {
                        native.execCommand('title:button', JSON.stringify({click: "home"}));
                    });

                    $('#id-box-doc-name').on({
                        'dblclick': function (e) {
                            native.execCommand('title:dblclick', JSON.stringify({x: e.originalEvent.screenX, y: e.originalEvent.screenY}))
                        },
                        'mousedown': function (e) {
                            native.execCommand('title:mousedown', JSON.stringify({x: e.originalEvent.screenX, y: e.originalEvent.screenY}))
                        },
                        'mousemove': function (e) {
                            native.execCommand('title:mousemove', JSON.stringify({x: e.originalEvent.screenX, y: e.originalEvent.screenY}))
                        },
                        'mouseup': function (e) {
                            native.execCommand('title:mouseup', JSON.stringify({x: e.originalEvent.screenX, y: e.originalEvent.screenY}))
                        }
                    });
                }

                if (!!header.btnSave) {
                    titlebuttons['save'] = {btn: header.btnSave};

                    var iconname = /\s?([^\s]+)$/.exec(titlebuttons.save.btn.$icon.attr('class'));
                    !!iconname && iconname.length && (titlebuttons.save.icon = btnsave_icons[iconname]);
                }

                if (!!header.btnPrint)
                    titlebuttons['print'] = {btn: header.btnPrint};

                if (!!header.btnPrintQuick) {
                    titlebuttons['quickprint'] = {
                        btn: header.btnPrintQuick,
                        visible: header.btnPrintQuick.isVisible(),
                    };
                }

                if (!!header.btnUndo)
                    titlebuttons['undo'] = {btn: header.btnUndo};

                if (!!header.btnRedo)
                    titlebuttons['redo'] = {btn: header.btnRedo};

                if (!!header.btnStartOver) {
                    titlebuttons['startover'] = {btn: header.btnStartOver};
                }

                if (!!header.btnQuickAccess)
                    titlebuttons['quickaccess'] = {btn: header.btnQuickAccess};

                for (var i in titlebuttons) {
                    titlebuttons[i].btn.options.signals = ['disabled'];
                    titlebuttons[i].btn.on('disabled', _onTitleButtonDisabled.bind(this, i));
                }

                if (!!titlebuttons.save) {
                    titlebuttons.save.btn.options.signals.push('icon:changed');
                    titlebuttons.save.btn.on('icon:changed', _onSaveIconChanged.bind(this));
                }
            }

            if ( !!config.callback_editorconfig ) {
                config.callback_editorconfig();
                delete config.callback_editorconfig;
            }

            if ( native.features.singlewindow !== undefined ) {
                if ( config.isFillFormApp )
                    $("#title-doc-name")[native.features.singlewindow ? 'hide' : 'show']();

                // $('#box-document-title .hedset')[native.features.singlewindow ? 'hide' : 'show']();
                !!titlebuttons.home && titlebuttons.home.btn.setVisible(native.features.singlewindow);
            }
        }

        const _parseRecents = function (rawarray) {
            let _files_arr = [];

            const _is_win = /Win/.test(navigator.platform);
            const _re_name = !_is_win ? /([^/]+\.[a-zA-Z0-9]{1,})$/ : /([^\\/]+\.[a-zA-Z0-9]{1,})$/;
            for ( let i in rawarray ) {
                const _f_ = rawarray[i];
                if ( utils.matchFileFormat( _f_.type ) ) {
                    if (_re_name.test(_f_.path)) {
                        const name = _re_name.exec(_f_.path)[1],
                            dir = _f_.path.slice(0, _f_.path.length - name.length - 1);

                        _files_arr.push({
                            fileid: _f_.id,
                            type: _f_.type,
                            format: utils.parseFileFormat(_f_.type),
                            title: name,
                            url: _f_.path,
                            folder: dir,
                        });
                    }
                }
            }

            return _files_arr;
        }

        const _onOpenRecent = function (menu, url, record) {
            console.log('open recent');
        }

        const _onChangeQuickAccess = function (props) {
            native.execCommand("quickaccess:changed", JSON.stringify(props));
        }

        const _extend_menu_file = function (args) {
            console.log('extend menu file')

            // if ( native.features.opentemplate )
            {
                const filemenu = webapp.getController('LeftMenu').leftMenu.getMenu('file');
                const cancreatenew = webapp.getController('Main').appOptions.canCreateNew;
                if ( filemenu.miNew.visible && !!cancreatenew ) {
                    const miNewFromTemplate = new Common.UI.MenuItem({
                        el: $('<li id="fm-btn-create-fromtpl" class="fm-btn"></li>'),
                        action: 'create:fromtemplate',
                        caption: _tr('itemCreateFromTemplate', 'Create from template'),
                        canFocused: false,
                        dataHint: 1,
                        dataHintDirection: 'left-top',
                        dataHintOffset: [2, 14],
                    });

                    miNewFromTemplate.$el.insertAfter(filemenu.miNew.$el);
                    filemenu.items.push(miNewFromTemplate);
                }
            }
        }

        const _tr = function (id, defvalue) {
            return Common.Locale.get(id, {name:"Common.Controllers.Desktop", default: defvalue});
        }

        return {
            init: function (opts) {
                _.extend(config, opts);

                if ( config.isDesktopApp ) {
                    let is_win_xp = nativevars && nativevars.os === 'winxp';

                    Common.UI.Themes.setAvailable(!is_win_xp);
                    Common.NotificationCenter.on({
                        'app:ready': _onAppReady,
                        'document:ready': _onDocumentReady.bind(this),
                        'app:face': _onHidePreloader.bind(this),
                        'modal:show': _onModalDialog.bind(this, 'open'),
                        'modal:close': _onModalDialog.bind(this, 'close'),
                        'modal:hide': _onModalDialog.bind(this, 'hide'),
                        'uitheme:changed' : function (name, caller) {
                            if ( caller != 'native' ) {
                                if (window.uitheme.is_theme_system()) {
                                    native.execCommand("uitheme:changed", JSON.stringify({name: 'theme-system'}));
                                } else {
                                    var theme = Common.UI.Themes.get(name);
                                    if (theme)
                                        native.execCommand("uitheme:changed", JSON.stringify({
                                            name: name,
                                            type: theme.type
                                        }));
                                }
                            }
                        },
                        'hints:show': _onHintsShow.bind(this),
                        'quickaccess:changed': _onChangeQuickAccess.bind(this),
                    });

                    webapp.addListeners({
                        'FileMenu': {
                            'item:click': function (menu, action, isopts) {
                                if ( action == 'file:exit' ) {
                                    native.execCommand('editor:event', JSON.stringify({action: 'file:close'}));
                                    menu.hide();
                                } else
                                if ( action == 'file:open' ) {
                                    native.execCommand('editor:event', JSON.stringify({action: 'file:open'}));
                                    menu.hide();
                                } else
                                if ( action == 'create:fromtemplate' ) {
                                    native.execCommand('create:new', 'template:' + (!!window.SSE ? 'cell' : !!window.PE ? 'slide' : !!window.VE ? 'visio' : !!window.PDFE ? 'form' :
                                                            window.PDFE || config.isPDFForm ? 'form' : 'word'));
                                    menu.hide();
                                }
                            },
                            'settings:apply': _onApplySettings.bind(this),
                            'recent:open': _onOpenRecent.bind(this),
                            'render:after': _extend_menu_file,
                        },
                    }, {id: 'desktop'});

                    $(document).on('keydown', _onKeyDown.bind(this));

                    if ( features.uitype == 'fillform' ) {
                        config.isFillFormApp = true;
                        $('#header-logo, .brand-logo').hide();
                    }

                    _checkHelpAvailable.call(this);
                }
            },
            process: function (opts) {
                if ( config.isDesktopApp && !!native ) {
                    if ( opts == 'goback' ) {
                        native.execCommand('go:folder',
                            config.isOffline ? 'offline' : config.customization.goback.url);
                        return true;
                    } else
                    if ( opts == 'preloader:hide' ) {
                        native.execCommand('editor:onready', '');
                        return true;
                    } else
                    if ( opts == 'create:new' ) {
                        if (config.createUrl == 'desktop://create.new') {
                            native.execCommand("create:new", !!window.SSE ? 'cell' : !!window.PE ? 'slide' :!!window.VE ? 'visio' :
                                                    window.PDFE || config.isPDFForm ? 'form' : 'word');
                            return true;
                        }
                    }
                }

                return false;
            },
            requestClose: function () {
                if ( config.isDesktopApp && !!native ) {
                    native.execCommand('editor:event', JSON.stringify({action:'file:close', url: config.customization.goback.url}));
                }
            },
            removeRecent: function () {
                if ( config.isDesktopApp && !!native ) {
                    native.execCommand('recent:forget');
                }
            },
            isActive: function () {
                return !!native;
            },
            isOffline: function () {
                if ( config.isFillFormApp )
                    return webapp.getController('ApplicationController').appOptions.isOffline;
                return webapp.getController('Main').appOptions.isOffline;
            },
            isFeatureAvailable: function (feature) {
                return !!native && !!native[feature];
            },
            isWinXp: function () {
                return nativevars && nativevars.os === 'winxp';
            },
            call: function (name) {
                if ( native[name] ) {
                    let args = [].slice.call(arguments, 1);
                    // return native[name](...args);
                    return native[name].apply(this, args);
                }
            },
            helpUrl: function () {
                if ( helpUrl )
                    return helpUrl;

                if ( !!nativevars && nativevars.helpUrl ) {
                    var webapp = window.SSE ? 'spreadsheeteditor' :
                                    window.PE ? 'presentationeditor' :
                                        window.PDFE ? 'pdfeditor' :
                                            window.VE ? 'visioeditor' : 'documenteditor';
                    return nativevars.helpUrl + '/' + webapp + '/main/resources/help';
                }

                return undefined;
            },
            isHelpAvailable: function () {
                return !!helpUrl;
            },
            getDefaultPrinterName: function () {
                return nativevars ? nativevars.defaultPrinterName : '';
            },
            systemThemeType: function () {
                return nativevars.theme && !!nativevars.theme.system ? nativevars.theme.system :
                            window.matchMedia('(prefers-color-scheme: dark)').matches ? 'dark' : 'light';
            },
            systemThemeSupported: function () {
                return nativevars.theme && nativevars.theme.system !== 'disabled';
            },

            localThemes: function () {
                return nativevars ? nativevars.localthemes : undefined;
            },
            recentFiles: function () {
                return recents;
            },
            openRecent: function (model) {
                if ( this.isActive() ) {
                    const params = {
                        name: Common.Utils.String.htmlDecode(model.get('title')),
                        path: Common.Utils.String.htmlDecode(model.get('url')),
                    };
                    if ( model.get('fileid') != undefined && model.get('fileid') != null ) {
                        params.id = model.get('fileid');
                        params.type = model.type;
                    } else {
                        params.id = -1;
                    }

                    native.execCommand("open:recent", JSON.stringify(params));
                    return true;
                }

                return false;
            },
            uiRtlSupported: function () {
                return nativevars && nativevars.rtl != undefined;
            },
<<<<<<< HEAD

            getSystemLangs: function() {
                return;
            }
=======
            systemLangs: function () {
                return nativevars && nativevars.keyboard ? nativevars.keyboard.langs : undefined;
            },
>>>>>>> 52c8afbf
        };
    };

    !Common.Controllers && (Common.Controllers = {});
    Common.Controllers.Desktop = new Desktop();

    const FILE_DOCUMENT = 0x0040,
        FILE_PRESENTATION = 0x0080,
        FILE_SPREADSHEET = 0x0100,
        FILE_CROSSPLATFORM = 0x0200,
        FILE_DRAW = 0x4000;

    const utils = {};
    utils.defines = {}
    utils.defines.FileFormat = {
        FILE_UNKNOWN:       0x0000,

        FILE_DOCUMENT:      FILE_DOCUMENT,
        FILE_DOCUMENT_DOCX: FILE_DOCUMENT + 0x0001,
        FILE_DOCUMENT_DOC:  FILE_DOCUMENT + 0x0002,
        FILE_DOCUMENT_ODT:  FILE_DOCUMENT + 0x0003,
        FILE_DOCUMENT_RTF:  FILE_DOCUMENT + 0x0004,
        FILE_DOCUMENT_TXT:  FILE_DOCUMENT + 0x0005,
        FILE_DOCUMENT_HTML: FILE_DOCUMENT + 0x0006,
        FILE_DOCUMENT_MHT:  FILE_DOCUMENT + 0x0007,
        FILE_DOCUMENT_EPUB: FILE_DOCUMENT + 0x0008,
        FILE_DOCUMENT_FB2:  FILE_DOCUMENT + 0x0009,
        FILE_DOCUMENT_MOBI: FILE_DOCUMENT + 0x000a,
        FILE_DOCUMENT_DOCM: FILE_DOCUMENT + 0x000b,
        FILE_DOCUMENT_DOTX: FILE_DOCUMENT + 0x000c,
        FILE_DOCUMENT_DOTM: FILE_DOCUMENT + 0x000d,
        FILE_DOCUMENT_ODT_FLAT: FILE_DOCUMENT + 0x000e,
        FILE_DOCUMENT_OTT:  FILE_DOCUMENT + 0x000f,
        FILE_DOCUMENT_DOC_FLAT: FILE_DOCUMENT + 0x0010,
        FILE_DOCUMENT_OFORM: FILE_DOCUMENT + 0x0015,
        FILE_DOCUMENT_DOCXF: FILE_DOCUMENT + 0x0016,
        FILE_DOCUMENT_OFORM_PDF: FILE_DOCUMENT + 0x0017,
        FILE_DOCUMENT_PAGES:    FILE_DOCUMENT + 0x0018,
        FILE_DOCUMENT_HWP:      FILE_DOCUMENT + 0x0019,
        FILE_DOCUMENT_HWPX:     FILE_DOCUMENT + 0x0020,
        FILE_DOCUMENT_XML: FILE_DOCUMENT + 0x0030,

        FILE_PRESENTATION:      FILE_PRESENTATION,
        FILE_PRESENTATION_PPTX: FILE_PRESENTATION + 0x0001,
        FILE_PRESENTATION_PPT:  FILE_PRESENTATION + 0x0002,
        FILE_PRESENTATION_ODP:  FILE_PRESENTATION + 0x0003,
        FILE_PRESENTATION_PPSX: FILE_PRESENTATION + 0x0004,
        FILE_PRESENTATION_PPTM: FILE_PRESENTATION + 0x0005,
        FILE_PRESENTATION_PPSM: FILE_PRESENTATION + 0x0006,
        FILE_PRESENTATION_POTX: FILE_PRESENTATION + 0x0007,
        FILE_PRESENTATION_POTM: FILE_PRESENTATION + 0x0008,
        FILE_PRESENTATION_ODP_FLAT: FILE_PRESENTATION + 0x0009,
        FILE_PRESENTATION_OTP:  FILE_PRESENTATION + 0x000a,
        FILE_PRESENTATION_ODG:  FILE_PRESENTATION + 0x000c,
        FILE_PRESENTATION_KEY:  FILE_PRESENTATION + 0x000d,

        FILE_SPREADSHEET:       FILE_SPREADSHEET,
        FILE_SPREADSHEET_XLSX:  FILE_SPREADSHEET + 0x0001,
        FILE_SPREADSHEET_XLS:   FILE_SPREADSHEET + 0x0002,
        FILE_SPREADSHEET_ODS:   FILE_SPREADSHEET + 0x0003,
        FILE_SPREADSHEET_CSV:   FILE_SPREADSHEET + 0x0004,
        FILE_SPREADSHEET_XLSM:  FILE_SPREADSHEET + 0x0005,
        FILE_SPREADSHEET_XLTX:  FILE_SPREADSHEET + 0x0006,
        FILE_SPREADSHEET_XLTM:  FILE_SPREADSHEET + 0x0007,
        FILE_SPREADSHEET_XLSB:  FILE_SPREADSHEET + 0x0008,
        FILE_SPREADSHEET_ODS_FLAT: FILE_SPREADSHEET + 0x0009,
        FILE_SPREADSHEET_OTS:   FILE_SPREADSHEET + 0x000a,
        FILE_SPREADSHEET_NUMBERS: FILE_SPREADSHEET + 0x000d,

        FILE_CROSSPLATFORM:     FILE_CROSSPLATFORM,
        FILE_CROSSPLATFORM_PDF: FILE_CROSSPLATFORM + 0x0001,
        FILE_CROSSPLATFORM_SWF: FILE_CROSSPLATFORM + 0x0002,
        FILE_CROSSPLATFORM_DJVU: FILE_CROSSPLATFORM + 0x0003,
        FILE_CROSSPLATFORM_XPS: FILE_CROSSPLATFORM + 0x0004,
        FILE_CROSSPLATFORM_PDFA: FILE_CROSSPLATFORM + 0x0009,

        FILE_DRAW:              FILE_DRAW,
        FILE_DRAW_VSDX:         FILE_DRAW + 0x0001,
        FILE_DRAW_VSSX:         FILE_DRAW + 0x0002,
        FILE_DRAW_VSTX:         FILE_DRAW + 0x0003,
        FILE_DRAW_VSDM:         FILE_DRAW + 0x0004,
        FILE_DRAW_VSSM:         FILE_DRAW + 0x0005,
        FILE_DRAW_VSTM:         FILE_DRAW + 0x0006,
    };

    utils.parseFileFormat = function(format) {
        switch (format) {
            case utils.defines.FileFormat.FILE_DOCUMENT_DOC:        return 'doc';
            case utils.defines.FileFormat.FILE_DOCUMENT_DOCX:       return 'docx';
            case utils.defines.FileFormat.FILE_DOCUMENT_ODT:        return 'odt';
            case utils.defines.FileFormat.FILE_DOCUMENT_RTF:        return 'rtf';
            case utils.defines.FileFormat.FILE_DOCUMENT_TXT:        return 'txt';
            case utils.defines.FileFormat.FILE_DOCUMENT_HTML:       return 'html';
            case utils.defines.FileFormat.FILE_DOCUMENT_MHT:        return 'mht';
            case utils.defines.FileFormat.FILE_DOCUMENT_EPUB:       return 'epub';
            case utils.defines.FileFormat.FILE_DOCUMENT_FB2:        return 'fb2';
            case utils.defines.FileFormat.FILE_DOCUMENT_DOCM:       return 'docm';
            case utils.defines.FileFormat.FILE_DOCUMENT_DOTX:       return 'dotx';
            case utils.defines.FileFormat.FILE_DOCUMENT_OTT:        return 'ott';
            case utils.defines.FileFormat.FILE_DOCUMENT_OFORM:      return 'oform';
            case utils.defines.FileFormat.FILE_DOCUMENT_OFORM_PDF:  return 'pdf';
            case utils.defines.FileFormat.FILE_DOCUMENT_DOCXF:      return 'docxf';
            case utils.defines.FileFormat.FILE_DOCUMENT_ODT_FLAT:   return 'fodt';
            case utils.defines.FileFormat.FILE_DOCUMENT_DOTM:       return 'dotm';
            case utils.defines.FileFormat.FILE_DOCUMENT_XML:       return 'xml';
            case utils.defines.FileFormat.FILE_DOCUMENT_PAGES:      return 'pages';
            case utils.defines.FileFormat.FILE_DOCUMENT_HWP:        return 'hwpx';
            case utils.defines.FileFormat.FILE_DOCUMENT_HWPX:       return 'hwp';

            case utils.defines.FileFormat.FILE_SPREADSHEET_XLS:     return 'xls';
            case utils.defines.FileFormat.FILE_SPREADSHEET_XLTX:    return 'xltx';
            case utils.defines.FileFormat.FILE_SPREADSHEET_XLSX:    return 'xlsx';
            case utils.defines.FileFormat.FILE_SPREADSHEET_XLSB:    return 'xlsb';
            case utils.defines.FileFormat.FILE_SPREADSHEET_ODS:     return 'ods';
            case utils.defines.FileFormat.FILE_SPREADSHEET_CSV:     return 'csv';
            case utils.defines.FileFormat.FILE_SPREADSHEET_OTS:     return 'ots';
            case utils.defines.FileFormat.FILE_SPREADSHEET_XLTM:    return 'xltm';
            case utils.defines.FileFormat.FILE_SPREADSHEET_XLSM:    return 'xlsm';
            case utils.defines.FileFormat.FILE_SPREADSHEET_ODS_FLAT:return 'fods';
            case utils.defines.FileFormat.FILE_SPREADSHEET_NUMBERS: return 'numbers';

            case utils.defines.FileFormat.FILE_PRESENTATION_PPT:    return 'ppt';
            case utils.defines.FileFormat.FILE_PRESENTATION_POTX:   return 'potx';
            case utils.defines.FileFormat.FILE_PRESENTATION_PPTX:   return 'pptx';
            case utils.defines.FileFormat.FILE_PRESENTATION_ODP:    return 'odp';
            case utils.defines.FileFormat.FILE_PRESENTATION_PPSX:   return 'ppsx';
            case utils.defines.FileFormat.FILE_PRESENTATION_OTP:    return 'otp';
            case utils.defines.FileFormat.FILE_PRESENTATION_PPTM:   return 'pptm';
            case utils.defines.FileFormat.FILE_PRESENTATION_PPSM:   return 'ppsm';
            case utils.defines.FileFormat.FILE_PRESENTATION_POTM:   return 'potm';
            case utils.defines.FileFormat.FILE_PRESENTATION_ODP_FLAT: return 'fodp';
            case utils.defines.FileFormat.FILE_PRESENTATION_ODG:    return 'odg';
            case utils.defines.FileFormat.FILE_PRESENTATION_KEY:    return 'key';

            case utils.defines.FileFormat.FILE_CROSSPLATFORM_PDFA:
            case utils.defines.FileFormat.FILE_CROSSPLATFORM_PDF:   return 'pdf';
            case utils.defines.FileFormat.FILE_CROSSPLATFORM_DJVU:  return 'djvu';
            case utils.defines.FileFormat.FILE_CROSSPLATFORM_XPS:   return 'xps';

            case utils.defines.FileFormat.FILE_DRAW_VSTX:
            case utils.defines.FileFormat.FILE_DRAW_VSSX:
            case utils.defines.FileFormat.FILE_DRAW_VSDM:
            case utils.defines.FileFormat.FILE_DRAW_VSSM:
            case utils.defines.FileFormat.FILE_DRAW_VSTM:
            case utils.defines.FileFormat.FILE_DRAW_VSDX:           return 'vsdx';
        }

        return '';
    };

    utils.matchFileFormat = function (t) {
        if ( window.PE ) {
            return t > utils.defines.FileFormat.FILE_PRESENTATION &&
                !(t > utils.defines.FileFormat.FILE_SPREADSHEET );
        } else
        if ( window.DE ) {
            return (t > utils.defines.FileFormat.FILE_DOCUMENT &&
                    !(t > utils.defines.FileFormat.FILE_PRESENTATION)) ||
                    t == utils.defines.FileFormat.FILE_CROSSPLATFORM_PDF ||
                    t == utils.defines.FileFormat.FILE_CROSSPLATFORM_PDFA ||
                    t == utils.defines.FileFormat.FILE_CROSSPLATFORM_DJVU;
        } else
        if ( window.SSE ) {
            return (t > utils.defines.FileFormat.FILE_SPREADSHEET &&
                    !(t > utils.defines.FileFormat.FILE_CROSSPLATFORM)) ||
                t == utils.defines.FileFormat.FILE_CROSSPLATFORM_XPS;
        } else
        if ( window.PDFE ) {
            return t == utils.defines.FileFormat.FILE_CROSSPLATFORM_PDFA ||
                    t == utils.defines.FileFormat.FILE_CROSSPLATFORM_PDF ||
                    t == utils.defines.FileFormat.FILE_CROSSPLATFORM_DJVU ||
                    t ==  utils.defines.FileFormat.FILE_CROSSPLATFORM_XPS;
        } else
        if ( window.VE ) {
            return t == utils.defines.FileFormat.FILE_DRAW_VSDX ||
                    t == utils.defines.FileFormat.FILE_DRAW_VSDM ||
                    t == utils.defines.FileFormat.FILE_DRAW_VSTX ||
                    t == utils.defines.FileFormat.FILE_DRAW_VSTM ||
                    t == utils.defines.FileFormat.FILE_DRAW_VSSX ||
                    t ==  utils.defines.FileFormat.FILE_DRAW_VSSM;
        }

        return false;
    }
});<|MERGE_RESOLUTION|>--- conflicted
+++ resolved
@@ -772,16 +772,9 @@
             uiRtlSupported: function () {
                 return nativevars && nativevars.rtl != undefined;
             },
-<<<<<<< HEAD
-
-            getSystemLangs: function() {
-                return;
-            }
-=======
             systemLangs: function () {
                 return nativevars && nativevars.keyboard ? nativevars.keyboard.langs : undefined;
             },
->>>>>>> 52c8afbf
         };
     };
 
