--- conflicted
+++ resolved
@@ -170,7 +170,6 @@
                     webapp.getController('Main').api.asc_DownloadAs();
                 }
             };
-<<<<<<< HEAD
 
             window.on_native_message('editor:config', 'request');
             if ( !!window.native_message_cmd ) {
@@ -190,8 +189,6 @@
             var style = document.createElement('style');
             style.appendChild(document.createTextNode('.modals-mask{opacity:0 !important;}'));
             document.getElementsByTagName('head')[0].appendChild(style);
-=======
->>>>>>> 6fd85e51
         }
 
         var _serializeHeaderButton = function(action, config) {
@@ -610,7 +607,7 @@
             systemThemeSupported: function () {
                 return nativevars.theme && nativevars.theme.system !== 'disabled';
             },
-<<<<<<< HEAD
+
             localThemes: function () {
                 return nativevars ? nativevars.localthemes : undefined;
             },
@@ -622,7 +619,21 @@
                     const params = {
                         name: Common.Utils.String.htmlDecode(model.get('title')),
                         path: Common.Utils.String.htmlDecode(model.get('url')),
-=======
+                    };
+                    if ( model.get('fileid') != undefined && model.get('fileid') != null ) {
+                        params.id = model.get('fileid');
+                        params.type = model.type;
+                    } else {
+                        params.id = -1;
+                    }
+
+                    native.execCommand("open:recent", JSON.stringify(params));
+                    return true
+                }
+
+                return false;
+            },
+
             finalConstruct : function() {
                 if (!!native) {                   
                     window.on_native_message('editor:config', 'request');
@@ -640,27 +651,11 @@
                     document.getElementsByTagName('head')[0].appendChild(style);
                 }
             }
->>>>>>> 6fd85e51
         };
-                    if ( model.get('fileid') != undefined && model.get('fileid') != null ) {
-                        params.id = model.get('fileid');
-                        params.type = model.type;
-                    } else {
-                        params.id = -1;
-                    }
-
-                    native.execCommand("open:recent", JSON.stringify(params));
-                    return true
-                }
-
-                return false;
-            },
-    };
     };
 
     !Common.Controllers && (Common.Controllers = {});
     Common.Controllers.Desktop = new Desktop();
-<<<<<<< HEAD
 
     const FILE_DOCUMENT = 0x0040,
         FILE_PRESENTATION = 0x0080,
@@ -782,7 +777,6 @@
 
         return false;
     }
-=======
+
     Common.Controllers.Desktop.finalConstruct();
->>>>>>> 6fd85e51
 });