/*
 * (c) Copyright Ascensio System SIA 2010-2023
 *
 * This program is a free software product. You can redistribute it and/or
 * modify it under the terms of the GNU Affero General Public License (AGPL)
 * version 3 as published by the Free Software Foundation. In accordance with
 * Section 7(a) of the GNU AGPL its Section 15 shall be amended to the effect
 * that Ascensio System SIA expressly excludes the warranty of non-infringement
 * of any third-party rights.
 *
 * This program is distributed WITHOUT ANY WARRANTY; without even the implied
 * warranty of MERCHANTABILITY or FITNESS FOR A PARTICULAR  PURPOSE. For
 * details, see the GNU AGPL at: http://www.gnu.org/licenses/agpl-3.0.html
 *
 * You can contact Ascensio System SIA at 20A-6 Ernesta Birznieka-Upish
 * street, Riga, Latvia, EU, LV-1050.
 *
 * The  interactive user interfaces in modified source and object code versions
 * of the Program must display Appropriate Legal Notices, as required under
 * Section 5 of the GNU AGPL version 3.
 *
 * Pursuant to Section 7(b) of the License you must retain the original Product
 * logo when distributing the program. Pursuant to Section 7(e) we decline to
 * grant you any rights under trademark law for use of our trademarks.
 *
 * All the Product's GUI elements, including illustrations and icon sets, as
 * well as technical writing content are licensed under the terms of the
 * Creative Commons Attribution-ShareAlike 4.0 International. See the License
 * terms at http://creativecommons.org/licenses/by-sa/4.0/legalcode
 *
 */
/**
 * Controller wraps up interaction with desktop app
 *
 * Created by Maxim.Kadushkin on 2/16/2018.
 */

define([
    'core'
], function () {
    'use strict';

    var webapp = window.DE || window.PE || window.SSE;
    var features = Object.assign({
                        version: '{{PRODUCT_VERSION}}',
                        eventloading: true,
                        titlebuttons: true,
                        uithemes: true,
                        btnhome: true,
                        quickprint: true,
                    }, webapp.features);

    var native = window.desktop || window.AscDesktopEditor;
    !!native && native.execCommand('webapps:features', JSON.stringify(features));

    var Desktop = function () {
        var config = {version:'{{PRODUCT_VERSION}}'};
        var titlebuttons;
        var btnsave_icons = {
            'btn-save': 'save',
            'btn-save-coauth': 'coauth',
            'btn-synch': 'synch' };
        let recents = [];

        var nativevars,
            helpUrl;

        if ( !!native ) {
            native.features = native.features || {};
            nativevars = window.RendererProcessVariable;

            window.on_native_message = function (cmd, param) {
                if (/^style:change/.test(cmd)) {
                    var obj = JSON.parse(param);

                    if ( obj.element == 'toolbar' ) {
                        if ( obj.action == 'off' && obj.style == 'native-color' ) {
                            $('.toolbar').removeClass('editor-native-color');
                        }
                    } else
                    if ( obj.element == 'body' ) {
                        if ( obj.action == 'merge' ) {
                            var style = document.createElement('style');
                            style.innerHTML = obj.style;
                            document.body.appendChild(style);
                        }
                    }
                } else
                if (/window:features/.test(cmd)) {
                    var obj = JSON.parse(param);
                    if (_.isNumber(obj.skiptoparea)) {
                        if ( $('.asc-window.modal').length && $('.asc-window.modal').position().top < obj.skiptoparea )
                            $('.asc-window.modal').css('top', obj.skiptoparea);

                        Common.Utils.InternalSettings.set('window-inactive-area-top', obj.skiptoparea);
                    }

                    if ( obj.singlewindow !== undefined ) {
                        // $('#box-document-title .hedset')[obj.singlewindow ? 'hide' : 'show']();
                        native.features.singlewindow = obj.singlewindow;

                        if ( config.isFillFormApp ) {
                            $("#title-doc-name")[obj.singlewindow ? 'hide' : 'show']();
                        } else {
                            titlebuttons && titlebuttons.home && titlebuttons.home.btn.setVisible(obj.singlewindow);
                        }
                    }
                } else
                if (/editor:config/.test(cmd)) {
                    if ( param == 'request' ) {
                        if ( !!titlebuttons ) {
                            var opts = {
                                user: config.user,
                                title: { buttons: [] }
                            };

                            var header = webapp.getController('Viewport').getView('Common.Views.Header');
                            if ( header ) {
                                for (var i in titlebuttons) {
                                    opts.title.buttons.push(_serializeHeaderButton(i, titlebuttons[i]));
                                }
                            }

                            native.execCommand('editor:config', JSON.stringify(opts));
                        } else
                        if ( !config.callback_editorconfig ) {
                            config.callback_editorconfig = function() {
                                setTimeout(function(){window.on_native_message(cmd, param);},0);
                            }
                        }
                    }
                } else
                if (/button:click/.test(cmd)) {
                    var obj = JSON.parse(param);
                    if ( !!obj.action && !!titlebuttons[obj.action] ) {
                        titlebuttons[obj.action].btn.click();
                    }
                } else
                if (/theme:changed/.test(cmd)) {
                    Common.UI.Themes.setTheme(param);
                } else
                if (/renderervars:changed/.test(cmd)) {
                    const opts = JSON.parse(param);

                    if ( opts.theme && opts.theme.system ) {
                        window.RendererProcessVariable.theme.system = opts.theme.system;

                        if ( Common.UI.Themes.currentThemeId() == 'theme-system' )
                            Common.UI.Themes.setTheme('theme-system');
                    }
                } else
                if (/element:show/.test(cmd)) {
                    var _mr = /title:(?:(true|show)|(false|hide))/.exec(param);
                    if ( _mr ) {
                        if (!!_mr[1]) $('#app-title').show();
                        else if (!!_mr[2]) $('#app-title').hide();
                    }
                } else
                if (/althints:show/.test(cmd)) {
                    if ( /false|hide/.test(param) )
                        Common.NotificationCenter.trigger('hints:clear');
                } else
                if (/file:print/.test(cmd)) {
                    webapp.getController('Main').onPrint();
                } else
                if (/file:save/.test(cmd)) {
                    webapp.getController('Main').api.asc_Save();
                } else
                if (/file:saveas/.test(cmd)) {
                    webapp.getController('Main').api.asc_DownloadAs();
                }
            };

            window.on_native_message('editor:config', 'request');
            if ( !!window.native_message_cmd ) {
                for ( var c in window.native_message_cmd ) {
                    window.on_native_message(c, window.native_message_cmd[c]);
                }
            }

            native.execCommand('webapps:features', JSON.stringify(features));

            window.onupdaterecents = function (params) {
                recents = _parseRecents(params);
                Common.NotificationCenter.trigger('update:recents', recents);
            }

            // hide mask for modal window
            var style = document.createElement('style');
            style.appendChild(document.createTextNode('.modals-mask{opacity:0 !important;}'));
            document.getElementsByTagName('head')[0].appendChild(style);
        }

        var _serializeHeaderButton = function(action, config) {
            return {
                action: action,
                icon: config.icon || undefined,
                hint: config.btn.options.hint,
                disabled: config.btn.isDisabled(),
                visible: config.visible,
            };
        };

        var _onTitleButtonDisabled = function (action, e, status) {
            var _buttons = {};
            _buttons[action] = status;
            native.execCommand('title:button', JSON.stringify({disabled: _buttons}));
        };

        var _onSaveIconChanged = function (e, opts) {
            native.execCommand('title:button', JSON.stringify({'icon:changed': {'save': btnsave_icons[opts.next]}}));
        };

        var _onModalDialog = function (status) {
            if ( status == 'open' ) {
                native.execCommand('title:button', JSON.stringify({disabled: {'all':true}}));
            } else {
                var _buttons = {};
                for (var i in titlebuttons) {
                    _buttons[i] = titlebuttons[i].btn.isDisabled();
                }

                native.execCommand('title:button', JSON.stringify({'disabled': _buttons}));
            }
        };

        var _onHintsShow = function (visible, level) {
            let info = {
                visible: visible && !(level > 0),
            };

            if ( !!titlebuttons ) {
                info.hints = {};
                !!titlebuttons['print'] && (info.hints['print'] = titlebuttons['print'].btn.btnEl.attr('data-hint-title'));
                !!titlebuttons['quickprint'] && (info.hints['quickprint'] = titlebuttons['quickprint'].btn.btnEl.attr('data-hint-title'));
                !!titlebuttons['undo'] && (info.hints['undo'] = titlebuttons['undo'].btn.btnEl.attr('data-hint-title'));
                !!titlebuttons['redo'] && (info.hints['redo'] = titlebuttons['redo'].btn.btnEl.attr('data-hint-title'));
                !!titlebuttons['save'] && (info.hints['save'] = titlebuttons['save'].btn.btnEl.attr('data-hint-title'));
            }

            native.execCommand('althints:show', JSON.stringify(info));
        }

        var _onKeyDown = function (e) {
            if ( Common.UI.HintManager && Common.UI.HintManager.isHintVisible() ) {
                native.execCommand('althints:keydown', JSON.stringify({code:e.keyCode}));
                console.log('hint keydown', e.keyCode);
            }
        }

        const _onApplySettings = function (menu) {
            if ( !!titlebuttons.quickprint ) {
                const var_name = window.SSE ? 'sse-settings-quick-print-button' :
                                    window.PE ? 'pe-settings-quick-print-button' : 'de-settings-quick-print-button';
                const is_btn_visible = Common.localStorage.getBool(var_name, false);

                if ( titlebuttons.quickprint.visible != is_btn_visible ) {
                    titlebuttons.quickprint.visible = is_btn_visible;
                    const obj = {
                        visible: {
                            quickprint: is_btn_visible,
                        }
                    };
                    native.execCommand('title:button', JSON.stringify(obj));
                }
            }
        }

        const _checkHelpAvailable = function () {
            const me = this;
            const build_url = function (arg1, arg2, arg3) {
                const re_ls = /\/$/;
                return (re_ls.test(arg1) ? arg1 : arg1 + '/') + arg2 + arg3;
            }

            fetch(build_url('resources/help/', Common.Locale.getDefaultLanguage(), '/Contents.json'))
                .then(function (response) {
                    if ( response.ok ) {
                        /* local help avail */
                        fetch(build_url('resources/help/', Common.Locale.getCurrentLanguage(), '/Contents.json'))
                            .then(function (response){
                                if ( response.ok )
                                    helpUrl = build_url('resources/help/', Common.Locale.getCurrentLanguage(), '');
                            })
                            .catch(function (e) {
                                helpUrl = build_url('resources/help/', Common.Locale.getDefaultLanguage(), '');
                            })
                    }
                }).catch(function (e) {
                    if ( me.helpUrl() ) {
                        fetch(build_url(me.helpUrl(), Common.Locale.getDefaultLanguage(), '/Contents.json'))
                            .then(function (response) {
                                // if ( response.ok )
                                    return response.json();
                            })
                            .then(function (text) {
                                /* remote help avail */
                                fetch(build_url(me.helpUrl(), Common.Locale.getCurrentLanguage(), '/Contents.json'))
                                    .then(function (response) {
                                        // if ( response.ok )
                                            return response.json();
                                    })
                                    .then(function (t) {
                                        helpUrl = build_url(me.helpUrl(), Common.Locale.getCurrentLanguage(), '');
                                    })
                                    .catch(function (e) {
                                        helpUrl = build_url(me.helpUrl(), Common.Locale.getDefaultLanguage(), '');
                                    });
                            })
                            .catch(function (e){
                            })
                    }
                });
        }

        const _onAppReady = function (opts) {
            _.extend(config, opts);
            !!native && native.execCommand('doc:onready', '');
            !!native && native.LocalFileRecents();

            $('.toolbar').addClass('editor-native-color');
        }

        const _onDocumentReady = function () {
            if ( config.isEdit ) {
                function get_locked_message (t) {
                    switch (t) {
                        // case Asc.c_oAscLocalRestrictionType.Nosafe:
                        case Asc.c_oAscLocalRestrictionType.ReadOnly:
                            return Common.Locale.get("tipFileReadOnly",{name:"Common.Translation", default: "Document is read only. You can make changes and save its local copy later."});
                        default: return Common.Locale.get("tipFileLocked",{name:"Common.Translation", default: "Document is locked for editing. You can make changes and save its local copy later."});
                    }
                }

                const header = webapp.getController('Viewport').getView('Common.Views.Header');
                const api = webapp.getController('Main').api;
                const locktype = api.asc_getLocalRestrictions ? api.asc_getLocalRestrictions() : Asc.c_oAscLocalRestrictionType.None;
                if ( Asc.c_oAscLocalRestrictionType.None !== locktype ) {
                    features.readonly = true;

                    header.setDocumentReadOnly(true);
                    api.asc_setLocalRestrictions(Asc.c_oAscLocalRestrictionType.None);

                    (new Common.UI.SynchronizeTip({
                        extCls: 'no-arrow',
                        placement: 'bottom',
                        target: $('.toolbar'),
                        text: get_locked_message(locktype),
                        showLink: false,
                    })).on('closeclick', function () {
                        this.close();
                    }).show();

                    native.execCommand('webapps:features', JSON.stringify(features));

                    api.asc_registerCallback('asc_onDocumentName', function () {
                        if ( features.readonly ) {
                            if ( api.asc_getLocalRestrictions() == Asc.c_oAscLocalRestrictionType.None ) {
                                features.readonly = false;
                                header.setDocumentReadOnly(false);
                                native.execCommand('webapps:features', JSON.stringify(features));
                            }
                        }
                    });
                }

                _checkHelpAvailable.call(this);
            }
        }

        const _onHidePreloader = function (mode) {
            features.viewmode = !mode.isEdit;
            features.viewmode && (features.btnhome = false);
            features.crypted = mode.isCrypted;
            native.execCommand('webapps:features', JSON.stringify(features));

            titlebuttons = {};
            if ( mode.isEdit ) {
                var header = webapp.getController('Viewport').getView('Common.Views.Header');

                {
                    header.btnHome = (new Common.UI.Button({
                        cls: 'btn-header',
                        iconCls: 'toolbar__icon icon--inverse btn-home',
                        visible: false,
                        hint: Common.Locale.get('hintBtnHome', {name:"Common.Controllers.Desktop", default: 'Show Main window'}),
                        dataHint:'0',
                        dataHintDirection: 'right',
                        dataHintOffset: '10, -18',
                        dataHintTitle: 'K'
                    })).render($('#box-document-title #slot-btn-dt-home'));
                    titlebuttons['home'] = {btn: header.btnHome};

                    header.btnHome.on('click', function (e) {
                        native.execCommand('title:button', JSON.stringify({click: "home"}));
                    });

                    $('#id-box-doc-name').on({
                        'dblclick': function (e) {
                            native.execCommand('title:dblclick', JSON.stringify({x: e.originalEvent.screenX, y: e.originalEvent.screenY}))
                        },
                        'mousedown': function (e) {
                            native.execCommand('title:mousedown', JSON.stringify({x: e.originalEvent.screenX, y: e.originalEvent.screenY}))
                        },
                        'mousemove': function (e) {
                            native.execCommand('title:mousemove', JSON.stringify({x: e.originalEvent.screenX, y: e.originalEvent.screenY}))
                        },
                        'mouseup': function (e) {
                            native.execCommand('title:mouseup', JSON.stringify({x: e.originalEvent.screenX, y: e.originalEvent.screenY}))
                        }
                    });
                }

                if (!!header.btnSave) {
                    titlebuttons['save'] = {btn: header.btnSave};

                    var iconname = /\s?([^\s]+)$/.exec(titlebuttons.save.btn.$icon.attr('class'));
                    !!iconname && iconname.length && (titlebuttons.save.icon = btnsave_icons[iconname]);
                }

                if (!!header.btnPrint)
                    titlebuttons['print'] = {btn: header.btnPrint};

                if (!!header.btnPrintQuick) {
                    titlebuttons['quickprint'] = {
                        btn: header.btnPrintQuick,
                        visible: header.btnPrintQuick.isVisible(),
                    };
                }

                if (!!header.btnUndo)
                    titlebuttons['undo'] = {btn: header.btnUndo};

                if (!!header.btnRedo)
                    titlebuttons['redo'] = {btn: header.btnRedo};

                for (var i in titlebuttons) {
                    titlebuttons[i].btn.options.signals = ['disabled'];
                    titlebuttons[i].btn.on('disabled', _onTitleButtonDisabled.bind(this, i));
                }

                if (!!titlebuttons.save) {
                    titlebuttons.save.btn.options.signals.push('icon:changed');
                    titlebuttons.save.btn.on('icon:changed', _onSaveIconChanged.bind(this));
                }
            }

            if ( !!config.callback_editorconfig ) {
                config.callback_editorconfig();
                delete config.callback_editorconfig;
            }

            if ( native.features.singlewindow !== undefined ) {
                // $('#box-document-title .hedset')[native.features.singlewindow ? 'hide' : 'show']();
                !!titlebuttons.home && titlebuttons.home.btn.setVisible(native.features.singlewindow);
            }
        }

        const _parseRecents = function (rawarray) {
            let _files_arr = [];

            const _is_win = /Win/.test(navigator.platform);
            const _re_name = !_is_win ? /([^/]+\.[a-zA-Z0-9]{1,})$/ : /([^\\/]+\.[a-zA-Z0-9]{1,})$/;
            for ( let _f_ of rawarray ) {
                if ( utils.matchFileFormat( _f_.type ) ) {
                    if (_re_name.test(_f_.path)) {
                        const name = _re_name.exec(_f_.path)[1],
                            dir = _f_.path.slice(0, _f_.path.length - name.length - 1);

                        _files_arr.push({
                            fileid: _f_.id,
                            type: _f_.type,
                            format: utils.parseFileFormat(_f_.type),
                            title: name,
                            url: _f_.path,
                            folder: dir,
                        });
                    }
                }
            }

            return _files_arr;
        }

        const _onOpenRecent = function (menu, url, record) {
            console.log('open recent');
        }

        return {
            init: function (opts) {
                _.extend(config, opts);

                if ( config.isDesktopApp ) {
                    let is_win_xp = nativevars && nativevars.os === 'winxp';

                    Common.UI.Themes.setAvailable(!is_win_xp);
                    Common.NotificationCenter.on({
                        'app:ready': _onAppReady,
                        'document:ready': _onDocumentReady.bind(this),
                        'app:face': _onHidePreloader.bind(this),
                        'modal:show': _onModalDialog.bind(this, 'open'),
                        'modal:close': _onModalDialog.bind(this, 'close'),
                        'modal:hide': _onModalDialog.bind(this, 'hide'),
                        'uitheme:changed' : function (name) {
                            if ( window.uitheme.is_theme_system() ) {
                                native.execCommand("uitheme:changed", JSON.stringify({name:'theme-system'}));
                            } else {
                                var theme = Common.UI.Themes.get(name);
                                if ( theme )
                                    native.execCommand("uitheme:changed", JSON.stringify({name:name, type:theme.type}));
                            }
                        },
                        'hints:show': _onHintsShow.bind(this),
                    });

                    webapp.addListeners({
                        'FileMenu': {
                            'item:click': function (menu, action, isopts) {
                                if ( action == 'file:exit' ) {
                                    native.execCommand('editor:event', JSON.stringify({action: 'file:close'}));
                                    menu.hide();
                                } else
                                if ( action == 'file:open' ) {
                                    native.execCommand('editor:event', JSON.stringify({action: 'file:open'}));
                                    menu.hide();
                                }
                            },
                            'settings:apply': _onApplySettings.bind(this),
                            'recent:open': _onOpenRecent.bind(this),
                        },
                    }, {id: 'desktop'});

                    $(document).on('keydown', _onKeyDown.bind(this));

                    if ( features.uitype == 'fillform' ) {
                        config.isFillFormApp = true;
                        $('#header-logo, .brand-logo').hide();
                    }
                }
            },
            process: function (opts) {
                if ( config.isDesktopApp && !!native ) {
                    if ( opts == 'goback' ) {
                        native.execCommand('go:folder',
                            config.isOffline ? 'offline' : config.customization.goback.url);
                        return true;
                    } else
                    if ( opts == 'preloader:hide' ) {
                        native.execCommand('editor:onready', '');
                        return true;
                    } else
                    if ( opts == 'create:new' ) {
                        if (config.createUrl == 'desktop://create.new') {
                            native.execCommand("create:new", !!window.SSE ? 'cell' : !!window.PE ? 'slide' : 'word');
                            return true;
                        }
                    }
                }

                return false;
            },
            requestClose: function () {
                if ( config.isDesktopApp && !!native ) {
                    native.execCommand('editor:event', JSON.stringify({action:'file:close', url: config.customization.goback.url}));
                }
            },
            isActive: function () {
                return !!native;
            },
            isOffline: function () {
                // return webapp.getController('Main').api.asc_isOffline();
                return webapp.getController('Main').appOptions.isOffline;
            },
            isFeatureAvailable: function (feature) {
                return !!native && !!native[feature];
            },
            call: function (name) {
                if ( native[name] ) {
                    let args = [].slice.call(arguments, 1);
                    // return native[name](...args);
                    return native[name].apply(this, args);
                }
            },
            helpUrl: function () {
                if ( helpUrl )
                    return helpUrl;

                if ( !!nativevars && nativevars.helpUrl ) {
                    var webapp = window.SSE ? 'spreadsheeteditor' :
                                    window.PE ? 'presentationeditor' : 'documenteditor';
                    return nativevars.helpUrl + '/' + webapp + '/main/resources/help';
                }

                return undefined;
            },
            isHelpAvailable: function () {
                return !!helpUrl;
            },
            getDefaultPrinterName: function () {
                return nativevars ? nativevars.defaultPrinterName : '';
            },
            systemThemeType: function () {
                return nativevars.theme && !!nativevars.theme.system ? nativevars.theme.system :
                            window.matchMedia('(prefers-color-scheme: dark)').matches ? 'dark' : 'light';
            },
<<<<<<< HEAD
            recentFiles: function () {
                return recents;
            },
            openRecent: function (model) {
                if ( this.isActive() ) {
                    const params = {
                        name: Common.Utils.String.htmlDecode(model.get('title')),
                        path: Common.Utils.String.htmlDecode(model.get('url')),
                    };
                    if ( model.get('fileid') != undefined && model.get('fileid') != null ) {
                        params.id = model.get('fileid');
                        params.type = model.type;
                    } else {
                        params.id = -1;
                    }

                    native.execCommand("open:recent", JSON.stringify(params));
                    return true
                }

                return false;
=======
            systemThemeSupported: function () {
                return nativevars.theme && nativevars.theme.system !== 'disabled';
>>>>>>> edc38a21
            },
        };
    };

    !Common.Controllers && (Common.Controllers = {});
    Common.Controllers.Desktop = new Desktop();

    const FILE_DOCUMENT = 0x0040,
        FILE_PRESENTATION = 0x0080,
        FILE_SPREADSHEET = 0x0100,
        FILE_CROSSPLATFORM = 0x0200;

    const utils = {};
    utils.defines = {}
    utils.defines.FileFormat = {
        FILE_UNKNOWN:       0x0000,

        FILE_DOCUMENT:      FILE_DOCUMENT,
        FILE_DOCUMENT_DOCX: FILE_DOCUMENT + 0x0001,
        FILE_DOCUMENT_DOC:  FILE_DOCUMENT + 0x0002,
        FILE_DOCUMENT_ODT:  FILE_DOCUMENT + 0x0003,
        FILE_DOCUMENT_RTF:  FILE_DOCUMENT + 0x0004,
        FILE_DOCUMENT_TXT:  FILE_DOCUMENT + 0x0005,
        FILE_DOCUMENT_HTML: FILE_DOCUMENT + 0x0006,
        FILE_DOCUMENT_MHT:  FILE_DOCUMENT + 0x0007,
        FILE_DOCUMENT_EPUB: FILE_DOCUMENT + 0x0008,
        FILE_DOCUMENT_FB2:  FILE_DOCUMENT + 0x0009,
        FILE_DOCUMENT_MOBI: FILE_DOCUMENT + 0x000a,
        FILE_DOCUMENT_DOCM: FILE_DOCUMENT + 0x000b,
        FILE_DOCUMENT_DOTX: FILE_DOCUMENT + 0x000c,
        FILE_DOCUMENT_DOTM: FILE_DOCUMENT + 0x000d,
        FILE_DOCUMENT_ODT_FLAT: FILE_DOCUMENT + 0x000e,
        FILE_DOCUMENT_OTT:  FILE_DOCUMENT + 0x000f,
        FILE_DOCUMENT_DOC_FLAT: FILE_DOCUMENT + 0x0010,
        FILE_DOCUMENT_OFORM: FILE_DOCUMENT + 0x0015,
        FILE_DOCUMENT_DOCXF: FILE_DOCUMENT + 0x0016,

        FILE_PRESENTATION:      FILE_PRESENTATION,
        FILE_PRESENTATION_PPTX: FILE_PRESENTATION + 0x0001,
        FILE_PRESENTATION_PPT:  FILE_PRESENTATION + 0x0002,
        FILE_PRESENTATION_ODP:  FILE_PRESENTATION + 0x0003,
        FILE_PRESENTATION_PPSX: FILE_PRESENTATION + 0x0004,
        FILE_PRESENTATION_PPTM: FILE_PRESENTATION + 0x0005,
        FILE_PRESENTATION_PPSM: FILE_PRESENTATION + 0x0006,
        FILE_PRESENTATION_POTX: FILE_PRESENTATION + 0x0007,
        FILE_PRESENTATION_POTM: FILE_PRESENTATION + 0x0008,
        FILE_PRESENTATION_ODP_FLAT: FILE_PRESENTATION + 0x0009,
        FILE_PRESENTATION_OTP:  FILE_PRESENTATION + 0x000a,

        FILE_SPREADSHEET:       FILE_SPREADSHEET,
        FILE_SPREADSHEET_XLSX:  FILE_SPREADSHEET + 0x0001,
        FILE_SPREADSHEET_XLS:   FILE_SPREADSHEET + 0x0002,
        FILE_SPREADSHEET_ODS:   FILE_SPREADSHEET + 0x0003,
        FILE_SPREADSHEET_CSV:   FILE_SPREADSHEET + 0x0004,
        FILE_SPREADSHEET_XLSM:  FILE_SPREADSHEET + 0x0005,
        FILE_SPREADSHEET_XLTX:  FILE_SPREADSHEET + 0x0006,
        FILE_SPREADSHEET_XLTM:  FILE_SPREADSHEET + 0x0007,
        FILE_SPREADSHEET_ODS_FLAT: FILE_SPREADSHEET + 0x0008,
        FILE_SPREADSHEET_OTS:   FILE_SPREADSHEET + 0x0009,

        FILE_CROSSPLATFORM:     FILE_CROSSPLATFORM,
        FILE_CROSSPLATFORM_PDF: FILE_CROSSPLATFORM + 0x0001,
        FILE_CROSSPLATFORM_SWF: FILE_CROSSPLATFORM + 0x0002,
        FILE_CROSSPLATFORM_DJVU: FILE_CROSSPLATFORM + 0x0003,
        FILE_CROSSPLATFORM_XPS: FILE_CROSSPLATFORM + 0x0004,
        FILE_CROSSPLATFORM_PDFA: FILE_CROSSPLATFORM + 0x0009
    };

    utils.parseFileFormat = function(format) {
        switch (format) {
            case utils.defines.FileFormat.FILE_DOCUMENT_DOC:        return 'doc';
            case utils.defines.FileFormat.FILE_DOCUMENT_DOCX:       return 'docx';
            case utils.defines.FileFormat.FILE_DOCUMENT_ODT:        return 'odt';
            case utils.defines.FileFormat.FILE_DOCUMENT_RTF:        return 'rtf';
            case utils.defines.FileFormat.FILE_DOCUMENT_TXT:        return 'txt';
            case utils.defines.FileFormat.FILE_DOCUMENT_HTML:       return 'htm';
            case utils.defines.FileFormat.FILE_DOCUMENT_MHT:        return 'mht';
            case utils.defines.FileFormat.FILE_DOCUMENT_EPUB:       return 'epub';
            case utils.defines.FileFormat.FILE_DOCUMENT_FB2:        return 'fb2';
            case utils.defines.FileFormat.FILE_DOCUMENT_DOTX:       return 'dotx';
            case utils.defines.FileFormat.FILE_DOCUMENT_OTT:        return 'ott';
            case utils.defines.FileFormat.FILE_DOCUMENT_OFORM:      return 'oform';
            case utils.defines.FileFormat.FILE_DOCUMENT_DOCXF:      return 'docxf';

            case utils.defines.FileFormat.FILE_SPREADSHEET_XLS:     return 'xls';
            case utils.defines.FileFormat.FILE_SPREADSHEET_XLTX:    return 'xltx';
            case utils.defines.FileFormat.FILE_SPREADSHEET_XLSX:    return 'xlsx';
            case utils.defines.FileFormat.FILE_SPREADSHEET_ODS:     return 'ods';
            case utils.defines.FileFormat.FILE_SPREADSHEET_CSV:     return 'csv';
            case utils.defines.FileFormat.FILE_SPREADSHEET_OTS:     return 'ots';

            case utils.defines.FileFormat.FILE_PRESENTATION_PPT:    return 'ppt';
            case utils.defines.FileFormat.FILE_PRESENTATION_POTX:   return 'potx';
            case utils.defines.FileFormat.FILE_PRESENTATION_PPTX:   return 'pptx';
            case utils.defines.FileFormat.FILE_PRESENTATION_ODP:    return 'odp';
            case utils.defines.FileFormat.FILE_PRESENTATION_PPSX:   return 'ppsx';
            case utils.defines.FileFormat.FILE_PRESENTATION_OTP:    return 'otp';

            case utils.defines.FileFormat.FILE_CROSSPLATFORM_PDFA:
            case utils.defines.FileFormat.FILE_CROSSPLATFORM_PDF:   return 'pdf';
            case utils.defines.FileFormat.FILE_CROSSPLATFORM_DJVU:  return 'djvu';
            case utils.defines.FileFormat.FILE_CROSSPLATFORM_XPS:   return 'xps';
        }

        return '';
    };

    utils.matchFileFormat = function (t) {
        if ( window.PE ) {
            return t > utils.defines.FileFormat.FILE_PRESENTATION &&
                !(t > utils.defines.FileFormat.FILE_SPREADSHEET );
        } else
        if ( window.DE ) {
            return (t > utils.defines.FileFormat.FILE_DOCUMENT &&
                    !(t > utils.defines.FileFormat.FILE_PRESENTATION)) ||
                    t == utils.defines.FileFormat.FILE_CROSSPLATFORM_PDF ||
                    t == utils.defines.FileFormat.FILE_CROSSPLATFORM_PDFA ||
                    t == utils.defines.FileFormat.FILE_CROSSPLATFORM_DJVU;
        } else
        if ( window.SSE ) {
            return (t > utils.defines.FileFormat.FILE_SPREADSHEET &&
                    !(t > utils.defines.FileFormat.FILE_CROSSPLATFORM)) ||
                t == utils.defines.FileFormat.FILE_CROSSPLATFORM_XPS;
        }

        return false;
    }
});<|MERGE_RESOLUTION|>--- conflicted
+++ resolved
@@ -603,7 +603,9 @@
                 return nativevars.theme && !!nativevars.theme.system ? nativevars.theme.system :
                             window.matchMedia('(prefers-color-scheme: dark)').matches ? 'dark' : 'light';
             },
-<<<<<<< HEAD
+            systemThemeSupported: function () {
+                return nativevars.theme && nativevars.theme.system !== 'disabled';
+            },
             recentFiles: function () {
                 return recents;
             },
@@ -625,10 +627,6 @@
                 }
 
                 return false;
-=======
-            systemThemeSupported: function () {
-                return nativevars.theme && nativevars.theme.system !== 'disabled';
->>>>>>> edc38a21
             },
         };
     };
