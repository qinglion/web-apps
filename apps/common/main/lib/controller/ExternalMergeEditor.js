/*
 *
 * (c) Copyright Ascensio System SIA 2010-2019
 *
 * This program is a free software product. You can redistribute it and/or
 * modify it under the terms of the GNU Affero General Public License (AGPL)
 * version 3 as published by the Free Software Foundation. In accordance with
 * Section 7(a) of the GNU AGPL its Section 15 shall be amended to the effect
 * that Ascensio System SIA expressly excludes the warranty of non-infringement
 * of any third-party rights.
 *
 * This program is distributed WITHOUT ANY WARRANTY; without even the implied
 * warranty of MERCHANTABILITY or FITNESS FOR A PARTICULAR  PURPOSE. For
 * details, see the GNU AGPL at: http://www.gnu.org/licenses/agpl-3.0.html
 *
 * You can contact Ascensio System SIA at 20A-12 Ernesta Birznieka-Upisha
 * street, Riga, Latvia, EU, LV-1050.
 *
 * The  interactive user interfaces in modified source and object code versions
 * of the Program must display Appropriate Legal Notices, as required under
 * Section 5 of the GNU AGPL version 3.
 *
 * Pursuant to Section 7(b) of the License you must retain the original Product
 * logo when distributing the program. Pursuant to Section 7(e) we decline to
 * grant you any rights under trademark law for use of our trademarks.
 *
 * All the Product's GUI elements, including illustrations and icon sets, as
 * well as technical writing content are licensed under the terms of the
 * Creative Commons Attribution-ShareAlike 4.0 International. See the License
 * terms at http://creativecommons.org/licenses/by-sa/4.0/legalcode
 *
*/
/**
 *  ExternalDiagramEditor.js
 *
 *  Created by Julia Radzhabova on 4/08/14
 *  Copyright (c) 2018 Ascensio System SIA. All rights reserved.
 *
 */

if (Common === undefined)
    var Common = {};

Common.Controllers = Common.Controllers || {};

define([
    'core',
    'common/main/lib/view/ExternalMergeEditor'
], function () { 'use strict';
    Common.Controllers.ExternalMergeEditor = Backbone.Controller.extend(_.extend((function() {
        var appLang         = '{{DEFAULT_LANG}}',
            customization   = undefined,
            targetApp       = '',
            externalEditor  = null,
            isAppFirstOpened = true;


        var createExternalEditor = function() {
            externalEditor = new DocsAPI.DocEditor('id-merge-editor-placeholder', {
                width       : '100%',
                height      : '100%',
                documentType: 'cell',
                document    : {
                    url         : '_chart_',
                    permissions : {
                        edit    : true,
                        download: false
                    }
                },
                editorConfig: {
                    mode            : 'editmerge',
                    targetApp       : targetApp,
                    lang            : appLang,
                    canCoAuthoring  : false,
                    canBackToFolder : false,
                    canCreateNew    : false,
                    customization   : customization,
                    user            : {id: ('uid-'+Date.now())}
                },
                events: {
                    'onAppReady'            : function() {},
                    'onDocumentStateChange' : function() {},
                    'onError'               : function() {},
                    'onInternalMessage'     : _.bind(this.onInternalMessage, this)
                }
            });
            Common.Gateway.on('processmouse', _.bind(this.onProcessMouse, this));
        };

        return {
            views: ['Common.Views.ExternalMergeEditor'],

            initialize: function() {
                this.addListeners({
                    'Common.Views.ExternalMergeEditor': {
                        'setmergedata': _.bind(this.setMergeData, this),
                        'drag': _.bind(function(o, state){
                            externalEditor && externalEditor.serviceCommand('window:drag', state == 'start');
                        },this),
                        'resize': _.bind(function(o, state){
                            externalEditor && externalEditor.serviceCommand('window:resize', state == 'start');
                        },this),
                        'show': _.bind(function(cmp){
                            var h = this.mergeEditorView.getHeight(),
                                innerHeight = Common.Utils.innerHeight();
                            if (innerHeight<h) {
                                this.mergeEditorView.setHeight(innerHeight);
                            }

                            if (externalEditor) {
                                externalEditor.serviceCommand('setAppDisabled',false);
                                if (isAppFirstOpened && this.mergeEditorView._isExternalDocReady) {
                                    isAppFirstOpened = false;
                                    this.mergeEditorView._mergeData && this.setMergeData();
                                }
                                if (this.needDisableEditing && this.mergeEditorView._isExternalDocReady) {
                                    this.onMergeEditingDisabled();
                                }
                                externalEditor.attachMouseEvents();
                            } else {
                                createExternalEditor.apply(this);
                            }
                            this.isExternalEditorVisible = true;
                            this.isHandlerCalled = false;
                        }, this),
                        'hide':  _.bind(function(cmp){
                            if (externalEditor) {
                                externalEditor.detachMouseEvents();
                                this.isExternalEditorVisible = false;
                            }
                        }, this)
                    }
                });


            },

            onLaunch: function() {
                this.mergeEditorView = this.createView('Common.Views.ExternalMergeEditor', {handler: _.bind(this.handler, this)});
            },

            setApi: function(api) {
                this.api = api;
                this.api.asc_registerCallback('asc_onCloseMergeEditor', _.bind(this.onMergeEditingDisabled, this));
                this.api.asc_registerCallback('asc_sendFromGeneralToFrameEditor', _.bind(this.onSendFromGeneralToFrameEditor, this));
                return this;
            },

            handler: function(result, value) {
                if (this.isHandlerCalled) return;
                this.isHandlerCalled = true;
                if (this.mergeEditorView._isExternalDocReady)
                    externalEditor && externalEditor.serviceCommand('queryClose',{mr:result});
                else {
                    this.mergeEditorView.hide();
                    this.isHandlerCalled = false;
                }
            },

            setMergeData: function() {
                if (!isAppFirstOpened) {
                    externalEditor && externalEditor.serviceCommand('setMergeData', this.mergeEditorView._mergeData);
                    this.mergeEditorView.setEditMode(true);
                    this.mergeEditorView._mergeData = null;
                }
            },

            loadConfig: function(data) {
                if (data && data.config) {
                    if (data.config.lang) appLang = data.config.lang;
                    if (data.config.customization) customization = data.config.customization;
                    if (data.config.targetApp) targetApp = data.config.targetApp;
                }
            },

            onMergeEditingDisabled: function() {
                if ( !this.mergeEditorView.isVisible() || !this.mergeEditorView._isExternalDocReady ) {
                    this.needDisableEditing = true;
                    return;
                }

                this.mergeEditorView.setControlsDisabled(true);

                Common.UI.alert({
                    title: this.warningTitle,
                    msg  : this.warningText,
                    iconCls: 'warn',
                    buttons: ['ok'],
                    callback: _.bind(function(btn){
                        this.mergeEditorView.setControlsDisabled(false);
                        this.mergeEditorView.hide();
                    }, this)
                });

                this.needDisableEditing = false;
            },

            onInternalMessage: function(data) {
                var eventData  = data.data;

                if (this.mergeEditorView) {
                    if (eventData.type == 'documentReady') {
                        this.mergeEditorView._isExternalDocReady = true;
                        this.isExternalEditorVisible && (isAppFirstOpened = false);
                        this.mergeEditorView.setControlsDisabled(false);
                        if (this.mergeEditorView._mergeData) {
                            externalEditor && externalEditor.serviceCommand('setMergeData', this.mergeEditorView._mergeData);
                            this.mergeEditorView._mergeData = null;
                        }
                        if (this.needDisableEditing) {
                            this.onMergeEditingDisabled();
                        }
                    } else
                    if (eventData.type == "shortcut") {
                        if (eventData.data.key == 'escape')
                            this.mergeEditorView.hide();
                    } else
                    if (eventData.type == "canClose") {
                        if (eventData.data.answer === true) {
                            if (externalEditor) {
                                externalEditor.serviceCommand('setAppDisabled',true);
                                if (eventData.data.mr == 'ok')
                                externalEditor.serviceCommand('getMergeData');
                            }
                            this.mergeEditorView.hide();
                        }
                        this.isHandlerCalled = false;
                    } else
                    if (eventData.type == "processMouse") {
                        if (eventData.data.event == 'mouse:up') {
                            this.mergeEditorView.binding.dragStop();
                            if (this.mergeEditorView.binding.resizeStop)  this.mergeEditorView.binding.resizeStop();
                        } else
                        if (eventData.data.event == 'mouse:move') {
                            var x = parseInt(this.mergeEditorView.$window.css('left')) + eventData.data.pagex,
                                y = parseInt(this.mergeEditorView.$window.css('top')) + eventData.data.pagey + 34;
                            this.mergeEditorView.binding.drag({pageX:x, pageY:y});
                            if (this.mergeEditorView.binding.resize)  this.mergeEditorView.binding.resize({pageX:x, pageY:y});
                        }
                    } else
<<<<<<< HEAD
                    if (eventData.type == "resize") {
                        var w = eventData.data.width,
                            h = eventData.data.height;
                        if (w>0 && h>0)
                            this.mergeEditorView.setInnerSize(w, h);
=======
                    if (eventData.type == "frameToGeneralData") {
                        this.api && this.api.asc_getInformationBetweenFrameAndGeneralEditor(eventData.data);
>>>>>>> 1035069d
                    } else
                        this.mergeEditorView.fireEvent('internalmessage', this.mergeEditorView, eventData);
                }
            } ,

            onProcessMouse: function(data) {
                if (data.type == 'mouseup' && this.isExternalEditorVisible) {
                    externalEditor && externalEditor.serviceCommand('processmouse', data);
                }
            },

            onSendFromGeneralToFrameEditor: function(data) {
                externalEditor && externalEditor.serviceCommand('generalToFrameData', data);
            },

            warningTitle: 'Warning',
            warningText: 'The object is disabled because of editing by another user.',
            textClose: 'Close',
            textAnonymous: 'Anonymous'
        }
    })(), Common.Controllers.ExternalMergeEditor || {}));
});<|MERGE_RESOLUTION|>--- conflicted
+++ resolved
@@ -238,16 +238,14 @@
                             if (this.mergeEditorView.binding.resize)  this.mergeEditorView.binding.resize({pageX:x, pageY:y});
                         }
                     } else
-<<<<<<< HEAD
                     if (eventData.type == "resize") {
                         var w = eventData.data.width,
                             h = eventData.data.height;
                         if (w>0 && h>0)
                             this.mergeEditorView.setInnerSize(w, h);
-=======
+                    } else
                     if (eventData.type == "frameToGeneralData") {
                         this.api && this.api.asc_getInformationBetweenFrameAndGeneralEditor(eventData.data);
->>>>>>> 1035069d
                     } else
                         this.mergeEditorView.fireEvent('internalmessage', this.mergeEditorView, eventData);
                 }
