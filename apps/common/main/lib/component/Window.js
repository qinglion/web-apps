/*
 *
 * (c) Copyright Ascensio System SIA 2010-2019
 *
 * This program is a free software product. You can redistribute it and/or
 * modify it under the terms of the GNU Affero General Public License (AGPL)
 * version 3 as published by the Free Software Foundation. In accordance with
 * Section 7(a) of the GNU AGPL its Section 15 shall be amended to the effect
 * that Ascensio System SIA expressly excludes the warranty of non-infringement
 * of any third-party rights.
 *
 * This program is distributed WITHOUT ANY WARRANTY; without even the implied
 * warranty of MERCHANTABILITY or FITNESS FOR A PARTICULAR  PURPOSE. For
 * details, see the GNU AGPL at: http://www.gnu.org/licenses/agpl-3.0.html
 *
 * You can contact Ascensio System SIA at 20A-12 Ernesta Birznieka-Upisha
 * street, Riga, Latvia, EU, LV-1050.
 *
 * The  interactive user interfaces in modified source and object code versions
 * of the Program must display Appropriate Legal Notices, as required under
 * Section 5 of the GNU AGPL version 3.
 *
 * Pursuant to Section 7(b) of the License you must retain the original Product
 * logo when distributing the program. Pursuant to Section 7(e) we decline to
 * grant you any rights under trademark law for use of our trademarks.
 *
 * All the Product's GUI elements, including illustrations and icon sets, as
 * well as technical writing content are licensed under the terms of the
 * Creative Commons Attribution-ShareAlike 4.0 International. See the License
 * terms at http://creativecommons.org/licenses/by-sa/4.0/legalcode
 *
*/
/**
 *    Window.js
 *
 *    Created by Maxim Kadushkin on 24 January 2014
 *    Copyright (c) 2018 Ascensio System SIA. All rights reserved.
 *
 */

/*
 *      Usage
 *
 *      Configuration
 *
 *      @cfg {Boolean} closable
 *      Doesn't allow user to close window neither ESC nor the 'close' button.
 *
 *      @cfg {Boolean} header
 *      Prevents window to create header. Default value is 'true'

 *      @cfg {Boolean} modal
 *      False if window will not allowed to take over keyboard and mouse input.
 *
 *      @cfg {String} title
 *
 *      @cfg {String} tpl
 *      Describes template of window's body
 *
 *      @cfg {String} cls
 *      Extra class for the root dom-element
 *
 *      @cfg {Boolean} animate
 *      Makes the window to animate while showing or hiding
 *
 *      @cfg {Object} buttons
 *          Use an array for predefined buttons (ok, cancel, yes, no): @example ['yes', 'no']
 *          Use a named array for the custom buttons: {value: caption, ...}
 *              @param {String} value will be returned in callback function
 *              @param {String} caption
 *
 *      Methods
 *
 *      @method show
 *      Fires event 'afterender'
 *
 *      @method close
 *      Fires event 'close'
 *
 *      @method setSize
 *      Sets new size of the window
 *      @params {Integer} width
 *      @params {Integer} height

 *      @method getSize
 *      Returns current size of the window
 *      @returns {Array} [width, height]
 *
 *      @method getChild
 *      @params {String} selector
 *
 *
 *      Events
 *
 *      @event close
 *
 *      @event afterender
 *
 *      Examples
 *      var win = new Common.UI.Window({
 *           title: options.title,
 *           tpl: template
 *      });
 *
 *      win.on('close', onClose);
 *      win.show()
 *
 *
 *      ****************************************
 *      Extends
 *
 *      @window Common.UI.warning
 *      Shows warning message.
 *      @cfg {String} msg
 *      @cfg {Function} callback
 *      @param {String} button
 *      If the window is closed via shortcut or header's close tool, the 'button' will be 'close'
 *
 *      @example
 *      Common.UI.warning({
 *           msg: 'Unknown error.',
 *           buttons: ['ok'],
 *           callback: function(btn) {
 *               console.log('button was pressed: ' + btn);
 *           }
 *       });
 *
 *
 *      @window Common.UI.error
 *      @window Common.UI.info
 *      @window Common.UI.confirm
 *
 */

 if (Common === undefined)
    var Common = {};

define([
    'common/main/lib/component/BaseView',
    'common/main/lib/component/CheckBox'
], function () {
    'use strict';

    Common.UI.Window = Common.UI.BaseView.extend(_.extend((function(){
        var config = {
                closable:   true,
                header:     true,
                modal:      true,
                width:      'auto',
                height:     'auto',
                title:      'Title',
                alias:      'Window',
                cls:        '',
                toolclose:  'close',
                help:       false,
                maxwidth: undefined,
                maxheight: undefined,
                minwidth: 0,
                minheight: 0,
                enableKeyEvents: true
        };

        var template = '<div class="asc-window<%= modal?" modal":"" %><%= cls?" "+cls:"" %>" id="<%= id %>" style="width:<%= width %>px;">' +
                            '<% if (header==true) { %>' +
                                '<div class="header">' +
                                    '<div class="tools">' +
                                    '<% if (closable!==false) %>' +
                                        '<div class="tool close img-commonctrl"></div>' +
                                    '<% %>' +
                                    '<% if (help===true) %>' +
                                        '<div class="tool help">?</div>' +
                                    '<% %>' +
                                    '</div>' +
                                    '<div class="title"><%= title %></div> ' +
                                '</div>' +
                            '<% } %>' +
                            '<div class="body"><%= tpl %>' +
                                '<% if (typeof (buttons) !== "undefined" && _.size(buttons) > 0) { %>' +
                                '<div class="footer">' +
                                    '<% for(var bt in buttons) { %>' +
                                        '<button class="btn normal dlg-btn <%= buttons[bt].cls %>" result="<%= bt %>"><%= buttons[bt].text %></button>'+
                                    '<% } %>' +
                                '</div>' +
                                '<% } %>' +
                            '</div>' +
                        '</div>';

        function _getMask() {
            var mask = $('.modals-mask');

            if( mask.length == 0) {
                mask = $("<div class='modals-mask'>")
                    .appendTo(document.body).hide();
                mask.attr('counter', 0);
            }

            return mask;
        }

        function _keydown(event) {
            if (!this.isLocked() && this.isVisible()
                        && this.initConfig.enableKeyEvents && this.pauseKeyEvents !== false) {
                switch (event.keyCode) {
                    case Common.UI.Keys.ESC:
                        if ( $('.asc-loadmask').length<1 ) {
                            event.preventDefault();
                            event.stopPropagation();
                            if (this.initConfig.closable !== false) {
                                if (this.initConfig.toolcallback)
                                    this.initConfig.toolcallback.call(this);
                                else
                                    (this.initConfig.toolclose=='hide') ? this.hide() : this.close();
                            }
                            return false;
                        }
                        break;
                    case Common.UI.Keys.RETURN:
                        if (this.$window.find('.btn.primary').length && $('.asc-loadmask').length<1) {
                            if ((this.initConfig.onprimary || this.onPrimary).call(this)===false) {
                                event.preventDefault();
                                return false;
                            }
                        }
                        break;
                }
            }
        }

        function _readDocumetGeometry() {
            if (window.innerHeight == undefined) {
                var width  = document.documentElement.offsetWidth,
                height = document.documentElement.offsetHeight;
            } else {
                width  = Common.Utils.innerWidth();
                height = Common.Utils.innerHeight();
            }
            height -= Common.Utils.InternalSettings.get('window-inactive-area-top');
            return {width: width, height: height, top: Common.Utils.InternalSettings.get('window-inactive-area-top')};
        }

        function _centre() {
            var main_geometry = _readDocumetGeometry(),
                main_width = main_geometry.width,
                main_height = main_geometry.height;

            if (this.initConfig.height == 'auto') {
                var win_height = parseInt(this.$window.find('.body').css('height'));
                this.initConfig.header && (win_height += parseInt(this.$window.find('.header').css('height')));
            } else {
                win_height = this.initConfig.height;
                win_height > main_height && (win_height = main_height);
            }

            var win_width = (this.initConfig.width=='auto') ? parseInt(this.$window.find('.body').css('width')) : this.initConfig.width;
            
            var top  = main_geometry.top + Math.floor((parseInt(main_height) - parseInt(win_height)) / 2);
            var left = Math.floor((parseInt(main_width) - parseInt(win_width)) / 2);

            this.$window.css('left',left);
            this.$window.css('top',top);
        }

        function _setVisible() {
            var main_geometry = _readDocumetGeometry(),
                main_width = main_geometry.width,
                main_height = main_geometry.height;

            if (this.getLeft() + this.getWidth() > main_width)
                this.$window.css('left', main_width - this.getWidth());

            if (this.getTop() < main_geometry.top )
                this.$window.css('top', main_geometry.top);
            else
            if (this.getTop() + this.getHeight() > main_height) {
                if (main_height - this.getHeight() < 0)
                    this.$window.css('top', main_geometry.top);
                else this.$window.css('top', main_geometry.top + main_height - this.getHeight());
            }
        }

        function _getTransformation(end) {
            return {
                '-webkit-transition': '0.3s opacity',
                '-moz-transition': '0.3s opacity',
                '-ms-transition': '0.3s opacity',
                '-o-transition': '0.3s opacity',
                'opacity': end
            }
        }

        /* window drag's functions */
        function _dragstart(event) {
            if ( $(event.target).hasClass('close') || $(event.target).hasClass('help') ) return;
            Common.UI.Menu.Manager.hideAll();
            var zoom = (event instanceof jQuery.Event) ? Common.Utils.zoom() : 1;
            this.dragging.enabled = true;
            this.dragging.initx = event.pageX*zoom - this.getLeft();
            this.dragging.inity = event.pageY*zoom - this.getTop();

            var main_geometry = _readDocumetGeometry(),
                main_width = main_geometry.width,
                main_height = main_geometry.height;

            this.dragging.maxx  = main_width - this.getWidth();
            this.dragging.maxy  = main_height - this.getHeight();
            if (this.dragging.maxy < 0)
                    this.dragging.maxy = 0;
            this.dragging.maxy += main_geometry.top;

            $(document).on('mousemove', this.binding.drag);
            $(document).on('mouseup', this.binding.dragStop);

            this.fireEvent('drag', [this, 'start']);

//            event.stopPropagation ? event.stopPropagation() : (event.cancelBubble = true);
//            event.preventDefault && event.preventDefault();

//            return false;
        }

        function _mouseup() {
            $(document).off('mousemove', this.binding.drag);
            $(document).off('mouseup', this.binding.dragStop);

            this.dragging.enabled = false;
            this.fireEvent('drag', [this, 'end']);
        }

        function _mousemove(event) {
            if (this.dragging.enabled) {
                var zoom = (event instanceof jQuery.Event) ? Common.Utils.zoom() : 1,
                    left    = event.pageX*zoom - this.dragging.initx,
                    top     = event.pageY*zoom - this.dragging.inity,
                    topedge = Common.Utils.InternalSettings.get('window-inactive-area-top');

                left < 0 ? (left = 0) : left > this.dragging.maxx && (left = this.dragging.maxx);
                top < topedge ? (top = topedge) : top > this.dragging.maxy && (top = this.dragging.maxy);

                this.$window.css({left: left, top: top});
            }
        }

        function _onProcessMouse(data) {
            if (data.type == 'mouseup' && this.dragging.enabled) {
                _mouseup.call(this);
            }
        }


        /* window resize functions */
        function _resizestart(event) {
            Common.UI.Menu.Manager.hideAll();
            var el = $(event.target),
                left = this.getLeft(),
                top = this.getTop();

            this.resizing.enabled = true;
            this.resizing.initpage_x = event.pageX*Common.Utils.zoom();
            this.resizing.initpage_y = event.pageY*Common.Utils.zoom();
            this.resizing.initx = this.resizing.initpage_x - left;
            this.resizing.inity = this.resizing.initpage_y - top;
            this.resizing.initw = this.getWidth();
            this.resizing.inith = this.getHeight();
            this.resizing.type = [el.hasClass('left') ? -1 : (el.hasClass('right') ? 1 : 0), el.hasClass('top') ? -1 : (el.hasClass('bottom') ? 1 : 0)];

            var main_geometry = _readDocumetGeometry(),
                main_width = main_geometry.width,
                main_height = main_geometry.height;
            var maxwidth = (this.initConfig.maxwidth) ? this.initConfig.maxwidth : main_width,
                maxheight = (this.initConfig.maxheight) ? this.initConfig.maxheight : main_height;

            this.resizing.minw  = this.initConfig.minwidth;
            this.resizing.maxw = (this.resizing.type[0]>0) ? Math.min(main_width-left, maxwidth) : Math.min(left+this.resizing.initw, maxwidth);

            this.resizing.minh  = this.initConfig.minheight;
            this.resizing.maxh  = (this.resizing.type[1]>0) ? Math.min(main_height-top, maxheight) : Math.min(top+this.resizing.inith, maxheight);

            $(document.body).css('cursor', el.css('cursor'));
            this.$window.find('.resize-border').addClass('resizing');
            this.$window.find('.header').addClass('resizing');

            $(document).on('mousemove', this.binding.resize);
            $(document).on('mouseup', this.binding.resizeStop);
            this.fireEvent('resize', [this, 'start']);
        }

        function _resize(event) {
            if (this.resizing.enabled) {
                var resized = false,
                    zoom = (event instanceof jQuery.Event) ? Common.Utils.zoom() : 1,
                    pageX = event.pageX*zoom,
                    pageY = event.pageY*zoom;
                if (this.resizing.type[0]) {
                    var new_width = this.resizing.initw + (pageX - this.resizing.initpage_x) * this.resizing.type[0];
                    if (new_width>this.resizing.maxw) {
                        pageX = pageX - (new_width-this.resizing.maxw) * this.resizing.type[0];
                        new_width = this.resizing.maxw;
                    } else if (new_width<this.resizing.minw) {
                        pageX = pageX - (new_width-this.resizing.minw) * this.resizing.type[0];
                        new_width = this.resizing.minw;
                    }

                    if (this.resizing.type[0]<0)
                        this.$window.css({left: pageX - this.resizing.initx});
                    this.setWidth(new_width);
                    resized = true;
                }
                if (this.resizing.type[1]) {
                    var new_height = this.resizing.inith + (pageY - this.resizing.initpage_y) * this.resizing.type[1];
                    if (new_height>this.resizing.maxh) {
                        pageY = pageY - (new_height-this.resizing.maxh) * this.resizing.type[1];
                        new_height = this.resizing.maxh;
                    } else if (new_height<this.resizing.minh) {
                        pageY = pageY - (new_height-this.resizing.minh) * this.resizing.type[1];
                        new_height = this.resizing.minh;
                    }

                    if (this.resizing.type[1]<0)
                        this.$window.css({top: pageY - this.resizing.inity});
                    this.setHeight(new_height);
                    resized = true;
                }
                if (resized) this.fireEvent('resizing');
            }
        }

        function _resizestop() {
            $(document).off('mousemove', this.binding.resize);
            $(document).off('mouseup', this.binding.resizeStop);
            $(document.body).css('cursor', 'auto');
            this.$window.find('.resize-border').removeClass('resizing');
            this.$window.find('.header').removeClass('resizing');

            this.resizing.enabled = false;
            this.fireEvent('resize', [this, 'end']);
        }

        Common.UI.alert = function(options) {
            var me = this.Window.prototype;

            if (!options.buttons) {
                options.buttons = ['ok'];
            }
            options.dontshow = options.dontshow || false;

            if (!options.width) options.width = 'auto';
            
            var template =  '<div class="info-box">' +
                                '<% if (typeof iconCls !== "undefined") { %><div class="icon img-commonctrl <%= iconCls %>"></div><% } %>' +
                                '<div class="text" <% if (typeof iconCls == "undefined") { %> style="padding-left:10px;" <% } %>><span><%= msg %></span>' +
                                    '<% if (dontshow) { %><div class="dont-show-checkbox"></div><% } %>' +
                                '</div>' +
                            '</div>' +
                            '<% if (dontshow) { %><div class="separator horizontal" style="width: 100%;"></div><% } %>';

            _.extend(options, {
                cls: 'alert',
                onprimary: onKeyDown,
                tpl: _.template(template)(options)
            });

            var win = new Common.UI.Window(options),
               chDontShow = null;

            function autoSize(window) {
                var text_cnt    = window.getChild('.info-box');
                var text        = window.getChild('.info-box span');
                var footer      = window.getChild('.footer');
                var header      = window.getChild('.header');
                var body        = window.getChild('.body');
                var icon        = window.getChild('.icon'),
                    icon_height = (icon.length>0) ? icon.height() : 0;
                var check       = window.getChild('.info-box .dont-show-checkbox');

                if (!options.dontshow) body.css('padding-bottom', '10px');

                if (options.maxwidth && options.width=='auto') {
                    if ((text.position().left + text.width() + parseInt(text_cnt.css('padding-right'))) > options.maxwidth)
                        options.width = options.maxwidth;
                }
                if (options.width=='auto') {
                    text_cnt.height(Math.max(text.height() + ((check.length>0) ? (check.height() + parseInt(check.css('margin-top'))) : 0), icon_height));
                    body.height(parseInt(text_cnt.css('height')) + parseInt(footer.css('height')));
                    window.setSize(text.position().left + text.width() + parseInt(text_cnt.css('padding-right')),
                        parseInt(body.css('height')) + parseInt(header.css('height')));
                } else {
                    text.css('white-space', 'normal');
                    window.setWidth(options.width);
                    text_cnt.height(Math.max(text.height() + ((check.length>0) ? (check.height() + parseInt(check.css('margin-top'))) : 0), icon_height));
                    body.height(parseInt(text_cnt.css('height')) + parseInt(footer.css('height')));
                    window.setHeight(parseInt(body.css('height')) + parseInt(header.css('height')));
                }
                if (text.height() < icon_height-10)
                    text.css({'vertical-align': 'baseline', 'line-height': icon_height+'px'});
            }

            function onBtnClick(event) {
                if (options.callback) {
                    options.callback.call(win, event.currentTarget.attributes['result'].value, (chDontShow) ? (chDontShow.getValue() == 'checked') : false);
                }

                win.close(true);
            }

            function onKeyDown(event) {
                onBtnClick({currentTarget: win.getChild('.footer .dlg-btn')[0]});
                return false;
            }

            win.on({
                'render:after': function(obj){
                    var footer = obj.getChild('.footer');
                    options.dontshow && footer.addClass('dontshow');
                    footer.find('.dlg-btn').on('click', onBtnClick);
                    chDontShow = new Common.UI.CheckBox({
                        el: win.$window.find('.dont-show-checkbox'),
                        labelText: options.textDontShow || win.textDontShow
                    });
                    autoSize(obj);
                },
                show: function(obj) {
                    obj.getChild('.footer .dlg-btn').focus();
                },
                close: function() {
                    options.callback && options.callback.call(win, 'close');
                }
            });

            win.show();
            return win;
        };

        Common.UI.error = function(options) {
            options = options || {};
            !options.title && (options.title = this.Window.prototype.textError);

            return Common.UI.alert(
                _.extend(options, {
                    iconCls: 'error'
                })
            );
        };

        Common.UI.confirm = function(options) {
            options = options || {};
            !options.title && (options.title = this.Window.prototype.textConfirmation);

            return Common.UI.alert(
                _.extend(options, {
                    iconCls: 'confirm'
                })
            );
        };

        Common.UI.info = function(options) {
            options = options || {};
            !options.title && (options.title = this.Window.prototype.textInformation);

            return Common.UI.alert(
                _.extend(options, {
                    iconCls: 'info'
                })
            );
        };

        Common.UI.warning = function(options) {
            options = options || {};
            !options.title && (options.title = this.Window.prototype.textWarning);

            return Common.UI.alert(
                _.extend(options, {
                    iconCls: 'warn'
                })
            );
        };

        return {
            $window     : undefined,
            $lastmodal  : undefined,
            dragging    : {enabled: false},
            resizing    : {enabled: false},

            initialize : function(options) {
                this.initConfig = {};
                this.binding = {};

                var arrBtns = {ok: this.okButtonText, cancel: this.cancelButtonText,
                    yes: this.yesButtonText, no: this.noButtonText,
                    close: this.closeButtonText};

                if (options.buttons && _.isArray(options.buttons)) {
                    if (options.primary==undefined)
                        options.primary = 'ok';
                    var newBtns = {};
                    _.each(options.buttons, function(b){
                        if (typeof(b) == 'object') {
                            if (b.value !== undefined)
                                newBtns[b.value] = {text: b.caption, cls: 'custom' + ((b.primary || options.primary==b.value) ? ' primary' : '')};
                        } else {
                            newBtns[b] = {text: (b=='custom') ? options.customButtonText : arrBtns[b], cls: (options.primary==b) ? 'primary' : ''};
                            if (b=='custom')
                                newBtns[b].cls += ' custom';
                        }
                    });

                    options.buttons = newBtns;
                    options.footerCls = options.footerCls || 'center';
                }

                _.extend(this.initConfig, config, options || {});

                !this.initConfig.id && (this.initConfig.id = 'window-' + this.cid);
                !this.initConfig.tpl && (this.initConfig.tpl = '');

                Common.UI.BaseView.prototype.initialize.call(this, this.initConfig);
            },

            render: function() {
                var renderto = this.initConfig.renderTo || document.body;
                $(renderto).append(
                    _.template(template)(this.initConfig)
                );

                this.$window = $('#' + this.initConfig.id);

                if (Common.Locale.getCurrentLanguage() !== 'en')
                    this.$window.attr('applang', Common.Locale.getCurrentLanguage());

                this.binding.keydown = _.bind(_keydown,this);
               // $(document).on('keydown', this.binding.keydown);

                if ( this.initConfig.header ) {
                    this.binding.drag         = _.bind(_mousemove, this);
                    this.binding.dragStop     = _.bind(_mouseup, this);
                    this.binding.dragStart    = _.bind(_dragstart, this);

                    var doclose = function() {
                        if ( this.$window.find('.tool.close').hasClass('disabled') ) return;
                        if (this.initConfig.toolcallback)
                            this.initConfig.toolcallback.call(this);
                        else
                            (this.initConfig.toolclose=='hide') ? this.hide() : this.close();
                    };
                    var dohelp = function() {
                        if ( this.$window.find('.tool.help').hasClass('disabled') ) return;
                        this.fireEvent('help',this);
                    };
                    this.$window.find('.header').on('mousedown', this.binding.dragStart);
                    this.$window.find('.tool.close').on('click', _.bind(doclose, this));
                    this.$window.find('.tool.help').on('click', _.bind(dohelp, this));

                    if (!this.initConfig.modal)
                        Common.Gateway.on('processmouse', _.bind(_onProcessMouse, this));
                } else {
                    this.$window.find('.body').css({
                        top:0,
                        'border-radius': '5px'
                    });
                }

                if (this.initConfig.height == 'auto') {
                    var height = parseInt(this.$window.find('> .body').css('height'));
                    this.initConfig.header && (height += parseInt(this.$window.find('> .header').css('height')));
                    this.$window.height(height);
                } else {
                    this.$window.css('height',this.initConfig.height);
                }

                if (this.initConfig.resizable)
                    this.setResizable(this.initConfig.resizable);

                var me = this;
                this.binding.winclose = function(obj) {
                    if (me.$window && me.isVisible() && me.$window == obj.$window) me.close();
                };
                Common.NotificationCenter.on('window:close', this.binding.winclose);

                this.initConfig.footerCls && this.$window.find('.footer').addClass(this.initConfig.footerCls);

                this.menuAddAlign = function(menuRoot, left, top) {
                    var self = this;
                    if (!me.$window.hasClass('notransform')) {
                        me.$window.addClass('notransform');
                        menuRoot.addClass('hidden');
                        setTimeout(function() {
                            menuRoot.removeClass('hidden');
                            menuRoot.css({left: left, top: top});
                            self.options.additionalAlign = null;
                        }, 300);
                    } else {
                        menuRoot.css({left: left, top: top});
                        self.options.additionalAlign = null;
                    }
                };

                this.fireEvent('render:after',this);
                return this;
            },

            show: function(x,y) {
                if (this.initConfig.modal) {
                    var mask = _getMask();
                    if (this.options.animate === false || this.options.animate && this.options.animate.mask === false) { // animate.mask = false -> don't animate mask
                        mask.attr('counter', parseInt(mask.attr('counter'))+1);
                        mask.show();
                    } else {
                        mask.css('opacity', 0);
                        mask.attr('counter', parseInt(mask.attr('counter'))+1);
                        mask.show();

                        setTimeout(function () {
                            mask.css(_getTransformation('0.2'));
                        }, 1);
                    }

                    Common.NotificationCenter.trigger('modal:show', this);
                    this.$lastmodal = $('.asc-window.modal:not(.dethrone):visible').first().addClass('dethrone');
                }

                if (!this.$window) {
                    this.render();

                    if (_.isNumber(x) && _.isNumber(y)) {
                        this.$window.css('left',Math.floor(x));
                        this.$window.css('top',Math.floor(y));
                    } else
                        _centre.call(this);
                } else
                if (!this.$window.is(':visible')) {
                    this.$window.css({opacity: 0});
                    _setVisible.call(this);
                    this.$window.show()
                }

                $(document).on('keydown.' + this.cid, this.binding.keydown);

                var me = this;

                setTimeout(function () {
                    me.fireEvent('animate:before', me);
                }, 10);

                if (this.options.animate !== false) {
                    this.$window.css({
                        '-webkit-transform': 'scale(0.8)',
                        '-moz-transform': 'scale(0.8)',
                        '-ms-transform': 'scale(0.8)',
                        '-o-transform': 'scale(0.8)',
                        opacity: 0
                    });

                    setTimeout(function () {
                        me.$window.css({
                            '-webkit-transition': '0.2s opacity, 0.2s -webkit-transform',
                            '-webkit-transform': 'scale(1)',
                            '-moz-transition': '0.2s opacity, 0.2s -moz-transform',
                            '-moz-transform': 'scale(1)',
                            '-ms-transition': '0.2s opacity, 0.2s -ms-transform',
                            '-ms-transform': 'scale(1)',
                            '-o-transition': '0.2s opacity, 0.2s -o-transform',
                            '-o-transform': 'scale(1)',
                            'opacity': '1'
                        });
                    }, 1);

                    setTimeout(function () {
                        me.$window.addClass('notransform');
                        me.fireEvent('show', me);
                    }, (this.initConfig.modal) ? 1000 : 350);
                } else {
                    this.$window.css({opacity: 1});
                    this.$window.addClass('notransform');
                    this.fireEvent('show', this);
                }

                Common.NotificationCenter.trigger('window:show');
            },

            close: function(suppressevent) {
                $(document).off('keydown.' + this.cid);
                if ( this.initConfig.header ) {
                    this.$window.find('.header').off('mousedown', this.binding.dragStart);
                }
                Common.NotificationCenter.off({'window:close': this.binding.winclose});

                if (this.initConfig.modal) {
                    var mask = _getMask(),
                        hide_mask = true;
                    mask.attr('counter', parseInt(mask.attr('counter'))-1);

                    if (this.$lastmodal.length > 0) {
                        this.$lastmodal.removeClass('dethrone');
                        hide_mask = !(this.$lastmodal.hasClass('modal') && this.$lastmodal.is(':visible'));
                    }

                    if ( hide_mask ) {
                        if (this.options.animate !== false) {
                            mask.css(_getTransformation(0));

                            setTimeout(function () {
                                if (parseInt(mask.attr('counter'))<1) {
                                    mask.css('opacity', '0.2');
                                    mask.hide();
                                    mask.attr('counter', 0);
                                }
                            }, 300);
                        } else {
                            if (parseInt(mask.attr('counter'))<1) {
                                mask.hide();
                                mask.attr('counter', 0);
                            }
                        }
                    }

<<<<<<< HEAD
                    Common.NotificationCenter.trigger('modal:close', this, hide_mask);
=======
                    Common.NotificationCenter.trigger('modal:close', this, hide_mask && (parseInt(mask.attr('counter'))<1));
>>>>>>> f9784a87
                }

                this.$window.remove();

                suppressevent!==true && this.fireEvent('close', this);
            },

            hide: function() {
                $(document).off('keydown.' + this.cid);
                if (this.$window) {
                    if (this.initConfig.modal) {
                        var mask = _getMask(),
                            hide_mask = true;
                        mask.attr('counter', parseInt(mask.attr('counter'))-1);

                        if (this.$lastmodal.length > 0) {
                            this.$lastmodal.removeClass('dethrone');
                            hide_mask = !(this.$lastmodal.hasClass('modal') && this.$lastmodal.is(':visible'));
                        }

                        if ( hide_mask ) {
                            if (this.options.animate !== false) {
                                mask.css(_getTransformation(0));

                                setTimeout(function () {
                                    if (parseInt(mask.attr('counter'))<1) {
                                        mask.css('opacity', '0.2');
                                        mask.hide();
                                        mask.attr('counter', 0);
                                    }
                                }, 300);
                            } else {
                                if (parseInt(mask.attr('counter'))<1) {
                                    mask.hide();
                                    mask.attr('counter', 0);
                                }
                            }
                        }
<<<<<<< HEAD
                        Common.NotificationCenter.trigger('modal:hide', this, hide_mask);
=======
                        Common.NotificationCenter.trigger('modal:hide', this, hide_mask && (parseInt(mask.attr('counter'))<1));
>>>>>>> f9784a87
                    }
                    this.$window.hide();
                    this.$window.removeClass('notransform');
                    this.fireEvent('hide', this);
                }
            },

            isLocked: function() {
                return this.$window.hasClass('dethrone') ||
                            (!this.initConfig.modal && this.$window.parent().find('.asc-window.modal:visible').length);
            },

            getChild: function(selector) {
                return selector ? this.$window.find(selector) : this.$window;
            },

            setWidth: function(width) {
                if (width >= 0) {
                    var min = parseInt(this.$window.css('min-width'));
                    width < min && (width = min);
                    width -= (parseInt(this.$window.css('border-left-width')) + parseInt(this.$window.css('border-right-width')));
                    this.$window.width(width);
                }
            },

            getWidth: function() {
                return parseInt(this.$window.css('width'));
            },

            setHeight: function(height) {
                if (height >= 0) {
                    var min = parseInt(this.$window.css('min-height'));
                    height < min && (height = min);
                    height -= (parseInt(this.$window.css('border-bottom-width')) + parseInt(this.$window.css('border-top-width')));
                    this.$window.height(height);

                    if (this.initConfig.header)
                        height -= parseInt(this.$window.find('> .header').css('height'));

                    this.$window.find('> .body').css('height', height);
                }
            },

            getHeight: function() {
                return parseInt(this.$window.css('height'));
            },

            setSize: function(w, h) {
                this.setWidth(w);
                this.setHeight(h);
            },

            getSize: function() {
                return [this.getWidth(), this.getHeight()];
            },

            setTitle: function(title) {
                this.$window.find('> .header > .title').text(title);
            },

            getTitle: function() {
                return this.$window.find('> .header > .title').text();
            },

            getLeft: function() {
                return parseInt(this.$window.css('left'));
            },

            getTop: function() {
                return parseInt(this.$window.css('top'));
            },

            isVisible: function() {
                return this.$window && this.$window.is(':visible');
            },

            setResizable: function(resizable, minSize, maxSize) {
                if (resizable !== this.resizable) {
                    if (resizable) {
                        var bordersTemplate = '<div class="resize-border left" style="top:' + ((this.initConfig.header) ? '33' : '5') + 'px; bottom: 5px; height: auto; border-right-style: solid; cursor: w-resize;"></div>' +
                            '<div class="resize-border left bottom" style="border-bottom-left-radius: 5px; cursor: sw-resize;"></div>' +
                            '<div class="resize-border bottom" style="left: 4px; right: 4px; width: auto; z-index: 2; border-top-style: solid; cursor: s-resize;"></div>' +
                            '<div class="resize-border right bottom" style="border-bottom-right-radius: 5px; cursor: se-resize;"></div>' +
                            '<div class="resize-border right" style="top:' + ((this.initConfig.header) ? '33' : '5') + 'px; bottom: 5px; height: auto; border-left-style: solid; cursor: e-resize;"></div>' +
                            '<div class="resize-border left top" style="border-top-left-radius: 5px; cursor: nw-resize;"></div>' +
                            '<div class="resize-border top" style="left: 4px; right: 4px; width: auto; z-index: 2; border-bottom-style:' + ((this.initConfig.header) ? "none" : "solid") + '; cursor: n-resize;"></div>' +
                            '<div class="resize-border right top" style="border-top-right-radius: 5px; cursor: ne-resize;"></div>';
                        if (this.initConfig.header)
                            bordersTemplate += '<div class="resize-border left" style="top: 5px; height: 28px; cursor: w-resize;"></div>' +
                                               '<div class="resize-border right" style="top: 5px; height: 28px; cursor: e-resize;"></div>';

                        this.$window.append(_.template(bordersTemplate));

                        this.binding.resize         = _.bind(_resize, this);
                        this.binding.resizeStop     = _.bind(_resizestop, this);
                        this.binding.resizeStart    = _.bind(_resizestart, this);

                        (minSize && minSize.length>1) && (this.initConfig.minwidth = minSize[0]);
                        (minSize && minSize.length>1) && (this.initConfig.minheight = minSize[1]);
                        (maxSize && maxSize.length>1) && (this.initConfig.maxwidth = maxSize[0]);
                        (maxSize && maxSize.length>1) && (this.initConfig.maxheight = maxSize[1]);

                        this.$window.find('.resize-border').on('mousedown', this.binding.resizeStart);
                    } else {
                        this.$window.find('.resize-border').remove();
                    }
                    this.resizable = resizable;
                } else {
                    if (resizable) {
                        (minSize && minSize.length>1) && (this.initConfig.minwidth = minSize[0]);
                        (minSize && minSize.length>1) && (this.initConfig.minheight = minSize[1]);
                        (maxSize && maxSize.length>1) && (this.initConfig.maxwidth = maxSize[0]);
                        (maxSize && maxSize.length>1) && (this.initConfig.maxheight = maxSize[1]);
                    }
                }
            },

            suspendKeyEvents: function () {
                this.pauseKeyEvents = false;
            },
            
            resumeKeyEvents: function () {
                this.initConfig.enableKeyEvents && (this.pauseKeyEvents = true);
            },

            onPrimary: function() {},

            cancelButtonText: 'Cancel',
            okButtonText: 'OK',
            yesButtonText: 'Yes',
            noButtonText: 'No',
            closeButtonText: 'Close',
            textWarning: 'Warning',
            textError: 'Error',
            textConfirmation: 'Confirmation',
            textInformation: 'Information',
            textDontShow: 'Don\'t show this message again'
        };

    })(), Common.UI.Window || {}));
});<|MERGE_RESOLUTION|>--- conflicted
+++ resolved
@@ -812,11 +812,7 @@
                         }
                     }
 
-<<<<<<< HEAD
-                    Common.NotificationCenter.trigger('modal:close', this, hide_mask);
-=======
                     Common.NotificationCenter.trigger('modal:close', this, hide_mask && (parseInt(mask.attr('counter'))<1));
->>>>>>> f9784a87
                 }
 
                 this.$window.remove();
@@ -855,11 +851,7 @@
                                 }
                             }
                         }
-<<<<<<< HEAD
-                        Common.NotificationCenter.trigger('modal:hide', this, hide_mask);
-=======
                         Common.NotificationCenter.trigger('modal:hide', this, hide_mask && (parseInt(mask.attr('counter'))<1));
->>>>>>> f9784a87
                     }
                     this.$window.hide();
                     this.$window.removeClass('notransform');
