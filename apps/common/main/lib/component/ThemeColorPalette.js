/*
 *
 * (c) Copyright Ascensio System SIA 2010-2019
 *
 * This program is a free software product. You can redistribute it and/or
 * modify it under the terms of the GNU Affero General Public License (AGPL)
 * version 3 as published by the Free Software Foundation. In accordance with
 * Section 7(a) of the GNU AGPL its Section 15 shall be amended to the effect
 * that Ascensio System SIA expressly excludes the warranty of non-infringement
 * of any third-party rights.
 *
 * This program is distributed WITHOUT ANY WARRANTY; without even the implied
 * warranty of MERCHANTABILITY or FITNESS FOR A PARTICULAR  PURPOSE. For
 * details, see the GNU AGPL at: http://www.gnu.org/licenses/agpl-3.0.html
 *
 * You can contact Ascensio System SIA at 20A-12 Ernesta Birznieka-Upisha
 * street, Riga, Latvia, EU, LV-1050.
 *
 * The  interactive user interfaces in modified source and object code versions
 * of the Program must display Appropriate Legal Notices, as required under
 * Section 5 of the GNU AGPL version 3.
 *
 * Pursuant to Section 7(b) of the License you must retain the original Product
 * logo when distributing the program. Pursuant to Section 7(e) we decline to
 * grant you any rights under trademark law for use of our trademarks.
 *
 * All the Product's GUI elements, including illustrations and icon sets, as
 * well as technical writing content are licensed under the terms of the
 * Creative Commons Attribution-ShareAlike 4.0 International. See the License
 * terms at http://creativecommons.org/licenses/by-sa/4.0/legalcode
 *
*/
/**
 *  ThemeColorPalette.js
 *
 *  Created by Julia Radzhabova on 1/28/14
 *  Copyright (c) 2018 Ascensio System SIA. All rights reserved.
 *
 */

if (Common === undefined)
    var Common = {};

define([
    'common/main/lib/component/BaseView',
    'common/main/lib/view/ExtendedColorDialog'
], function () {
    'use strict';

    Common.UI.ThemeColorPalette = Common.UI.BaseView.extend(_.extend({
        options: {
            dynamiccolors: 10,
            standardcolors: 10,
            themecolors: 10,
            effects: 5,
            allowReselect: true,
            transparent: false,
            value: '000000',
            enableKeyEvents: true,
            keyMoveDirection: 'both' // 'vertical', 'horizontal'
        },

        template    :
            _.template(
                '<div style="padding: 8px 12px 12px;">' +
                '<% var me = this; var idx = 0; %>' +
                '<% $(colors).each(function(num, item) { %>' +
                    '<% if (me.isBlankSeparator(item)) { %> <div class="palette-color-spacer" style="width:100%;height:8px;float:left;"></div>' +
                    '<% } else if (me.isSeparator(item)) { %> </div><div class="divider" style="width:100%;float:left;"></div><div style="padding: 12px;">' +
                    '<% } else if (me.isColor(item)) { %> ' +
                        '<a class="palette-color color-<%=item%>" style="background:#<%=item%>" idx="<%=idx++%>">' +
                        '<em><span style="background:#<%=item%>;" unselectable="on">&#160;</span></em>' +
                        '</a>' +
                    '<% } else if (me.isTransparent(item)) { %>' +
                        '<a class="color-<%=item%>" idx="<%=idx++%>">' +
                        '<em><span unselectable="on">&#160;</span></em>' +
                        '</a>' +
                    '<% } else if (me.isEffect(item)) { %>' +
                        '<a effectid="<%=item.effectId%>" effectvalue="<%=item.effectValue%>" class="palette-color-effect color-<%=item.color%>" style="background:#<%=item.color%>" idx="<%=idx++%>">' +
                        '<em><span style="background:#<%=item.color%>;" unselectable="on">&#160;</span></em>' +
                        '</a>' +
                    '<% } else if (me.isCaption(item)) { %>' +
                    '<div class="palette-color-caption" style="width:100%;float:left;font-size: 11px;"><%=item%></div>' +
                    '<% } %>' +
                '<% }); %>' +
                '</div>' +
                '<% if (me.options.dynamiccolors!==undefined) { %>' +
                '<div class="palette-color-spacer" style="width:100%;height:8px;float:left;"></div><div style="padding: 12px;">' +
                    '<% for (var i=0; i<me.options.dynamiccolors; i++) { %>' +
<<<<<<< HEAD
                        '<a class="color-dynamic-<%=i%> dynamic-empty-color" style="background:#ffffff" color="" idx="<%=idx++%>">' +
=======
                        '<a class="color-dynamic-<%=i%> dynamic-empty-color" color="" hidefocus="on">' +
>>>>>>> 4d51e1c0
                        '<em><span unselectable="on">&#160;</span></em></a>' +
                    '<% } %>' +
                '<% } %>' +
                '</div>'),

        colorRe: /(?:^|\s)color-(.{6})(?:\s|$)/,
        selectedCls: 'selected',

        initialize : function(options) {
            Common.UI.BaseView.prototype.initialize.call(this, options);

            var me = this,
                el = me.$el || $(this.el);

            this.colors = me.options.colors || this.generateColorData(me.options.themecolors, me.options.effects, me.options.standardcolors, me.options.transparent);
            this.enableKeyEvents= me.options.enableKeyEvents;
            this.tabindex = me.options.tabindex || 0;
            this.parentButton     = me.options.parentButton;
            this.lastSelectedIdx = -1;

            me.colorItems = [];
            if (me.options.keyMoveDirection=='vertical')
                me.moveKeys = [Common.UI.Keys.UP, Common.UI.Keys.DOWN];
            else if (me.options.keyMoveDirection=='horizontal')
                me.moveKeys = [Common.UI.Keys.LEFT, Common.UI.Keys.RIGHT];
            else
                me.moveKeys = [Common.UI.Keys.UP, Common.UI.Keys.DOWN, Common.UI.Keys.LEFT, Common.UI.Keys.RIGHT];

            el.addClass('theme-colorpalette');
            this.render();

            if (this.options.updateColorsArr)
                this.updateColors(this.options.updateColorsArr[0], this.options.updateColorsArr[1]);
            if (this.options.value)
                this.select(this.options.value, true);
            this.updateCustomColors();
            el.closest('.btn-group').on('show.bs.dropdown', _.bind(this.updateCustomColors, this));
            el.closest('.dropdown-submenu').on('show.bs.dropdown', _.bind(this.updateCustomColors, this));
            el.on('click', _.bind(this.handleClick, this));
        },

        render: function () {
            this.$el.html(this.template({colors: this.colors}));

            var me = this;
            this.moveKeys && this.$el.find('a').each(function(num, item) {
                me.colorItems.push({el: item, index: num});
            });
            this.attachKeyEvents();
            return this;
        },

        isBlankSeparator: function(v) {
            return typeof(v) == 'string' && v == '-';
        },
        isSeparator: function(v) {
            return typeof(v) == 'string' && v == '--';
        },
        isColor: function(v) {
            return typeof(v) == 'string' && (/[0-9A-F]{6}/).test(v);
        },
        isTransparent: function(v) {
            return typeof(v) == 'string' && (v=='transparent');
        },
        isCaption: function(v) {
            return (typeof(v) == 'string' && v!='-' && v!='--' && !(/[0-9A-F]{6}|transparent/).test(v));
        },
        isEffect: function(v) {
            return (typeof(v) == 'object' && v.effectId !== undefined);
        },

        getColor: function() {
            return this.value;
        },

        updateCustomColors: function() {
            var el = this.$el || $(this.el);
            if (el) {
                var selected = (this.lastSelectedIdx>=0) ? $(this.colorItems[this.lastSelectedIdx].el) : el.find('a.' + this.selectedCls),
                    color = (selected.length>0 && /color-dynamic/.test(selected[0].className)) ? selected.attr('color') : undefined;
                if (color) { // custom color was selected
                    color = color.toUpperCase();
                    selected.removeClass(this.selectedCls);
                }

                var colors = Common.localStorage.getItem('asc.'+Common.localStorage.getId()+'.colors.custom');
                colors = colors ? colors.split(',') : [];

                var i = -1, colorEl, c = colors.length < this.options.dynamiccolors ? colors.length : this.options.dynamiccolors;
                while (++i < c) {
                    colorEl = el.find('.color-dynamic-'+ i);
                    colorEl.removeClass('dynamic-empty-color').attr('color', colors[i]);
                    colorEl.find('span').css({
                        'background-color': '#'+colors[i]
                    });
                    if (colors[i] == color) {
                        colorEl.addClass(this.selectedCls);
                        this.lastSelectedIdx = parseInt(colorEl.attr('idx'));
                        color = undefined; //select only first found color
                    }
                }
            }
        },

        handleClick : function(e){
            var me = this;
            var target = $(e.target).closest('a');
            var color, cmp;

            if (target.length==0) return;

            if (target.hasClass('color-transparent') ) {
                me.clearSelection(true);
                target.addClass(me.selectedCls);
                if (!e.suppressEvent) {
                    me.lastSelectedIdx = parseInt(target.attr('idx'));
                    me.value = 'transparent';
                    me.trigger('select', me, 'transparent');
                }
            } else if ( !(target[0].className.search('color-dynamic')<0) ) {
                if (!/dynamic-empty-color/.test(target[0].className)) {
                    me.clearSelection(true);
                    target.addClass(me.selectedCls);
                    if (!e.suppressEvent)  {
                        me.lastSelectedIdx = parseInt(target.attr('idx'));
                        color = target.attr('color');
                        me.trigger('select', me, color);
                        me.value = color.toUpperCase();
                    }
                } else {
                    if (e.suppressEvent) {
                        me.clearSelection(true);
                        target.addClass(me.selectedCls);
                    } else
                        setTimeout(function(){
                            me.addNewColor();
                        }, 10);
                }
            } else {
                if (!/^[a-fA-F0-9]{6}$/.test(me.value) || _.indexOf(me.colors, me.value)<0 )
                    me.value = false;

                me.clearSelection(true);
                target.addClass(me.selectedCls);

                color = target[0].className.match(me.colorRe)[1];
                if ( target.hasClass('palette-color-effect') ) {
                    var effectId = parseInt(target.attr('effectid'));
                    if (color && !e.suppressEvent)  {
                        me.value = color.toUpperCase();
                        me.trigger('select', me, {color: color, effectId: effectId});
                        me.lastSelectedIdx = parseInt(target.attr('idx'));
                    }
                } else {
                    if (/#?[a-fA-F0-9]{6}/.test(color)) {
                        color = /#?([a-fA-F0-9]{6})/.exec(color)[1].toUpperCase();
                        if (color && !e.suppressEvent)  {
                            me.value = color;
                            me.trigger('select', me, color);
                            me.lastSelectedIdx = parseInt(target.attr('idx'));
                        }
                    }
                }
            }
        },

        setCustomColor: function(color) {
            var el = this.$el || $(this.el);
            color = /#?([a-fA-F0-9]{6})/.exec(color);
            if (color) {
                this.saveCustomColor(color[1]);
                this.clearSelection(true);

                var child = el.find('.dynamic-empty-color');
                if (child.length==0) {
                    this.updateCustomColors();
                    child = el.find('.color-dynamic-' + (this.options.dynamiccolors - 1));
                }

                child.first().removeClass('dynamic-empty-color').addClass(this.selectedCls).attr('color', color[1]);
                child.first().find('span').css({
                    'background-color': '#'+color[1]
                });
                this.select(color[1], true);
            }
        },

        saveCustomColor: function(color) {
            var key_name = 'asc.'+Common.localStorage.getId()+'.colors.custom';
            var colors = Common.localStorage.getItem(key_name);
            colors = colors ? colors.split(',') : [];
            if (colors.push(color) > this.options.dynamiccolors) colors.shift();
            Common.localStorage.setItem(key_name, colors.join().toUpperCase());
        },

        addNewColor: function(defcolor) {
            var me = this;

            var win = new Common.UI.ExtendedColorDialog({
            });
            win.on('onmodalresult', function(mr) {
                me._isdlgopen = false;
                if (mr==1) {
                    me.setCustomColor(win.getColor());
                    me.fireEvent('select', me, win.getColor());
                }
            });
            me._isdlgopen = true;
            win.setColor((me.value!==undefined && me.value!==false) ? me.value : ((defcolor!==undefined) ? defcolor : '000000'));
            win.show();
        },

        isDialogOpen: function() {
            return this._isdlgopen == true;
        },

        select: function(color, suppressEvent) {
            var el = this.$el || $(this.el);
            this.clearSelection();

            if (typeof(color) == 'object' ) {
                var effectEl;
                if (color.effectId !== undefined) {
                    effectEl = el.find('a[effectid="'+color.effectId+'"]').first();
                    if (effectEl.length>0) {
                        effectEl.addClass(this.selectedCls);
                        this.lastSelectedIdx = parseInt(effectEl.attr('idx'));
                        this.value = effectEl[0].className.match(this.colorRe)[1].toUpperCase();
                    } else
                        this.value = false;
                } else if (color.effectValue !== undefined) {
                    effectEl = el.find('a[effectvalue="'+color.effectValue+'"].color-' + color.color.toUpperCase()).first();
                    if (effectEl.length>0) {
                        effectEl.addClass(this.selectedCls);
                        this.lastSelectedIdx = parseInt(effectEl.attr('idx'));
                        this.value = effectEl[0].className.match(this.colorRe)[1].toUpperCase();
                    } else
                        this.value = false;
                }
            } else {
                if (/#?[a-fA-F0-9]{6}/.test(color)) {
                    color = /#?([a-fA-F0-9]{6})/.exec(color)[1].toUpperCase();
                    this.value = color;
                }

                if (/^[a-fA-F0-9]{6}|transparent$/.test(color) && _.indexOf(this.colors, color)>=0 ) {
                    if (_.indexOf(this.colors, this.value)<0) this.value = false;

                    if (color != this.value || this.options.allowReselect) {
                        var co = (color == 'transparent') ? el.find('a.color-transparent').addClass(this.selectedCls) : el.find('a.palette-color.color-' + color).first().addClass(this.selectedCls);
                        this.value = color;
                        this.lastSelectedIdx = parseInt(co.attr('idx'));
                        if (suppressEvent !== true) {
                            this.fireEvent('select', this, color);
                        }
                    }
                } else {
                    var co = el.find('#'+color).first();
                    if (co.length==0)
                        co = el.find('a[color="'+color+'"]').first();
                    if (co.length>0) {
                        co.addClass(this.selectedCls);
                        this.lastSelectedIdx = parseInt(co.attr('idx'));
                        this.value = color.toUpperCase();
                    }
                }
            }
        },

        selectByRGB: function(rgb, suppressEvent) {
            var el = this.$el || $(this.el);
            this.clearSelection(true);

            var color = (typeof(rgb) == 'object') ? rgb.color : rgb;
            if (/#?[a-fA-F0-9]{6}/.test(color)) {
                color = /#?([a-fA-F0-9]{6})/.exec(color)[1].toUpperCase();
            }

            if (/^[a-fA-F0-9]{6}|transparent$/.test(color)) {
                if (color != this.value || this.options.allowReselect) {
                    var co = (color == 'transparent') ? el.find('a.color-transparent') : el.find('a.color-' + color).first();
                    if (co.length==0)
                        co = el.find('#'+color).first();
                    if (co.length==0)
                        co = el.find('a[color="'+color+'"]').first();
                    if (co.length>0) {
                        co.addClass(this.selectedCls);
                        this.lastSelectedIdx = parseInt(co.attr('idx'));
                        this.value = color;
                    }
                    if (suppressEvent !== true) {
                        this.fireEvent('select', this, color);
                    }
                }
            }
        },

        updateColors: function(effectcolors, standartcolors, value) {
            if (effectcolors===undefined || standartcolors===undefined) return;

            var me = this,
                el = me.$el || $(this.el);

            if (me.aColorElements === undefined) {
                me.aColorElements = el.find('a.palette-color');
            }
            if (me.aEffectElements === undefined) {
                me.aEffectElements = el.find('a.palette-color-effect');
            }

            var aEl;
            var aColorIdx = 0,
                aEffectIdx = 0;

            for (var i=0; i<me.colors.length; i++) {
                if ( typeof(me.colors[i]) == 'string' && (/[0-9A-F]{6}/).test(me.colors[i]) ) {
                    if (aColorIdx>=standartcolors.length)
                        continue;

                    aEl = $(me.aColorElements[aColorIdx]);
                    aEl.removeClass('color-'+me.colors[i]);

                    me.colors[i] = standartcolors[aColorIdx].toUpperCase();

                    aEl.addClass('color-'+me.colors[i]);
                    aEl.css({background: "#"+me.colors[i]});
                    aEl.find('span').first().css({background: "#"+me.colors[i]});
                    aColorIdx++;
                } else if ( typeof(me.colors[i]) == 'object' && me.colors[i].effectId !== undefined) {
                    if (aEffectIdx>=effectcolors.length)
                        continue;

                    aEl = $(me.aEffectElements[aEffectIdx]);

                    effectcolors[aEffectIdx].color = effectcolors[aEffectIdx].color.toUpperCase();

                    if ( me.colors[i].color !== effectcolors[aEffectIdx].color ) {
                        aEl.removeClass('color-'+me.colors[i].color);
                        aEl.addClass('color-'+effectcolors[aEffectIdx].color);
                        aEl.css({background: "#"+effectcolors[aEffectIdx].color});
                        aEl.find('span').first().css({background: "#"+effectcolors[aEffectIdx].color});
                    }

                    if ( me.colors[i].effectId !== effectcolors[aEffectIdx].effectId )
                        aEl.attr('effectid', '' + effectcolors[aEffectIdx].effectId);
                    if ( me.colors[i].effectValue !== effectcolors[aEffectIdx].effectValue )
                        aEl.attr('effectvalue', '' + effectcolors[aEffectIdx].effectValue);

                    me.colors[i] = effectcolors[aEffectIdx];

                    aEffectIdx++;
                }
            }

            if (value)
                this.select(value, true);
            else {
                var selected = el.find('a.' + this.selectedCls);
                if (selected.length && selected.hasClass('palette-color-effect')) {
                    this.value = selected[0].className.match(this.colorRe)[1].toUpperCase();
                }
            }
            this.options.updateColorsArr = undefined;
        },

        clearSelection: function(suppressEvent) {
            this.$el.find('a.' + this.selectedCls).removeClass(this.selectedCls);
            if (!suppressEvent) {
                this.value = undefined;
                this.lastSelectedIdx = -1;
            }
        },

        showLastSelected: function() {
            this.selectByIndex(this.lastSelectedIdx, true);
        },

        getSelectedColor: function() {
            var el = this.$el || $(this.el);
            var idx = el.find('a.' + this.selectedCls).attr('idx');
            return (idx!==undefined) ? this.colorItems[parseInt(idx)] : null;
        },

        selectByIndex: function(index, suppressEvent) {
            this.clearSelection(true);

            if (index>=0 && index<this.colorItems.length) {
                this.handleClick({target: this.colorItems[index].el, suppressEvent: suppressEvent});
            }
        },

        generateColorData: function(themecolors, effects, standardcolors, transparent) {
            var arr = [],
                len = (themecolors>0 && effects>0) ? themecolors * effects : 0;
            if (themecolors>0) {
                arr = [this.textThemeColors, '-'];
                for (var i=0; i<themecolors; i++)
                    arr.push({color: 'FFFFFF', effectId: 1});

                if (effects>0) arr.push('-');
                for (var i=0; i<len; i++)
                    arr.push({color: 'FFFFFF', effectId: 1});

                if (standardcolors)
                    arr.push('-', '--', '-');
            }
            if (standardcolors) {
                arr.push(this.textStandartColors, '-');
                if (transparent) {
                    arr.push('transparent');
                    standardcolors--;
                }
                for (var i=0; i<standardcolors; i++)
                    arr.push('FFFFFF');
            }
            if (this.options.dynamiccolors && (themecolors || standardcolors))
                arr.push('-', '--');
            return arr;
        },

        onKeyDown: function (e, data) {
            if (data===undefined) data = e;
            if (_.indexOf(this.moveKeys, data.keyCode)>-1 || data.keyCode==Common.UI.Keys.RETURN) {
                data.preventDefault();
                data.stopPropagation();
                var rec = this.getSelectedColor();
                if (data.keyCode==Common.UI.Keys.RETURN) {
                    rec && this.selectByIndex(rec.index);
                    if (this.parentButton && this.parentButton.menu)
                        this.parentButton.menu.hide();
                } else {
                    var idx = rec ? rec.index : -1;
                    if (idx<0) {
                        idx = 0;
                    } else if (this.options.keyMoveDirection == 'both') {
                        if (this._layoutParams === undefined)
                            this.fillIndexesArray();
                        var topIdx = this.colorItems[idx].topIdx,
                            leftIdx = this.colorItems[idx].leftIdx;

                        idx = undefined;
                        if (data.keyCode==Common.UI.Keys.LEFT) {
                            while (idx===undefined) {
                                leftIdx--;
                                if (leftIdx<0) {
                                    leftIdx = this._layoutParams.columns-1;
                                }
                                idx = this._layoutParams.itemsIndexes[topIdx][leftIdx];
                            }
                        } else if (data.keyCode==Common.UI.Keys.RIGHT) {
                            while (idx===undefined) {
                                leftIdx++;
                                if (leftIdx>this._layoutParams.columns-1) leftIdx = 0;
                                idx = this._layoutParams.itemsIndexes[topIdx][leftIdx];
                            }
                        } else if (data.keyCode==Common.UI.Keys.UP) {
                            if (topIdx==0 && this.parentButton) {
                                this.clearSelection(true);
                                this.parentButton.focusOuter(data);
                            } else
                                while (idx===undefined) {
                                    topIdx--;
                                    if (topIdx<0) topIdx = this._layoutParams.rows-1;
                                    idx = this._layoutParams.itemsIndexes[topIdx][leftIdx];
                                }
                        } else {
                            if (topIdx==this._layoutParams.rows-1 && this.parentButton) {
                                this.clearSelection(true);
                                this.parentButton.focusOuter(data);
                            } else
                                while (idx===undefined) {
                                    topIdx++;
                                    if (topIdx>this._layoutParams.rows-1) topIdx = 0;
                                    idx = this._layoutParams.itemsIndexes[topIdx][leftIdx];
                                }
                        }
                    } else {
                        idx = (data.keyCode==Common.UI.Keys.UP || data.keyCode==Common.UI.Keys.LEFT)
                            ? Math.max(0, idx-1)
                            : Math.min(this.colorItems.length - 1, idx + 1) ;
                    }

                    if (idx !== undefined && idx>=0) {
                        this._fromKeyDown = true;
                        this.selectByIndex(idx, true);
                        this._fromKeyDown = false;
                    }
                }
            }
        },

        fillIndexesArray: function() {
            if (this.colorItems.length<=0) return;

            this._layoutParams = {
                itemsIndexes:   [],
                columns:        0,
                rows:           0
            };

            var el = $(this.colorItems[0].el),
                itemW = el.outerWidth() + parseInt(el.css('margin-left')) + parseInt(el.css('margin-right')),
                offsetLeft = this.$el.offset().left,
                offsetTop = el.offset().top,
                prevtop = -1, topIdx = 0, leftIdx = 0;

            for (var i=0; i<this.colorItems.length; i++) {
                var top = $(this.colorItems[i].el).offset().top - offsetTop;
                leftIdx = Math.floor(($(this.colorItems[i].el).offset().left - offsetLeft)/itemW);
                if (top>prevtop) {
                    prevtop = top;
                    this._layoutParams.itemsIndexes.push([]);
                    topIdx = this._layoutParams.itemsIndexes.length-1;
                }
                this._layoutParams.itemsIndexes[topIdx][leftIdx] = i;
                this.colorItems[i].topIdx = topIdx;
                this.colorItems[i].leftIdx = leftIdx;
                if (this._layoutParams.columns<leftIdx) this._layoutParams.columns = leftIdx;
            }
            this._layoutParams.rows = this._layoutParams.itemsIndexes.length;
            this._layoutParams.columns++;
        },

        attachKeyEvents: function() {
            if (this.enableKeyEvents) {
                var el = this.$el || $(this.el);
                el.addClass('canfocused');
                el.attr('tabindex', this.tabindex.toString());
                el.on('keydown', _.bind(this.onKeyDown, this));
            }
        },

        focus: function(index) {
            var el = this.$el || $(this.el);
            el && el.focus();
            if (typeof index == 'string') {
                if (index == 'first') {
                    this.selectByIndex(0, true);
                } else if (index == 'last') {
                    if (this._layoutParams === undefined)
                        this.fillIndexesArray();
                    this.selectByIndex(this._layoutParams.itemsIndexes[this._layoutParams.rows-1][0], true);
                }
            } else if (index !== undefined)
                this.selectByIndex(index, true);
        },

        textThemeColors         : 'Theme Colors',
        textStandartColors      : 'Standart Colors'
    }, Common.UI.ThemeColorPalette || {}));
});<|MERGE_RESOLUTION|>--- conflicted
+++ resolved
@@ -87,11 +87,7 @@
                 '<% if (me.options.dynamiccolors!==undefined) { %>' +
                 '<div class="palette-color-spacer" style="width:100%;height:8px;float:left;"></div><div style="padding: 12px;">' +
                     '<% for (var i=0; i<me.options.dynamiccolors; i++) { %>' +
-<<<<<<< HEAD
-                        '<a class="color-dynamic-<%=i%> dynamic-empty-color" style="background:#ffffff" color="" idx="<%=idx++%>">' +
-=======
-                        '<a class="color-dynamic-<%=i%> dynamic-empty-color" color="" hidefocus="on">' +
->>>>>>> 4d51e1c0
+                        '<a class="color-dynamic-<%=i%> dynamic-empty-color" color="" idx="<%=idx++%>">' +
                         '<em><span unselectable="on">&#160;</span></em></a>' +
                     '<% } %>' +
                 '<% } %>' +
