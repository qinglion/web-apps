--- conflicted
+++ resolved
@@ -199,10 +199,6 @@
                         color = undefined; //select only first found color
                     }
                 }
-<<<<<<< HEAD
-
-                el.find('.palette-color-dynamiccolors').toggleClass(this.emptyColorsClass, c===0);
-=======
                 while (i < this.options.dynamiccolors) {
                     colorEl = el.find('.color-dynamic-'+ i);
                     colorEl.removeAttr('color');
@@ -212,7 +208,7 @@
                     });
                     i++;
                 }
->>>>>>> bbb3b053
+                el.find('.palette-color-dynamiccolors').toggleClass(this.emptyColorsClass, c===0);
             }
         },
 
