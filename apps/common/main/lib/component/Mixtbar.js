/*
 *
 * (c) Copyright Ascensio System SIA 2010-2019
 *
 * This program is a free software product. You can redistribute it and/or
 * modify it under the terms of the GNU Affero General Public License (AGPL)
 * version 3 as published by the Free Software Foundation. In accordance with
 * Section 7(a) of the GNU AGPL its Section 15 shall be amended to the effect
 * that Ascensio System SIA expressly excludes the warranty of non-infringement
 * of any third-party rights.
 *
 * This program is distributed WITHOUT ANY WARRANTY; without even the implied
 * warranty of MERCHANTABILITY or FITNESS FOR A PARTICULAR  PURPOSE. For
 * details, see the GNU AGPL at: http://www.gnu.org/licenses/agpl-3.0.html
 *
 * You can contact Ascensio System SIA at 20A-12 Ernesta Birznieka-Upisha
 * street, Riga, Latvia, EU, LV-1050.
 *
 * The  interactive user interfaces in modified source and object code versions
 * of the Program must display Appropriate Legal Notices, as required under
 * Section 5 of the GNU AGPL version 3.
 *
 * Pursuant to Section 7(b) of the License you must retain the original Product
 * logo when distributing the program. Pursuant to Section 7(e) we decline to
 * grant you any rights under trademark law for use of our trademarks.
 *
 * All the Product's GUI elements, including illustrations and icon sets, as
 * well as technical writing content are licensed under the terms of the
 * Creative Commons Attribution-ShareAlike 4.0 International. See the License
 * terms at http://creativecommons.org/licenses/by-sa/4.0/legalcode
 *
 */
/**
 *  Mixtbar.js
 *
 *  Combined component for toolbar's and header's elements
 *
 *
 *  Created by Maxim.Kadushkin on 4/11/2017.
 *  Copyright (c) 2018 Ascensio System SIA. All rights reserved.
 *
 */

define([
    'backbone',
    'common/main/lib/component/BaseView'
], function (Backbone) {
    'use strict';

    Common.UI.Mixtbar = Common.UI.BaseView.extend((function () {
        var $boxTabs;
        var $scrollL;
        var optsFold = {timeout: 2000};
        var config = {};
        var btnsMore = [];

        var onScrollTabs = function(opts, e) {
            var sv = $boxTabs.scrollLeft();
            if (sv || opts == 'right' || Common.UI.isRTL() && opts == 'left') {
                $boxTabs.animate({scrollLeft: opts == 'left' ? sv - 100 : sv + 100}, 200);
            }
        };

        function onTabDblclick(e) {
            var tab = $(e.currentTarget).find('> a[data-tab]').data('tab');
            if ( this.dblclick_el == tab ) {
                this.fireEvent('change:compact', [tab]);
                this.dblclick_el = undefined;
            }
        }

        function onShowFullviewPanel(state) {
            if ( state )
                optsFold.$bar.addClass('cover'); else
                optsFold.$bar.removeClass('cover');
        }

        function onClickDocument(e) {
            if ( this.isFolded ) {
                if ( $(e.target).parents('.toolbar, #file-menu-panel').length ){
                } else {
                    optsFold.$bar && optsFold.$bar.hasClass('expanded') && this.collapse();
                }
            }
        }

        return {
            $tabs: undefined,
            $panels: undefined,
            isFolded: false,

            initialize : function(options) {
                Common.UI.BaseView.prototype.initialize.call(this, options);

                var _template_tabs =
                    !Common.UI.isRTL() ?
                    '<section class="tabs">' +
                        '<a class="scroll left" data-hint="0" data-hint-direction="bottom" data-hint-offset="-7, 0" data-hint-title="V"></a>' +
                        '<ul>' +
                            '<% for(var i in items) { %>' +
                                '<% if (typeof items[i] == "object") { %>' +
                                '<li class="ribtab' +
                                        '<% if (items[i].haspanel===false) print(" x-lone") %>' +
                                        '<% if (items[i].extcls) print(\' \' + items[i].extcls) %>"' +
                                        '<% if (typeof items[i].layoutname == "string") print(" data-layout-name=" + \' \' +  items[i].layoutname) + \' \' %>>' +
                                    '<a data-tab="<%= items[i].action %>" data-title="<%= items[i].caption %>" data-hint="0" data-hint-direction="bottom" data-hint-offset="small" <% if (typeof items[i].dataHintTitle !== "undefined") { %> data-hint-title="<%= items[i].dataHintTitle %>" <% } %>><%= items[i].caption %></a>' +
                                '</li>' +
                                '<% } %>' +
                            '<% } %>' +
                        '</ul>' +
                        '<a class="scroll right" data-hint="0" data-hint-direction="bottom" data-hint-offset="-7, 0" data-hint-title="R"></a>' +
                    '</section>' :
                    '<section class="tabs">' +
                        '<a class="scroll right" data-hint="0" data-hint-direction="bottom" data-hint-offset="-7, 0" data-hint-title="R"></a>' +
                        '<ul>' +
                            '<% for(var i in items) { %>' +
                                '<% if (typeof items[i] == "object") { %>' +
                                '<li class="ribtab' +
                                        '<% if (items[i].haspanel===false) print(" x-lone") %>' +
                                        '<% if (items[i].extcls) print(\' \' + items[i].extcls) %>"' +
                                        '<% if (typeof items[i].layoutname == "string") print(" data-layout-name=" + \' \' +  items[i].layoutname) + \' \' %>>' +
                                    '<a data-tab="<%= items[i].action %>" data-title="<%= items[i].caption %>" data-hint="0" data-hint-direction="bottom" data-hint-offset="small" <% if (typeof items[i].dataHintTitle !== "undefined") { %> data-hint-title="<%= items[i].dataHintTitle %>" <% } %>><%= items[i].caption %></a>' +
                                '</li>' +
                                '<% } %>' +
                            '<% } %>' +
                        '</ul>' +
                        '<a class="scroll left" data-hint="0" data-hint-direction="bottom" data-hint-offset="-7, 0" data-hint-title="V"></a>' +
                    '</section>';

                this.$layout = $(options.template({
                    tabsmarkup: _.template(_template_tabs)({items: options.tabs})
                }));

                config.tabs = options.tabs;
                $(document.body).on('click', onClickDocument.bind(this));

                Common.NotificationCenter.on('tab:visible', _.bind(function(action, visible){
                    this.setVisible(action, visible);
                }, this));
                Common.NotificationCenter.on('tab:resize', _.bind(this.onResizeTabs, this));
            },

            afterRender: function() {
                var me = this;

                $boxTabs = me.$('.tabs > ul');
                me.$tabs = $boxTabs.find('> li');
                me.$boxpanels = me.$('.box-panels');
                me.$panels = me.$boxpanels.find('> .panel');

                optsFold.$bar = me.$('.toolbar');
                var $scrollR = me.$('.tabs .scroll.right');
                $scrollL = me.$('.tabs .scroll.left');

                $scrollL.on('click', onScrollTabs.bind(this, 'left'));
                $scrollR.on('click', onScrollTabs.bind(this, 'right'));

                $boxTabs.on('dblclick', '> .ribtab', onTabDblclick.bind(this));
                $boxTabs.on('click', '> .ribtab', me.onTabClick.bind(this));
            },

            isTabActive: function(tag) {
                var t = this.$tabs.filter('.active').find('> a');
                return t.length && t.data('tab') == tag;
            },

            setFolded: function(value) {
                this.isFolded = value;

                var me = this;
                if ( this.isFolded ) {
                    if (!optsFold.$box) optsFold.$box = me.$el.find('.box-controls');

                    optsFold.$bar.addClass('folded z-clear').toggleClass('expanded', false);
                    optsFold.$bar.find('.tabs .ribtab').removeClass('active');
                    optsFold.$bar.on($.support.transition.end, function (e) {
                        if ( optsFold.$bar.hasClass('folded') && !optsFold.$bar.hasClass('expanded') )
                            optsFold.$bar.toggleClass('z-clear', true);
                    });
                    optsFold.$box.on({
                        mouseleave: function (e) {
                            // optsFold.timer = setTimeout( function(e) {
                            //     clearTimeout(optsFold.timer);
                            //     me.collapse();
                            // }, optsFold.timeout);
                        },
                        mouseenter: function (e) {
                            // clearTimeout(optsFold.timer);
                        }
                    });

                    // $(document.body).on('focus', 'input, textarea', function(e) {
                    // });
                    //
                    // $(document.body).on('blur', 'input, textarea', function(e) {
                    // });
                    //
                    // Common.NotificationCenter.on({
                    //     'modal:show': function(){
                    //     },
                    //     'modal:close': function(dlg) {
                    //     },
                    //     'modal:hide': function(dlg) {
                    //     },
                    //     'dataview:focus': function(e){
                    //     },
                    //     'dataview:blur': function(e){
                    //     },
                    //     'menu:show': function(e){
                    //     },
                    //     'menu:hide': function(e){
                    //     },
                    //     'edit:complete': _.bind(me.onEditComplete, me)
                    // });

                } else {
                    // clearTimeout(optsFold.timer);
                    optsFold.$bar.removeClass('folded z-clear');
                    optsFold.$box.off();

                    var active_panel = optsFold.$box.find('.panel.active');
                    if ( active_panel.length ) {
                        var tab = active_panel.data('tab');
                        me.$tabs.find('> a[data-tab=' + tab + ']').parent().toggleClass('active', true);
                    } else {
                        tab = me.$tabs.siblings(':not(.x-lone):visible').first().find('> a[data-tab]').data('tab');
                        me.setTab(tab);
                    }
                }
            },

            collapse: function() {
                Common.UI.Menu.Manager.hideAll();
                // clearTimeout(optsFold.timer);

                if ( this.isFolded && optsFold.$bar ) {
                    optsFold.$bar.removeClass('expanded');
                    optsFold.$bar.find('.tabs .ribtab').removeClass('active');
                }
            },

            expand: function() {
                // clearTimeout(optsFold.timer);

                optsFold.$bar.removeClass('z-clear');
                optsFold.$bar.addClass('expanded');
                // optsFold.timer = setTimeout(this.collapse, optsFold.timeout);
            },

            onResizeTabs: function(e) {
                if ( this.hasTabInvisible() ) {
                    if ( !$boxTabs.parent().hasClass('short') )
                        $boxTabs.parent().addClass('short');
                } else
                if ( $boxTabs.parent().hasClass('short') ) {
                    $boxTabs.parent().removeClass('short');
                }
            },

            onResize: function(e) {
                this.onResizeTabs();
                this.hideMoreBtns();
                this.processPanelVisible();
            },

            onTabClick: function (e) {
                var me = this;
                var $target = $(e.currentTarget);
                var tab = $target.find('> a[data-tab]').data('tab');
                if ($target.hasClass('x-lone')) {
                    me.isFolded && me.collapse();
                } else {
                    if ( $target.hasClass('active') ) {
                        if (!me._timerSetTab) {
                            me.dblclick_el = tab;
                            if ( me.isFolded ) {
                                me.collapse();
                                setTimeout(function(){
                                    me.dblclick_el = undefined;
                                }, 500);
                            }
                        }
                    } else {
                        me._timerSetTab = true;
                        setTimeout(function(){
                            me._timerSetTab = false;
                        }, 500);
                        me.setTab(tab);
                        // me.processPanelVisible(null, true);
                        if ( !me.isFolded ) {
                            if ( me.dblclick_timer ) clearTimeout(me.dblclick_timer);
                            me.dblclick_timer = setTimeout(function () {
                                me.dblclick_el = tab;
                                delete me.dblclick_timer;
                            },500);
                        } else
                            me.dblclick_el = tab;
                    }
                }
            },

            setTab: function (tab) {
                var me = this;
                if ( !tab ) {
                    // onShowFullviewPanel.call(this, false);

                    if ( this.isFolded ) { this.collapse(); }
                    else tab = this.lastPanel;
                }

                if ( tab ) {
                    me.$tabs.removeClass('active');
                    me.$panels.removeClass('active');
                    me.hideMoreBtns();

                    var panel = this.$panels.filter('[data-tab=' + tab + ']');
                    if ( panel.length ) {
                        this.lastPanel = tab;
                        panel.addClass('active');
                        me.setMoreButton(tab, panel);
                        me.processPanelVisible(null, true, true);
                    }

                    if ( panel.length ) {
                        if ( me.isFolded ) me.expand();
                    } else {
                        // onShowFullviewPanel.call(this, true);
                        if ( me.isFolded ) me.collapse();
                    }

                    var $tp = this.$tabs.find('> a[data-tab=' + tab + ']').parent();
                    if ( $tp.length ) {
                        $tp.addClass('active');
                    }

                    this.fireEvent('tab:active', [tab]);
                }
            },

            addTab: function (tab, panel, after) {
                function _get_tab_action(index) {
                    if (!config.tabs[index])
                        return _get_tab_action(--index);

                    return config.tabs[index].action;
                }

                var _tabTemplate = _.template('<li class="ribtab" style="display: none;" <% if (typeof layoutname == "string") print(" data-layout-name=" + \' \' +  layoutname) + \' \' %>><a data-tab="<%= action %>" data-title="<%= caption %>" data-hint="0" data-hint-direction="bottom" data-hint-offset="small" <% if (typeof dataHintTitle !== "undefined") { %> data-hint-title="<%= dataHintTitle %>" <% } %> ><%= caption %></a></li>');

                config.tabs[after + 1] = tab;
                var _after_action = _get_tab_action(after);

                var _elements = this.$tabs || this.$layout.find('.tabs');
                var $target = _elements.find('a[data-tab=' + _after_action + ']');
                if ( $target.length ) {
                    $target.parent().after( _tabTemplate(tab) );

                    if (panel) {
                        _elements = this.$panels || this.$layout.find('.box-panels > .panel');
                        $target = _elements.filter('[data-tab=' + _after_action + ']');

                        if ($target.length) {
                            $target.after(panel);
                        } else {
                            panel.appendTo(this.$layout.find('.box-panels'));
                        }
                    }

                    // synchronize matched elements
                    this.$tabs && (this.$tabs = $boxTabs.find('> li'));
                    this.$panels && (this.$panels = this.$el.find('.box-panels > .panel'));
                }
            },

            isCompact: function () {
                return this.isFolded;
            },

            hasTabInvisible: function() {
                if ($boxTabs.length<1) return false;

                var _left_bound_ = Math.round($boxTabs.offset().left),
                    _right_bound_ = Math.round(_left_bound_ + $boxTabs.width());

                var tab = this.$tabs.filter(Common.UI.isRTL() ? ':visible:last' : ':visible:first').get(0);
                if ( !tab ) return false;

                var rect = tab.getBoundingClientRect();

                if ( !(Math.round(rect.left) < _left_bound_) ) {
                    tab = this.$tabs.filter(Common.UI.isRTL() ? ':visible:first' : ':visible:last').get(0);
                    rect = tab.getBoundingClientRect();

                    if (!(Math.round(rect.right) > _right_bound_))
                        return false;
                }

                return true;
            },

            /**
             * in case panel partly visible.
             * hide button's caption to decrease panel width
             * ##adopt-panel-width
            **/
            processPanelVisible: function(panel, now, force) {
                var me = this;
                if ( me._timer_id ) clearTimeout(me._timer_id);

                function _fc() {
                    var $active = panel || me.$panels.filter('.active');
                    if ( $active && $active.length ) {
                        var _maxright = $active.parents('.box-controls').width(),
                            _staticPanelWidth = $active.parents('.box-controls').find('.panel.static').outerWidth();
                        if (!_staticPanelWidth) _staticPanelWidth = 0;
                        var data = $active.data(),
                            _rightedge = data.rightedge,
                            _btns = data.buttons,
                            _flex = data.flex;
                        var more_section = $active.find('.more-box');
                        if (more_section.length===0) {
                            me.setMoreButton($active.attr('data-tab'), $active);
                        }
                        if ( !_rightedge ) {
                            _rightedge = $active.outerWidth() + _staticPanelWidth;
                        }
                        if ( !_btns ) {
                            _btns = [];
                            _.each($active.find('.btn-slot .x-huge'), function(item) {
                                _btns.push($(item).closest('.btn-slot'));
                            });
                            data.buttons = _btns;
                        }
                        if (!_flex) {
                            _flex = [];
                            _.each($active.find('.group.flex'), function(item) {
                                var el = $(item);
                                _flex.push({el: el, width: el.attr('data-group-width') || el.attr('max-width')}); //save flex element and it's initial width
                            });
                            data.flex = _flex;
                        }

                        if (_rightedge > _maxright) {
                            if (!more_section.is(':visible') ) {
                                if (_flex.length>0) {
                                    for (var i=0; i<_flex.length; i++) {
                                        var item = _flex[i].el;
<<<<<<< HEAD
                                        _rightedge = $active.outerWidth() + _staticPanelWidth;
                                        if (item.outerWidth() > parseInt(item.css('min-width'))) {
=======
                                        _rightedge = $active.get(0).getBoundingClientRect().right;
                                        if (Math.floor(item.outerWidth()) > parseInt(item.css('min-width'))) {
>>>>>>> 0c1cb765
                                            data.rightedge = _rightedge;
                                            return;
                                        } else
                                            item.css('width', item.css('min-width'));
                                    }
                                }
                                for (var i=_btns.length-1; i>=0; i--) {
                                    var btn = _btns[i];
                                    if ( !btn.hasClass('compactwidth') && !btn.hasClass('slot-btn-more')) {
                                        btn.addClass('compactwidth');
                                        _rightedge = $active.outerWidth() + _staticPanelWidth;
                                        if (_rightedge <= _maxright)
                                            break;
                                    }
                                }
                                data.rightedge = _rightedge;
                            }
                            me.resizeToolbar(force);
                        } else {
                            more_section.is(':visible') && me.resizeToolbar(force);
                            if (!more_section.is(':visible')) {
                                for (var i=0; i<_btns.length; i++) {
                                    var btn = _btns[i];
                                    if ( btn.hasClass('compactwidth') ) {
                                        btn.removeClass('compactwidth');
                                        _rightedge = $active.outerWidth() + _staticPanelWidth;
                                        if (_rightedge > _maxright) {
                                            btn.addClass('compactwidth');
                                            _rightedge = $active.outerWidth() + _staticPanelWidth;
                                            break;
                                        }
                                    }
                                }
                                data.rightedge = _rightedge;
                                if (_flex.length>0 && $active.find('.btn-slot.compactwidth').length<1) {
                                    for (var i=0; i<_flex.length; i++) {
                                        var item = _flex[i];
                                        item.el.css('width', item.width);
                                        data.rightedge = $active.get(0).getBoundingClientRect().right;
                                    }
                                }
                            }
                        }
                    }
                };

                if ( now === true ) _fc(); else
                me._timer_id =  setTimeout(function() {
                    delete me._timer_id;
                    _fc();
                }, 100);
            },
            /**/

            setExtra: function (place, el) {
                if ( !!el ) {
                    if (this.$tabs) {
                    } else {
                        if (place == 'right') {
                            this.$layout.find('.extra.right').html(el);
                        } else if (place == 'left') {
                            this.$layout.find('.extra.left').html(el);
                        }
                    }
                }
            },

            setVisible: function (tab, visible) {
                if ( tab && this.$tabs ) {
                    this.$tabs.find('> a[data-tab=' + tab + ']').parent().css('display', visible ? '' : 'none');
                    this.onResize();
                }
            },

            setMoreButton: function(tab, panel) {
                var me = this;
                if (!btnsMore[tab]) {
                    var top = panel.position().top;
                    var box = $('<div class="more-box" style="top:'+ top +'px;">' +
                        '<div class="separator long" style="position: relative;display: table-cell;"></div>' +
                        '<div class="group" style=""><span class="btn-slot text x-huge slot-btn-more"></span></div>' +
                        '</div>');
                    panel.append(box);
                    btnsMore[tab] = new Common.UI.Button({
                        cls: 'btn-toolbar x-huge icon-top dropdown-manual',
                        caption: Common.Locale.get("textMoreButton",{name:"Common.Translation", default: "More"}),
                        iconCls: 'toolbar__icon btn-more',
                        enableToggle: true
                    });
                    btnsMore[tab].render(box.find('.slot-btn-more'));
                    btnsMore[tab].on('toggle', function(btn, state, e) {
                        (state) ? me.onMoreShow(btn, e) : me.onMoreHide(btn, e);
                        Common.NotificationCenter.trigger('more:toggle', btn, state);
                    });
                    var moreContainer = $('<div class="dropdown-menu more-container" data-tab="' + tab + '"><div style="display: inline;"></div></div>');
                    optsFold.$bar.append(moreContainer);
                    btnsMore[tab].panel = moreContainer.find('div');
                }
                this.$moreBar = btnsMore[tab].panel;
            },

            clearMoreButton: function(tab) {
                var panel = this.$panels.filter('[data-tab=' + tab + ']');
                if ( panel.length ) {
                    var data = panel.data();
                    data.buttons = data.flex = data.rightedge = data.leftedge = undefined;
                    panel.find('.more-box').remove();
                }
                if (btnsMore[tab]) {
                    var moreContainer = optsFold.$bar.find('.more-container[data-tab="' + tab + '"]');
                    moreContainer.remove();
                    btnsMore[tab].remove();
                    delete btnsMore[tab];
                }
            },

            resizeToolbar: function(reset) {
                var $active = this.$panels.filter('.active'),
                    more_section = $active.find('.more-box');

                if (more_section.length===0) {
                    this.setMoreButton($active.attr('data-tab'), $active);
                }

                var more_section_width = parseInt(more_section.css('width')) || 0,
                    box_controls_width = $active.parents('.box-controls').width(),
                    _staticPanelWidth = $active.parents('.box-controls').find('.panel.static').outerWidth(),
                    _maxright = box_controls_width;
                if (!_staticPanelWidth) _staticPanelWidth = 0;
                var _rightedge = $active.outerWidth() + _staticPanelWidth,
                    delta = (this._prevBoxWidth) ? (_maxright - this._prevBoxWidth) : -1,
                    hideAllMenus = false;
                this._prevBoxWidth = _maxright;
                more_section.is(':visible') && (_maxright -= more_section_width);

                if (this.$moreBar && this.$moreBar.parent().is(':visible')) {
                    this.$moreBar.parent().css('max-width', Common.Utils.innerWidth());
                }

                if ( (reset || delta<0) && (_rightedge > _maxright)) { // from toolbar to more section
                    if (!more_section.is(':visible') ) {
                        more_section.css('display', "block");
                        _maxright -= parseInt(more_section.css('width'));
                    }
                    var last_separator = null,
                        last_group = null,
                        prevchild = this.$moreBar.children().filter("[data-hidden-tb-item!=true]");
                    if (prevchild.length>0) {
                        prevchild = $(prevchild[0]);
                        if (prevchild.hasClass('separator'))
                            last_separator = prevchild;
                        if (prevchild.hasClass('group') && prevchild.attr('group-state') == 'open')
                            last_group = prevchild;
                    }
                    var items = $active.find('> div:not(.more-box)');
                    var need_break = false;
                    for (var i=items.length-1; i>=0; i--) {
                        var item = $(items[i]);
                        if (!item.is(':visible') && !item.attr('hidden-on-resize')) { // move invisible items as is and set special attr
                            item.attr('data-hidden-tb-item', true);
                            this.$moreBar.prepend(item);
                            hideAllMenus = true;
                        } else if (item.hasClass('group')) {
                            //_rightedge = $active.get(0).getBoundingClientRect().right;
                            _rightedge = $active.outerWidth() + _staticPanelWidth;
                            if (_rightedge <= _maxright) // stop moving items
                                break;

                            var rect = item.get(0).getBoundingClientRect(),
                                item_width = item.outerWidth(),
                                children = item.children();
                            if (!item.attr('inner-width') && item.attr('group-state') !== 'open') {
                                item.attr('inner-width', item_width);
                                for (var j=children.length-1; j>=0; j--) {
                                    var child = $(children[j]);
                                    child.attr('inner-width', child.outerWidth());
                                }
                            }
                            if (((rect.left > _maxright || Common.UI.isRTL() && box_controls_width - rect.right > _maxright) || children.length==1) && item.attr('group-state') != 'open') {
                                // move group
                                this.$moreBar.prepend(item);
                                if (last_separator) {
                                    last_separator.css('display', '');
                                    last_separator.removeAttr('hidden-on-resize');
                                }
                                hideAllMenus = true;
                            } else if ((Common.UI.isRTL() ? box_controls_width - rect.right : rect.left)+item_width > _maxright ) {
                                // move buttons from group
                                for (var j=children.length-1; j>=0; j--) {
                                    var child = $(children[j]);
                                    if (child.hasClass('elset')) {
                                        this.$moreBar.prepend(item);
                                        if (last_separator) {
                                            last_separator.css('display', '');
                                            last_separator.removeAttr('hidden-on-resize');
                                        }
                                        hideAllMenus = true;
                                        break;
                                    } else {
                                        var child_rect = child.get(0).getBoundingClientRect(),
                                            child_width = child.outerWidth();
                                        if ((Common.UI.isRTL() ? box_controls_width - child_rect.right : child_rect.left)+child_width>_maxright) {
                                            if (!last_group) {
                                                last_group = $('<div></div>');
                                                last_group.addClass(items[i].className);
                                                var attrs = items[i].attributes;
                                                for (var k = 0; k < attrs.length; k++) {
                                                    last_group.attr(attrs[k].name, attrs[k].value);
                                                }
                                                this.$moreBar.prepend(last_group);
                                                if (last_separator) {
                                                    last_separator.css('display', '');
                                                    last_separator.removeAttr('hidden-on-resize');
                                                }
                                            }
                                            last_group.prepend(child);
                                            hideAllMenus = true;
                                        } else {
                                            need_break = true;
                                            break;
                                        }
                                    }
                                }
                                if (item.children().length<1) { // all buttons are moved
                                    item.remove();
                                    last_group && last_group.removeAttr('group-state').attr('inner-width', item.attr('inner-width'));
                                    last_group = null;
                                } else {
                                    last_group && last_group.attr('group-state', 'open') && item.attr('group-state', 'open');
                                }
                                if (need_break)
                                    break;
                            } else {
                                break;
                            }
                            last_separator = null;
                        } else if (item.hasClass('separator')) {
                            this.$moreBar.prepend(item);
                            item.css('display', 'none');
                            item.attr('hidden-on-resize', true);
                            last_separator = item;
                            hideAllMenus = true;
                        }
                    }
                } else if ((reset || delta>0) && more_section.is(':visible')) {
                    var last_separator = null,
                        last_group = null,
                        prevchild = $active.find('> div:not(.more-box)');
                    var last_width = 0;
                    if (prevchild.length>0) {
                        prevchild = $(prevchild[prevchild.length-1]);
                        if (prevchild.hasClass('separator')) {
                            last_separator = prevchild;
                            last_width = parseInt(last_separator.css('margin-left')) + parseInt(last_separator.css('margin-right')) + 1;
                        }
                        if (prevchild.hasClass('group') && prevchild.attr('group-state') == 'open')
                            last_group = prevchild;
                    }

                    var items = this.$moreBar.children();
                    if (items.length>0) {
                        // from more panel to toolbar
                        for (var i=0; i<items.length; i++) {
                            var item = $(items[i]);
                            _rightedge = $active.outerWidth() + _staticPanelWidth;
                            if (!item.is(':visible') && item.attr('data-hidden-tb-item')) { // move invisible items as is
                                item.removeAttr('data-hidden-tb-item');
                                more_section.before(item);
                                if (this.$moreBar.children().filter('.group').length == 0) {
                                    this.hideMoreBtns();
                                    more_section.css('display', "none");
                                }
                            } else if (item.hasClass('group')) {
                                var islast = false;
                                if (this.$moreBar.children().filter('.group').length == 1) {
                                    _maxright = box_controls_width; // try to move last group
                                    islast = true;
                                }

                                var item_width = parseInt(item.attr('inner-width') || 0);
                                if (_rightedge + last_width + item_width < _maxright && item.attr('group-state') != 'open') {
                                    // move group
                                    more_section.before(item);
                                    if (last_separator) {
                                        last_separator.css('display', '');
                                        last_separator.removeAttr('hidden-on-resize');
                                    }
                                    if (this.$moreBar.children().filter('.group').length == 0) {
                                        this.hideMoreBtns();
                                        more_section.css('display', "none");
                                    }
                                    hideAllMenus = true;
                                } else if ( _rightedge + last_width < _maxright) {
                                    // move buttons from group
                                    var children = item.children();
                                    _maxright = box_controls_width - more_section_width;
                                    for (var j=0; j<children.length; j++) {
                                        if (islast && j==children.length-1)
                                             _maxright = box_controls_width; // try to move last item from last group
                                        _rightedge = $active.outerWidth() + _staticPanelWidth;
                                        var child = $(children[j]);
                                        if (child.hasClass('elset')) { // don't add group - no enough space
                                            need_break = true;
                                            break;
                                        } else {
                                            var child_width = parseInt(child.attr('inner-width') || 0) + (!last_group ? parseInt(item.css('padding-left')) : 0); // if new group is started add left-padding
                                            if (_rightedge+last_width+child_width < _maxright) {
                                                if (!last_group) {
                                                    last_group = $('<div></div>');
                                                    last_group.addClass(items[i].className);
                                                    var attrs = items[i].attributes;
                                                    for (var k = 0; k < attrs.length; k++) {
                                                        last_group.attr(attrs[k].name, attrs[k].value);
                                                    }
                                                    if (last_group.hasClass('flex')) { // need to update flex groups list
                                                        $active.data().flex = null;
                                                    }
                                                    more_section.before(last_group);
                                                    if (last_separator) {
                                                        last_separator.css('display', '');
                                                        last_separator.removeAttr('hidden-on-resize');
                                                    }
                                                }
                                                last_group.append(child);
                                                hideAllMenus = true;
                                            } else {
                                                need_break = true;
                                                break;
                                            }
                                        }
                                    }
                                    if (item.children().length<1) { // all buttons are moved
                                        item.remove();
                                        last_group && last_group.removeAttr('group-state').attr('inner-width', item.attr('inner-width'));
                                        last_group = null;
                                        if (this.$moreBar.children().filter('.group').length == 0) {
                                            this.hideMoreBtns();
                                            more_section.css('display', "none");
                                        }
                                    } else {
                                        last_group && last_group.attr('group-state', 'open') && item.attr('group-state', 'open');
                                    }
                                    if (need_break)
                                        break;
                                } else {
                                    break;
                                }
                                last_separator = null; last_width = 0;
                            } else if (item.hasClass('separator')) {
                                more_section.before(item);
                                item.css('display', 'none');
                                item.attr('hidden-on-resize', true);
                                last_separator = item;
                                last_width = parseInt(last_separator.css('margin-left')) + parseInt(last_separator.css('margin-right')) + 1;
                                hideAllMenus = true;
                            }
                        }
                    } else {
                        this.hideMoreBtns();
                        more_section.css('display', "none");
                    }
                }
                hideAllMenus && Common.UI.Menu.Manager.hideAll();
            },

            onMoreHide: function(btn, e) {
                var moreContainer = btn.panel.parent();
                if (btn.pressed) {
                    btn.toggle(false, true);
                }
                if (moreContainer.is(':visible')) {
                    moreContainer.hide();
                    Common.NotificationCenter.trigger('edit:complete', this.toolbar, btn);
                }
            },

            onMoreShow: function(btn, e) {
                var moreContainer = btn.panel.parent(),
                    parentxy = moreContainer.parent().offset(),
                    target = btn.$el,
                    showxy = target.offset(),
                    right = Common.Utils.innerWidth() - (showxy.left - parentxy.left + target.width()),
                    top = showxy.top - parentxy.top + target.height() + 10;

                var styles = Common.UI.isRTL() ? {left: '6px', right: 'auto', top : top, 'max-width': Common.Utils.innerWidth() + 'px'} : {right: right, left: 'auto', top : top, 'max-width': Common.Utils.innerWidth() + 'px'}
                moreContainer.css(styles);
                moreContainer.show();
            },

            hideMoreBtns: function() {
                for (var btn in btnsMore) {
                    btnsMore[btn] && btnsMore[btn].isActive() && btnsMore[btn].toggle(false);
                }
            }
        };
    }()));
});<|MERGE_RESOLUTION|>--- conflicted
+++ resolved
@@ -445,13 +445,8 @@
                                 if (_flex.length>0) {
                                     for (var i=0; i<_flex.length; i++) {
                                         var item = _flex[i].el;
-<<<<<<< HEAD
                                         _rightedge = $active.outerWidth() + _staticPanelWidth;
-                                        if (item.outerWidth() > parseInt(item.css('min-width'))) {
-=======
-                                        _rightedge = $active.get(0).getBoundingClientRect().right;
                                         if (Math.floor(item.outerWidth()) > parseInt(item.css('min-width'))) {
->>>>>>> 0c1cb765
                                             data.rightedge = _rightedge;
                                             return;
                                         } else
