/*
 * (c) Copyright Ascensio System SIA 2010-2023
 *
 * This program is a free software product. You can redistribute it and/or
 * modify it under the terms of the GNU Affero General Public License (AGPL)
 * version 3 as published by the Free Software Foundation. In accordance with
 * Section 7(a) of the GNU AGPL its Section 15 shall be amended to the effect
 * that Ascensio System SIA expressly excludes the warranty of non-infringement
 * of any third-party rights.
 *
 * This program is distributed WITHOUT ANY WARRANTY; without even the implied
 * warranty of MERCHANTABILITY or FITNESS FOR A PARTICULAR  PURPOSE. For
 * details, see the GNU AGPL at: http://www.gnu.org/licenses/agpl-3.0.html
 *
 * You can contact Ascensio System SIA at 20A-6 Ernesta Birznieka-Upish
 * street, Riga, Latvia, EU, LV-1050.
 *
 * The  interactive user interfaces in modified source and object code versions
 * of the Program must display Appropriate Legal Notices, as required under
 * Section 5 of the GNU AGPL version 3.
 *
 * Pursuant to Section 7(b) of the License you must retain the original Product
 * logo when distributing the program. Pursuant to Section 7(e) we decline to
 * grant you any rights under trademark law for use of our trademarks.
 *
 * All the Product's GUI elements, including illustrations and icon sets, as
 * well as technical writing content are licensed under the terms of the
 * Creative Commons Attribution-ShareAlike 4.0 International. See the License
 * terms at http://creativecommons.org/licenses/by-sa/4.0/legalcode
 *
 */
if (Common === undefined)
    var Common = {};

define([
    'common/main/lib/component/Button',
    'common/main/lib/component/ThemeColorPalette'
], function () {
    'use strict';

  Common.UI.ButtonColored = Common.UI.Button.extend(_.extend({
        render: function(parentEl) {
            Common.UI.Button.prototype.render.call(this, parentEl);

            if (/huge/.test(this.options.cls) &&  this.options.split === true ) {
                var btnEl = $('button', this.cmpEl),
                    btnMenuEl = $(btnEl[1]);
                btnMenuEl && btnMenuEl.append( $('<div class="btn-color-value-line"></div>'));
            } else
                $('button:first-child', this.cmpEl).append( $('<div class="btn-color-value-line"></div>'));
            this.colorEl = this.cmpEl.find('.btn-color-value-line');

            if (this.options.auto)
                this.autocolor = (typeof this.options.auto == 'object') ? this.options.auto.color || '000000' : '000000';

            if (this.options.color!==undefined)
                this.setColor(this.options.color);
        },

        getPicker: function(color, colors) {
            if (!this.colorPicker) {
                var config = {
                    el: this.cmpEl.find('#' + this.menu.id + '-color-menu'),
                    value: color,
                    colors: colors
                };
                (this.options.transparent!==undefined) && (config['transparent'] = this.options.transparent);
                (this.options.hideEmptyColors!==undefined) && (config['hideEmptyColors'] = this.options.hideEmptyColors);
                (this.options.themecolors!==undefined) && (config['themecolors'] = this.options.themecolors);
                (this.options.effects!==undefined) && (config['effects'] = this.options.effects);
                (this.options.colorHints!==undefined) && (config['colorHints'] = this.options.colorHints);
                (this.options.paletteCls!==undefined) && (config['cls'] = this.options.paletteCls);

                this.colorPicker = new Common.UI.ThemeColorPalette(config);
                this.colorPicker.on('select', _.bind(this.onColorSelect, this));
                this.colorPicker.on('close:extended', _.bind(this.onCloseExtentedColor, this));
                this.cmpEl.find('#' + this.menu.id + '-color-new').on('click', _.bind(this.addNewColor, this));
                if (this.options.auto) {
                    this.cmpEl.find('#' + this.menu.id + '-color-auto').on('click', _.bind(this.onAutoColorSelect, this));
                    this.colorAuto = this.cmpEl.find('#' + this.menu.id + '-color-auto > a');
                    (color == 'auto') && this.setAutoColor(true);
                }
                if (this.options.eyeDropper) {
                    this.cmpEl.find('#' + this.menu.id + '-eyedropper').on('click', _.bind(this.onEyedropperStart, this));
                }
                this.initInnerMenu();
            }
            return this.colorPicker;
        },

        setPicker: function(picker) {
            this.colorPicker = picker;
        },

        getMenu: function(options) {
            if (typeof this.menu !== 'object') {
                options = options || this.options;
                var height = options.paletteHeight ? options.paletteHeight + 'px' : 'auto',
                    width = options.paletteWidth ? options.paletteWidth + 'px' : '164px',
                    id = Common.UI.getId(),
                    auto = [],
                    eyedropper = [];
                if (options.auto) {
                    this.autocolor = (typeof options.auto == 'object') ? options.auto.color || '000000' : '000000';
                    auto.push({
                        id: id + '-color-auto',
                        caption: (typeof options.auto == 'object') ? options.auto.caption || this.textAutoColor : this.textAutoColor,
                        template: _.template('<a tabindex="-1" type="menuitem"><span class="menu-item-icon color-auto" style="background-color: #' + this.autocolor + ';"></span><%= caption %></a>')
                    });
                    auto.push({caption: '--'});
                }
                if (options.eyeDropper) {
                    eyedropper.push({
                        id: id + '-eyedropper',
                        caption: this.textEyedropper,
                        iconCls: 'menu__icon btn-eyedropper'
                    });
                }

                var menu = new Common.UI.Menu({
                    id: id,
                    cls: 'color-menu ' + (options.eyeDropper ? 'shifted-right' : 'shifted-left'),
                    additionalAlign: options.additionalAlign,
<<<<<<< HEAD
                    items: (options.additionalItemsBefore ? options.additionalItemsBefore : []).concat(auto).concat([
                        { template: _.template('<div id="' + id + '-color-menu" style="width: 164px; height:' + height + '; display: inline-block;"></div>') },
=======
                    items: (options.additionalItems ? options.additionalItems : []).concat(auto).concat([
                        { template: _.template('<div id="' + id + '-color-menu" style="width: ' + width + '; height:' + height + '; display: inline-block;"></div>') },
>>>>>>> 01b93461
                        {caption: '--'}
                        ]).concat(eyedropper).concat([
                        {
                            id: id + '-color-new',
                            template: _.template('<a tabindex="-1" type="menuitem" style="">' + this.textNewColor + '</a>')
                        }
                    ]).concat(options.additionalItemsAfter ? options.additionalItemsAfter : [])
                });
                this.initInnerMenu();
                var me = this;
                menu.on('show:after', function(menu) {
                    me.colorPicker && _.delay(function() {
                        me.colorPicker.showLastSelected();
                        !(options.additionalItemsBefore || options.auto) && me.colorPicker.focus();
                    }, 10);
                });
                return menu;
            }
            return this.menu;
        },

        initInnerMenu: function() {
            if (!this.colorPicker || typeof this.menu !== 'object') return;

            var index = (this.options.additionalItemsBefore || []).length + (this.options.auto ? 2 : 0);
            this.colorPicker.outerMenu = {menu: this.menu, index: index};
            this.menu.setInnerMenu([{menu: this.colorPicker, index: index}]);
        },
      
        setMenu: function (m, preventCreatePicker) {
            m = m || this.getMenu();
            Common.UI.Button.prototype.setMenu.call(this, m);
            !preventCreatePicker && this.getPicker(this.options.color, this.options.colors);
        },

        onColorSelect: function(picker, color) {
            this.setColor(color);
            this.setAutoColor(false);
            this.trigger('color:select', this, color);
        },

        onCloseExtentedColor: function(picker, isOk) {
            if (this.options.takeFocusOnClose) {
                var me = this;
                setTimeout(function(){me.focus();}, 1);
            }
        },

        setColor: function(color) {
            if (color == 'auto' && this.options.auto)
                color = this.autocolor;
            this.color = color;

            if (this.colorEl) {
                this.colorEl.css({'background-color': (color=='transparent') ? color : ((typeof(color) == 'object') ? '#'+color.color : '#'+color)});
                this.colorEl.toggleClass('bordered', color=='transparent');
            }
        },

        setAutoColor: function(selected) {
            if (!this.colorAuto) return;
            if (selected && !this.colorAuto.hasClass('selected'))
                this.colorAuto.addClass('selected');
            else if (!selected && this.colorAuto.hasClass('selected'))
                this.colorAuto.removeClass('selected');
        },

        isAutoColor: function() {
            return this.colorAuto && this.colorAuto.hasClass('selected');
        },

        onAutoColorSelect: function() {
            this.setColor('auto');
            this.setAutoColor(true);
            this.colorPicker && this.colorPicker.clearSelection();
            this.trigger('auto:select', this, this.autocolor);
        },

        addNewColor: function() {
            this.colorPicker && this.colorPicker.addNewColor((typeof(this.color) == 'object') ? this.color.color : this.color);
        },

        onEyedropperStart: function () {
            Common.NotificationCenter.trigger('eyedropper:start');
            this.trigger('eyedropper:start', this);
        },

        eyedropperEnd: function (r, g, b) {
            if (r === undefined) return;
            var color = Common.Utils.ThemeColor.getHexColor(r, g, b);
            this.colorPicker.setCustomColor('#' + color);
            this.onColorSelect(this.colorPicker, color);
            this.trigger('eyedropper:end', this);
        },

        isMenuOpen: function() {
            return this.cmpEl.hasClass('open');
        },

        focus: function() {
            $('button', this.cmpEl).focus();
        },
        textNewColor: 'Add New Custom Color',
        textAutoColor: 'Automatic',
        textEyedropper: 'Eyedropper'

    }, Common.UI.ButtonColored || {}));


    Common.UI.ColorButton = Common.UI.ButtonColored.extend(_.extend({
        options : {
            id              : null,
            hint            : false,
            enableToggle    : false,
            allowDepress    : false,
            toggleGroup     : null,
            cls             : '',
            iconCls         : '',
            caption         : '',
            menu            : null,
            disabled        : false,
            pressed         : false,
            split           : false,
            visible         : true
        },

        template: _.template([
            '<div class="btn-group" id="<%= id %>">',
                '<button type="button" class="btn btn-color dropdown-toggle <%= cls %>" data-toggle="dropdown" style="<%= style %>" data-hint="<%= dataHint %>" data-hint-direction="<%= dataHintDirection %>" data-hint-offset="<%= dataHintOffset %>">',
                    '<span>&nbsp;</span>',
                    '<span class="inner-box-caret">',
                        '<i class="caret"></i>',
                    '</span>',
                '</button>',
            '</div>'
        ].join('')),

        initialize : function(options) {
            if (!options.menu && options.menu !== false) {// menu==null or undefined
                // set default menu
                var me = this;
                options.menu = me.getMenu(options);
                me.on('render:after', function(btn) {
                    me.getPicker(options.color, options.colors);
                });
            }

            Common.UI.Button.prototype.initialize.call(this, options);
        },

        render: function(parentEl) {
            Common.UI.Button.prototype.render.call(this, parentEl);

            if (this.options.auto)
                this.autocolor = (typeof this.options.auto == 'object') ? this.options.auto.color || '000000' : '000000';

            if (this.options.color!==undefined)
                this.setColor(this.options.color);
        },

        setColor: function(color) {
            if (color == 'auto' && this.options.auto)
                color = this.autocolor;
            var span = $(this.cmpEl).find('button span:nth-child(1)');
            this.color = color;

            span.toggleClass('color-transparent', color=='transparent');
            span.css({'background-color': (color=='transparent') ? color : ((typeof(color) == 'object') ? '#'+color.color : '#'+color)});
        },

        focus: function() {
            $('button', this.cmpEl).focus();
        }

    }, Common.UI.ColorButton || {}));
});<|MERGE_RESOLUTION|>--- conflicted
+++ resolved
@@ -121,13 +121,8 @@
                     id: id,
                     cls: 'color-menu ' + (options.eyeDropper ? 'shifted-right' : 'shifted-left'),
                     additionalAlign: options.additionalAlign,
-<<<<<<< HEAD
                     items: (options.additionalItemsBefore ? options.additionalItemsBefore : []).concat(auto).concat([
-                        { template: _.template('<div id="' + id + '-color-menu" style="width: 164px; height:' + height + '; display: inline-block;"></div>') },
-=======
-                    items: (options.additionalItems ? options.additionalItems : []).concat(auto).concat([
                         { template: _.template('<div id="' + id + '-color-menu" style="width: ' + width + '; height:' + height + '; display: inline-block;"></div>') },
->>>>>>> 01b93461
                         {caption: '--'}
                         ]).concat(eyedropper).concat([
                         {
