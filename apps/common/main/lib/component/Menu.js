--- conflicted
+++ resolved
@@ -504,15 +504,8 @@
                 return this.offset;
             },
 
-<<<<<<< HEAD
-            alignPosition: function() {
+            alignPosition: function(fixedAlign, fixedOffset) {
                 var menuRoot = this.menuRoot,
-=======
-            alignPosition: function(fixedAlign, fixedOffset) {
-                var menuRoot    = (this.cmpEl.attr('role') === 'menu')
-                        ? this.cmpEl
-                        : this.cmpEl.find('[role=menu]'),
->>>>>>> 8bcd9da3
                     menuParent  = this.menuAlignEl || menuRoot.parent(),
                     m           = this.menuAlign.match(/^([a-z]+)-([a-z]+)/),
                     offset      = menuParent.offset(),
