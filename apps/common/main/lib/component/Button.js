/*
 * (c) Copyright Ascensio System SIA 2010-2023
 *
 * This program is a free software product. You can redistribute it and/or
 * modify it under the terms of the GNU Affero General Public License (AGPL)
 * version 3 as published by the Free Software Foundation. In accordance with
 * Section 7(a) of the GNU AGPL its Section 15 shall be amended to the effect
 * that Ascensio System SIA expressly excludes the warranty of non-infringement
 * of any third-party rights.
 *
 * This program is distributed WITHOUT ANY WARRANTY; without even the implied
 * warranty of MERCHANTABILITY or FITNESS FOR A PARTICULAR  PURPOSE. For
 * details, see the GNU AGPL at: http://www.gnu.org/licenses/agpl-3.0.html
 *
 * You can contact Ascensio System SIA at 20A-6 Ernesta Birznieka-Upish
 * street, Riga, Latvia, EU, LV-1050.
 *
 * The  interactive user interfaces in modified source and object code versions
 * of the Program must display Appropriate Legal Notices, as required under
 * Section 5 of the GNU AGPL version 3.
 *
 * Pursuant to Section 7(b) of the License you must retain the original Product
 * logo when distributing the program. Pursuant to Section 7(e) we decline to
 * grant you any rights under trademark law for use of our trademarks.
 *
 * All the Product's GUI elements, including illustrations and icon sets, as
 * well as technical writing content are licensed under the terms of the
 * Creative Commons Attribution-ShareAlike 4.0 International. See the License
 * terms at http://creativecommons.org/licenses/by-sa/4.0/legalcode
 *
 */
/**
 *  Button.js
 *
 *  Created by Alexander Yuzhin on 1/20/14
 *  Copyright (c) 2018 Ascensio System SIA. All rights reserved.
 *
 */

/**
 *  Using template
 *
 *  A simple button with text:
 *  <button type="button" class="btn" id="id-button">Caption</button>
 *
 *  A simple button with icon:
 *  <button type="button" class="btn" id="id-button"><span class="icon">&nbsp;</span></button>
 *
 *  A button with menu:
 *  <div class="btn-group" id="id-button">
 *      <button type="button" class="btn dropdown-toggle" data-toggle="dropdown">
 *          <span class="icon">&nbsp;</span>
 *          <span class="caret"></span>
 *      </button>
 *      <ul class="dropdown-menu" role="menu">
 *      </ul>
 *  </div>
 *
 *  A split button:
 *  <div class="btn-group split" id="id-button">
 *      <button type="button" class="btn"><span class="icon">&nbsp;</span></button>
 *      <button type="button" class="btn dropdown-toggle" data-toggle="dropdown">
 *          <span class="caret"></span>
 *          <span class="sr-only"></span>
 *      </button>
 *      <ul class="dropdown-menu" role="menu">
 *      </ul>
 *  </div>
 *
 *   A useful classes of button size
 *
 *  - `'small'`
 *  - `'normal'`
 *  - `'large'`
 *  - `'huge'`
 *
 *  A useful classes of button type
 *
 *  - `'default'`
 *  - `'active'`
 *
 *
 *  Buttons can also be toggled. To enable this, you simple set the {@link #enableToggle} property to `true`.
 *
 *  Example usage:
 *      new Common.UI.Button({
 *          el: $('#id'),
 *          enableToggle: true
 *      });
 *
 *
 *  @property {Boolean} disabled
 *  True if this button is disabled. Read-only.
 *
 *  disabled: false,
 *
 *
 *  @property {Boolean} pressed
 *  True if this button is pressed (only if enableToggle = true). Read-only.
 *
 *  pressed: false,
 *
 *
 *  @cfg {Boolean} [allowDepress=true]
 *  False to not allow a pressed Button to be depressed. Only valid when {@link #enableToggle} is true.
 *
 *  @cfg {String/Object} hint
 *  The tooltip for the button - can be a string to be used as bootstrap tooltip
 *
 */

if (Common === undefined)
    var Common = {};

define([
    'common/main/lib/component/BaseView',
    'common/main/lib/component/ToggleManager'
], function () {
    'use strict';

    window.createButtonSet = function() {
        function ButtonsArray(args) {};
        ButtonsArray.prototype = new Array;
        ButtonsArray.prototype.constructor = ButtonsArray;

        var _disabled = false;

        ButtonsArray.prototype.add = function(button) {
            button.setDisabled(_disabled);
            this.push(button);
        };

        ButtonsArray.prototype.setDisabled = function(disable) {
            // if ( _disabled != disable ) //bug when disable buttons outside the group
            {
                _disabled = disable;

                this.forEach( function(button) {
                    button.setDisabled(disable);
                });
            }
        };

        ButtonsArray.prototype.toggle = function(state, suppress) {
            this.forEach(function(button) {
                button.toggle(state, suppress);
            });
        };

        ButtonsArray.prototype.pressed = function() {
            return this.some(function(button) {
                return button.pressed;
            });
        };

        ButtonsArray.prototype.contains = function(id) {
            return this.some(function(button) {
                return button.id == id;
            });
        };

        ButtonsArray.prototype.concat = function () {
            var args = Array.prototype.slice.call(arguments);
            var result = Array.prototype.slice.call(this);

            args.forEach(function(sub){
                if (sub instanceof Array )
                    Array.prototype.push.apply(result, sub);
                else if (sub)
                    result.push(sub);
            });

            return result;
        };

        var _out_array = Object.create(ButtonsArray.prototype);
        for ( var i in arguments ) {
            _out_array.add(arguments[i]);
        }

        return _out_array;
    };

    var templateBtnIcon =
            '<% if ( iconImg ) { %>' +
                '<img src="<%= iconImg %>">' +
            '<% } else { %>' +
                '<% if (/svgicon/.test(iconCls)) {' +
                    'print(\'<svg class=\"icon uni-scale\"><use class=\"zoom-int\" xlink:href=\"#\' + /svgicon\\s(\\S+)/.exec(iconCls)[1] + \'\"></use></svg>\');' +
            '} else ' +
                    'print(\'<i class=\"icon \' + iconCls + \'\">&nbsp;</i>\'); %>' +
            '<% } %>';

    var templateBtnCaption =
        '<%= caption %>' +
        '<i class="caret"></i>';

    var templateHugeCaption =
            '<button type="button" class="btn <%= cls %>" id="<%= id %>" style="<%= style %>" data-hint="<%= dataHint %>" data-hint-direction="<%= dataHintDirection %>" data-hint-offset="<%= dataHintOffset %>" <% if (dataHintTitle) { %> data-hint-title="<%= dataHintTitle %>" <% } %>> ' +
                '<div class="inner-box-icon">' +
                    templateBtnIcon +
                '</div>' +
                '<div class="inner-box-caption">' +
                    '<span class="caption"><%= caption %></span>' +
                '</div>' +
            '</button>';

    var templateHugeMenuCaption =
        '<div class="btn-group icon-top" id="<%= id %>" style="<%= style %>">' +
            '<button type="button" class="btn dropdown-toggle <%= cls %>" data-toggle="dropdown" data-hint="<%= dataHint %>" data-hint-direction="<%= dataHintDirection %>" data-hint-offset="<%= dataHintOffset %>" <% if (dataHintTitle) { %> data-hint-title="<%= dataHintTitle %>" <% } %>>' +
                '<div class="inner-box-icon">' +
                    templateBtnIcon +
                '</div>' +
                '<div class="inner-box-caption">' +
                    '<span class="caption">' + templateBtnCaption + '</span>' +
                    '<i class="caret compact-caret"></i>' +
                '</div>' +
            '</button>' +
        '</div>';

    var templateHugeSplitCaption =
        '<div class="btn-group x-huge split icon-top" id="<%= id %>" style="<%= style %>">' +
            '<button type="button" class="btn <%= cls %> inner-box-icon">' +
                '<span class="btn-fixflex-hcenter">' +
                    templateBtnIcon +
                '</span>' +
            '</button>' +
            '<button type="button" class="btn <%= cls %> inner-box-caption dropdown-toggle" data-toggle="dropdown" data-hint="<%= dataHint %>" data-hint-direction="<%= dataHintDirection %>" data-hint-offset="<%= dataHintOffset %>" <% if (dataHintTitle) { %> data-hint-title="<%= dataHintTitle %>" <% } %>>' +
                '<span class="btn-fixflex-vcenter">' +
                    '<span class="caption">' + templateBtnCaption + '</span>' +
                    '<i class="caret compact-caret"></i>' +
                '</span>' +
            '</button>' +
        '</div>';

    var getWidthOfCaption = function (txt) {
        var el = document.createElement('span');
        el.style.fontSize = document.documentElement.style.getPropertyValue("--font-size-base-app-custom") || '11px';
        el.style.fontFamily = 'Arial, Helvetica, "Helvetica Neue", sans-serif';
        el.style.position = "absolute";
        el.style.top = '-1000px';
        el.style.left = '-1000px';
        el.innerHTML = txt;
        document.body.appendChild(el);
        var result = el.offsetWidth;
        document.body.removeChild(el);
        return result;
    };

    var getShortText = function (txt, max) {
        var lastIndex = txt.length - 1,
            word = txt;
        while (getWidthOfCaption(word) > max) {
            word = txt.slice(0, lastIndex).trim() + '...';
            lastIndex--;
        }
        return word;
    };

    Common.UI.Button = Common.UI.BaseView.extend({
        options : {
            id              : null,
            hint            : false,
            delayRenderHint : true,
            enableToggle    : false,
            allowDepress    : true,
            toggleGroup     : null,
            cls             : '',
            iconCls         : '',
            caption         : '',
            menu            : null,
            disabled        : false,
            pressed         : false,
            split           : false,
            visible         : true,
            dataHint        : '',
            dataHintDirection: '',
            dataHintOffset: '0, 0',
            scaling         : true,
            canFocused      : false, // used for button with menu
            takeFocusOnClose: false // used for button with menu, for future use in toolbar when canFocused=true, but takeFocusOnClose=false
        },

        template: _.template([
            '<% var applyicon = function() { %>',
                '<% if (iconImg) { print(\'<img src=\"\' + iconImg + \'\">\'); } else { %>',
                // '<% if (iconCls != "") { print(\'<i class=\"icon \' + iconCls + \'\">&nbsp;</i>\'); }} %>',
                '<% if (iconCls != "") { ' +
                    ' if (/svgicon/.test(iconCls)) {' +
                        'print(\'<svg class=\"icon uni-scale\"><use class=\"zoom-int\" xlink:href=\"#\' + /svgicon\\s(\\S+)/.exec(iconCls)[1] + \'\"></use></svg>\');' +
                    '} else ' +
                        'print(\'<i class=\"icon \' + iconCls + \'\">&nbsp;</i>\'); ' +
                '}} %>',
            '<% } %>',
            '<% if ( !menu && onlyIcon ) { %>',
                '<button type="button" class="btn <%= cls %>" id="<%= id %>" style="<%= style %>" data-hint="<%= dataHint %>" data-hint-direction="<%= dataHintDirection %>" data-hint-offset="<%= dataHintOffset %>" <% if (dataHintTitle) { %> data-hint-title="<%= dataHintTitle %>" <% } %>>',
                    '<% applyicon() %>',
                '</button>',
            '<% } else if ( !menu ) { %>',
                '<button type="button" class="btn <%= cls %>" id="<%= id %>" style="<%= style %>" data-hint="<%= dataHint %>" data-hint-direction="<%= dataHintDirection %>" data-hint-offset="<%= dataHintOffset %>" <% if (dataHintTitle) { %> data-hint-title="<%= dataHintTitle %>" <% } %>>',
                    '<% applyicon() %>',
                    '<span class="caption"><%= caption %></span>',
                '</button>',
            '<% } else if (onlyIcon) {%>',
                '<div class="btn-group" id="<%= id %>" style="<%= style %>">',
                    '<button type="button" class="btn dropdown-toggle <%= cls %>" data-toggle="dropdown" data-hint="<%= dataHint %>" data-hint-direction="<%= dataHintDirection %>" data-hint-offset="<%= dataHintOffset %>" <% if (dataHintTitle) { %> data-hint-title="<%= dataHintTitle %>" <% } %>>',
                        '<% applyicon() %>',
                    '</button>',
                '</div>',
            '<% } else if (split == false) {%>',
                '<div class="btn-group" id="<%= id %>" style="<%= style %>">',
                    '<button type="button" class="btn dropdown-toggle <%= cls %>" data-toggle="dropdown" data-hint="<%= dataHint %>" data-hint-direction="<%= dataHintDirection %>" data-hint-offset="<%= dataHintOffset %>" <% if (dataHintTitle) { %> data-hint-title="<%= dataHintTitle %>" <% } %>>',
                        '<% applyicon() %>',
                        '<span class="caption"><%= caption %></span>',
                        '<span class="inner-box-caret">' +
                            '<i class="caret"></i>' +
                        '</span>',
                    '</button>',
                '</div>',
            '<% } else { %>',
                '<div class="btn-group split <%= groupCls %>" id="<%= id %>" style="<%= style %>">',
                    '<button type="button" class="btn <%= cls %>">',
                        '<% applyicon() %>',
                        '<span class="caption"><%= caption %></span>',
                    '</button>',
                    '<button type="button" class="btn <%= cls %> dropdown-toggle" data-toggle="dropdown" data-hint="<%= dataHint %>" data-hint-direction="<%= dataHintDirection %>" data-hint-offset="<%= dataHintOffset %>" <% if (dataHintTitle) { %> data-hint-title="<%= dataHintTitle %>" <% } %>>',
                        '<i class="caret"></i>',
                        '<span class="sr-only"></span>',
                    '</button>',
                '</div>',
            '<% } %>'
        ].join('')),

        initialize : function(options) {
            Common.UI.BaseView.prototype.initialize.call(this, options);

            var me = this;

            me.id           = me.options.id || Common.UI.getId();
            me.hint         = me.options.hint;
            me.enableToggle = me.options.enableToggle;
            me.allowDepress = me.options.allowDepress;
            me.cls          = me.options.cls;
            me.iconCls      = me.options.iconCls;
            me.menu         = me.options.menu;
            me.split        = me.options.split;
            me.toggleGroup  = me.options.toggleGroup;
            me.disabled     = me.options.disabled;
            me.visible      = me.options.visible;
            me.pressed      = me.options.pressed;
            me.caption      = me.options.caption;
            me.template     = me.options.template || me.template;
            me.style        = me.options.style;
            me.rendered     = false;
            me.stopPropagation = me.options.stopPropagation;
            me.delayRenderHint = me.options.delayRenderHint;

            // if ( /(?<!-)svg-icon(?!-)/.test(me.options.iconCls) )
            //     me.options.scaling = false;

            if ( me.options.scaling === false && me.options.iconCls) {
                me.iconCls = me.options.iconCls + ' scaling-off';
            }

            me.options.takeFocusOnClose && (me.options.canFocused = true);

            if (me.options.el) {
                me.render();
            } else if (me.options.parentEl)
                me.render(me.options.parentEl);
        },

        getCaptionWithBreaks: function (caption) {
            var words = caption.split(' '),
                newCaption = null,
                maxWidth = 160 - 4, //85 - 4
                containAnd = words.indexOf('&');
            if (containAnd > -1) { // add & to previous word
                words[containAnd - 1] += ' &';
                words.splice(containAnd, 1);
            }
            if (words.length > 1) {
                maxWidth = !!this.menu || this.split === true ? maxWidth - 10 : maxWidth;
                if (words.length < 3) {
                    words[0] = getShortText(words[0], !!this.menu ? maxWidth + 10 : maxWidth);
                    words[1] = getShortText(words[1], maxWidth);
                    newCaption = words[0] + '<br>' + words[1];
                } else {
                    var otherWords = '';
                    if (getWidthOfCaption(words[0] + ' ' + words[1]) < maxWidth) { // first and second words in first line
                        for (var i = 2; i < words.length; i++) {
                            otherWords += words[i] + ' ';
                        }
                        if (getWidthOfCaption(otherWords + (!!this.menu ? 10 : 0))*2 < getWidthOfCaption(words[0] + ' ' + words[1])) {
                            otherWords = getShortText((words[1] + ' ' + otherWords).trim(), maxWidth);
                            newCaption = words[0] + '<br>' + otherWords;
                        } else {
                            otherWords = getShortText(otherWords.trim(), maxWidth);
                            newCaption = words[0] + ' ' + words[1] + '<br>' + otherWords;
                        }
                    } else { // only first word is in first line
                        for (var j = 1; j < words.length; j++) {
                            otherWords += words[j] + ' ';
                        }
                        otherWords = getShortText(otherWords.trim(), maxWidth);
                        newCaption = words[0] + '<br>' + otherWords;
                    }
                }
            } else {
                var width = getWidthOfCaption(caption);
                newCaption = width < maxWidth ? caption : getShortText(caption, maxWidth);
                if (!!this.menu || this.split === true) {
                    newCaption += '<br>';
                }
            }
            return newCaption;
        },

        render: function(parentEl) {
            var me = this;

            me.trigger('render:before', me);

            me.cmpEl = me.$el || $(me.el);

            if (parentEl) {
                me.setElement(parentEl, false);

                if (!me.rendered) {
                    if ( /icon-top/.test(me.cls) && !!me.caption && /huge/.test(me.cls) ) {
                        if ( me.split === true ) {
                            !!me.cls && (me.cls = me.cls.replace(/\s?(?:x-huge|icon-top)/g, ''));
                            this.template = _.template(templateHugeSplitCaption);
                        } else
                        if ( !!me.menu ) {
                            this.template = _.template(templateHugeMenuCaption);
                        } else {
                            this.template = _.template(templateHugeCaption);
                        }
                        var newCaption = this.getCaptionWithBreaks(this.caption);
                        if (newCaption) {
                            me.caption = newCaption;
                        }
                    }

                    me.cmpEl = $(this.template({
                        id           : me.id,
                        cls          : me.cls,
                        groupCls     : me.split && /btn-toolbar/.test(me.cls) ? 'no-borders' : '',
                        iconCls      : me.iconCls,
                        iconImg      : me.options.iconImg,
                        menu         : me.menu,
                        split        : me.split,
                        onlyIcon     : me.options.onlyIcon,
                        disabled     : me.disabled,
                        pressed      : me.pressed,
                        caption      : me.caption,
                        style        : me.style,
                        dataHint     : me.options.dataHint,
                        dataHintDirection: me.options.dataHintDirection,
                        dataHintOffset: me.options.dataHintOffset,
                        dataHintTitle: me.options.dataHintTitle
                    }));

                    if (me.menu && _.isObject(me.menu) && _.isFunction(me.menu.render)) {
                        me.menu.render(me.cmpEl);
                        me.options.canFocused && me.attachKeyEvents();
                    }

                    parentEl.html(me.cmpEl);
                    me.$icon = me.$el.find('.icon');
                }
            }

            if (!me.rendered) {
                var el = me.cmpEl,
                    isGroup = el.hasClass('btn-group'),
                    isSplit = el.hasClass('split');

                if (_.isString(me.toggleGroup)) {
                    me.enableToggle = true;
                }

                var buttonHandler = function(e) {
                    if (!me.disabled && (e.which === 1 || e.which===undefined)) {
                        me.doToggle();
                        if (me.options.hint) {
                            var tip = me.btnEl.data('bs.tooltip');
                            if (tip) {
                                if (tip.dontShow===undefined)
                                    tip.dontShow = true;

                                tip.hide();
                            }
                        }
                        me.split && me.options.takeFocusOnClose && me.focus();
                        me.trigger('click', me, e);
                    }
                };

                var doSplitSelect = function(select, element, e) {
                    if (!select) {
                        // Is mouse under button
                        var isUnderMouse = false;

                        $('button', el).each(function(index, button){
                            if ($(button).is(':hover')) {
                                isUnderMouse = true;
                                return false;
                            }
                        });

                        if (!isUnderMouse) {
                            el.removeClass('over');
                            $('button', el).removeClass('over');
                        }
                    }

                    if ( element == 'button') {
                        if (!select && (me.enableToggle && me.allowDepress && me.pressed))
                            return;
                        if (select && !isSplit && (me.enableToggle && me.allowDepress && !me.pressed)) { // to depress button with menu
                            e.preventDefault();
                            return;
                        }

                        $('button:first', el).toggleClass('active', select);
                    } else
                        $('[data-toggle^=dropdown]:first', el).toggleClass('active', select);

                    el.toggleClass('active', select);
                    me.stopPropagation && e.stopPropagation();
                };

                var menuHandler = function(e) {
                    if (!me.disabled && e.which == 1) {
                        if (isSplit) {
                            if (me.options.hint) {
                                var tip = (me.btnMenuEl ? me.btnMenuEl : me.btnEl).data('bs.tooltip');
                                if (tip) {
                                    if (tip.dontShow===undefined)
                                        tip.dontShow = true;

                                    tip.hide();
                                }
                            }
                            doSplitSelect(!me.isMenuOpen(), 'arrow', e);
                        }
                    }
                };

                var doSetActiveState = function(e, state) {
                    if (isSplit) {
                        doSplitSelect(state, 'button', e);
                    } else {
                        el.toggleClass('active', state);
                        $('button', el).toggleClass('active', state);
                    }
                    me.stopPropagation && e.stopPropagation();
                };

                var splitElement;
                var onMouseDown = function (e) {
                    splitElement = e.currentTarget.className.match(/dropdown/) ? 'arrow' : 'button';
                    doSplitSelect(true, splitElement, e);
                    $(document).on('mouseup',   onMouseUp);
                };

                var onMouseUp = function (e) {
                    doSplitSelect(false, splitElement, e);
                    $(document).off('mouseup',   onMouseUp);
                };

                var onAfterHideMenu = function(e, isFromInputControl) {
                    me.cmpEl.find('.dropdown-toggle').blur();
                    if (me.cmpEl.hasClass('active') !== me.pressed) 
                        me.cmpEl.trigger('button.internal.active', [me.pressed]);
                };

                if (isGroup) {
                    if (isSplit) {
                        $('[data-toggle^=dropdown]', el).on('mousedown', _.bind(menuHandler, this));
                        $('button', el).on('mousedown', _.bind(onMouseDown, this));
                        (me.options.width>0) && $('button:first', el).css('width', me.options.width - $('[data-toggle^=dropdown]', el).outerWidth());
                    }

                    el.on('hide.bs.dropdown', _.bind(doSplitSelect, me, false, 'arrow'));
                    el.on('show.bs.dropdown', _.bind(doSplitSelect, me, true, 'arrow'));
                    el.on('hidden.bs.dropdown', _.bind(onAfterHideMenu, me));

                    $('button:first', el).on('click', buttonHandler);
                } else {
                    el.on('click', buttonHandler);
                }

                el.on('button.internal.active', _.bind(doSetActiveState, me));

                el.on('mouseover', function(e) {
                    if (!me.disabled) {
                        me.cmpEl.addClass('over');
                        me.trigger('mouseover', me, e);
                    }
                });

                el.on('mouseout', function(e) {
                    me.cmpEl.removeClass('over');
                    if (!me.disabled) {
                        me.trigger('mouseout', me, e);
                    }
                });

                // Register the button in the toggle manager
                Common.UI.ToggleManager.register(me);

                if ( me.options.scaling !== false ) {
                    el.attr('ratio', 'ratio');
                    me.applyScaling(Common.UI.Scaling.currentRatio());

                    el.on('app:scaling', function (e, info) {
                        if ( me.options.scaling != info.ratio ) {
                            me.applyScaling(info.ratio);
                        }
                    });
                }
            }

            me.rendered = true;

            me.options.hint && me.createHint(me.options.hint);

            if (me.pressed) {
                me.toggle(me.pressed, true);
            }

            if (me.disabled) {
                me.setDisabled(!(me.disabled=false));
            }

            if (!me.visible) {
                me.setVisible(me.visible);
            }

            me.trigger('render:after', me);

            return this;
        },

        doToggle: function(){
            var me = this;
            if (me.enableToggle && (me.allowDepress !== false || !me.pressed)) {
                me.toggle();
            }
        },

        toggle: function(toggle, suppressEvent) {
            var state = toggle === undefined ? !this.pressed : !!toggle;

            this.pressed = state;

            if (this.cmpEl)
                this.cmpEl.trigger('button.internal.active', [state]);

            if (!suppressEvent)
                this.trigger('toggle', this, state);
        },

        click: function(opts) {
            if ( !this.disabled ) {
                this.doToggle();
                this.trigger('click', this, opts);
            }
        },

        isActive: function() {
            if (this.enableToggle)
                return this.pressed;

            return this.cmpEl.hasClass('active');
        },

        setDisabled: function(disabled) {
            if (this.rendered && this.disabled != disabled) {
                var el = this.cmpEl,
                    isGroup = el.hasClass('btn-group'),
                    me = this;

                disabled = (disabled===true);

                if (disabled !== el.hasClass('disabled')) {
                    var decorateBtn = function(button) {
                        button.toggleClass('disabled', disabled);
                        if (!me.options.allowMouseEventsOnDisabled)
                            (disabled) ? button.attr({disabled: disabled}) : button.removeAttr('disabled');
                    };

                    decorateBtn(el);
                    isGroup && decorateBtn(el.children('button'));
                }

                if ((disabled || !Common.Utils.isGecko) && this.options.hint) {
                    var tip = this.btnEl.data('bs.tooltip');
                    if (tip) {
                        disabled && tip.hide();
                        !Common.Utils.isGecko && (tip.enabled = !disabled);
                    }
                    if (this.btnMenuEl) {
                        tip = this.btnMenuEl.data('bs.tooltip');
                        if (tip) {
                            disabled && tip.hide();
                            !Common.Utils.isGecko && (tip.enabled = !disabled);
                        }
                    }
                }

                if (disabled && this.menu && _.isObject(this.menu) && this.menu.rendered && this.menu.isVisible())
                    setTimeout(function(){ me.menu.hide()}, 1);

                if ( !!me.options.signals ) {
                    var opts = me.options.signals;
                    if ( !(opts.indexOf('disabled') < 0) ) {
                        me.trigger('disabled', me, disabled);
                    }
                }

                if (me.tabindex!==undefined) {
                    var el = this.split ? this.cmpEl : this.$el && this.$el.find('button').addBack().filter('button');
                    disabled && (this.tabindex = el.attr('tabindex'));
                    el.attr('tabindex', disabled ? "-1" : me.tabindex);
                }
            }

            this.disabled = disabled;
        },

        isDisabled: function() {
            return this.disabled;
        },

        setIconCls: function(cls) {
            var btnIconEl = $(this.el).find('i.icon'),
                oldCls = this.iconCls,
                svgIcon = $(this.el).find('.icon use.zoom-int');

            this.iconCls = cls;
            if (/svgicon/.test(this.iconCls)) {
                var icon = /svgicon\s(\S+)/.exec(this.iconCls);
                svgIcon.attr('xlink:href', icon && icon.length > 1 ? '#' + icon[1] : '');
            } else {
                if (svgIcon.length) {
                    var icon = /btn-[^\s]+/.exec(this.iconCls);
                    svgIcon.attr('href', icon ? '#' + icon[0]: '');
                }
                btnIconEl.removeClass(oldCls);
                btnIconEl.addClass(cls || '');
                if (this.options.scaling === false) {
                    btnIconEl.addClass('scaling-off');
                }
            }
        },

        changeIcon: function(opts) {
            var me = this,
<<<<<<< HEAD
                btnIconEl = $(this.el).find('.icon');
            if (btnIconEl.length > 1) btnIconEl = $(btnIconEl[0]);
=======
                btnIconEl = $(this.el).find('i.icon');
>>>>>>> 86f0935d
            if (opts && (opts.curr || opts.next) && btnIconEl) {
                var svgIcon = $(this.el).find('.icon use.zoom-int');
                if (opts.curr) {
                    btnIconEl.removeClass(opts.curr);
                    me.iconCls = me.iconCls.replace(opts.curr, '').trim();
                }
                if (opts.next) {
                    !btnIconEl.hasClass(opts.next) && (btnIconEl.addClass(opts.next));
                    (me.iconCls.indexOf(opts.next)<0) && (me.iconCls += ' ' + opts.next);
                }
                svgIcon.length && !!opts.next && svgIcon.attr('href', '#' + opts.next);

                if ( !!me.options.signals ) {
                    if ( !(me.options.signals.indexOf('icon:changed') < 0) ) {
                        me.trigger('icon:changed', me, opts);
                    }
                }
            }
        },

        hasIcon: function(iconcls) {
            return this.$icon.hasClass(iconcls);
        },

        setVisible: function(visible) {
            if (this.cmpEl) this.cmpEl.toggleClass('hidden', !visible);
            this.visible = visible;
        },

        isVisible: function() {
            return (this.cmpEl) ? this.cmpEl.is(":visible") : $(this.el).is(":visible");
        },

        createHint: function(hint, isHtml) {
            this.options.hint = hint;
            if (!this.rendered) return;

            var me = this,
                cmpEl = this.cmpEl,
                modalParents = cmpEl.closest('.asc-window'),
                tipZIndex = modalParents.length > 0 ? parseInt(modalParents.css('z-index')) + 10 : undefined;

            if (!this.btnEl) {
                if (typeof this.options.hint == 'object' && this.options.hint.length>1 && $('button', cmpEl).length>0) {
                    var btnEl = $('button', cmpEl);
                    this.btnEl = $(btnEl[0]);
                    this.btnMenuEl = $(btnEl[1]);
                } else {
                    this.btnEl = cmpEl;
                }
            }

            var tip = this.btnEl.data('bs.tooltip');
            tip && tip.updateTitle(typeof hint === 'string' ? hint : hint[0]);
            if (this.btnMenuEl) {
                tip = this.btnMenuEl.data('bs.tooltip');
                tip && tip.updateTitle(hint[1]);
            }
            if (!this._isTooltipInited) {
                if (this.delayRenderHint) {
                    this.btnEl.one('mouseenter', function(){ // hide tooltip when mouse is over menu
                        me.btnEl.tooltip({
                            html: !!isHtml,
                            title       : (typeof me.options.hint == 'string') ? me.options.hint : me.options.hint[0],
                            placement   : me.options.hintAnchor||'cursor',
                            zIndex : tipZIndex
                        });
                        !Common.Utils.isGecko && (me.btnEl.data('bs.tooltip').enabled = !me.disabled);
                        me.btnEl.mouseenter();
                    });
                    this.btnMenuEl && this.btnMenuEl.one('mouseenter', function(){ // hide tooltip when mouse is over menu
                        me.btnMenuEl.tooltip({
                            html: !!isHtml,
                            title       : me.options.hint[1],
                            placement   : me.options.hintAnchor||'cursor',
                            zIndex : tipZIndex
                        });
                        !Common.Utils.isGecko && (me.btnMenuEl.data('bs.tooltip').enabled = !me.disabled);
                        me.btnMenuEl.mouseenter();
                    });
                } else {
                    this.btnEl.tooltip({
                        html: !!isHtml,
                        title       : (typeof this.options.hint == 'string') ? this.options.hint : this.options.hint[0],
                        placement   : this.options.hintAnchor||'cursor',
                        zIndex      : tipZIndex
                    });
                    this.btnMenuEl && this.btnMenuEl.tooltip({
                        html: !!isHtml,
                        title       : this.options.hint[1],
                        placement   : this.options.hintAnchor||'cursor',
                        zIndex      : tipZIndex
                    });
                }
                if (modalParents.length > 0) {
                    var onModalClose = function(dlg) {
                        if (modalParents[0] !== dlg.$window[0]) return;
                        var tip = me.btnEl.data('bs.tooltip');
                        if (tip) {
                            if (tip.dontShow===undefined)
                                tip.dontShow = true;
                            tip.hide();
                        }
                        if (me.btnMenuEl) {
                            tip = me.btnMenuEl.data('bs.tooltip');
                            if (tip) {
                                if (tip.dontShow===undefined)
                                    tip.dontShow = true;
                                tip.hide();
                            }
                        }
                        Common.NotificationCenter.off({'modal:close': onModalClose});
                    };
                    Common.NotificationCenter.on({'modal:close': onModalClose});
                }
                this._isTooltipInited = true;
            }
        },

        updateHint: function(hint, isHtml) {
            this.options.hint = hint;
            if (!this.rendered) return;

            this.createHint(hint, isHtml);

            if (this.disabled || !Common.Utils.isGecko) {
                var tip = this.btnEl.data('bs.tooltip');
                if (tip) {
                    this.disabled && tip.hide();
                    !Common.Utils.isGecko && (tip.enabled = !this.disabled);
                }
                if (this.btnMenuEl) {
                    tip = this.btnMenuEl.data('bs.tooltip');
                    if (tip) {
                        this.disabled && tip.hide();
                        !Common.Utils.isGecko && (tip.enabled = !this.disabled);
                    }
                }
            }
        },

        setCaption: function(caption) {
            if (this.caption != caption) {
                var isHuge = false;
                if ( /icon-top/.test(this.options.cls) && !!this.caption && /huge/.test(this.options.cls) ) {
                    var newCaption = this.getCaptionWithBreaks(caption);
                    this.caption = newCaption || caption;
                    isHuge = true;
                } else
                    this.caption = caption;

                if (this.rendered) {
                    var captionNode = this.cmpEl.find('.caption');

                    if (captionNode.length > 0) {
                        captionNode.html(isHuge && (this.split || this.menu) ? _.template(templateBtnCaption)({caption: this.caption}) : this.caption);
                    } else {
                        this.cmpEl.find('button:first').addBack().filter('button').html(this.caption);
                    }
                }
            }
        },

        setMenu: function (m) {
            if (m && _.isObject(m) && _.isFunction(m.render)){
                this.menu = m;
                if (this.rendered) {
                    this.menu.render(this.cmpEl);
                    this.options.canFocused && this.attachKeyEvents();
                }
            }
        },

        attachKeyEvents: function() {
            var me = this;
            if (me.menu && me.menu.rendered && me.cmpEl) {
                var btnEl = $('button', me.cmpEl);
                !me.split && btnEl.addClass('move-focus');
                me.menu.on('keydown:before', function(menu, e) {
                    if ((e.keyCode === Common.UI.Keys.DOWN || e.keyCode === Common.UI.Keys.SPACE) && !me.isMenuOpen()) {
                        $(btnEl[me.split ? 1 : 0]).click();
                        e.preventDefault();
                        e.stopPropagation();
                        return false;
                    }
                });
                me.options.takeFocusOnClose && me.menu.on('hide:after', function() {
                    setTimeout(function(){me.focus();}, 1);
                });
            }
        },

        applyScaling: function (ratio) {
            const me = this;
            if ( me.options.scaling != ratio ) {
                // me.cmpEl.attr('ratio', ratio);
                me.options.scaling = ratio;

                if (ratio > 2) {
                    const $el = me.$el.is('button') ? me.$el : me.$el.find('button:first');
                    if (!$el.find('svg.icon').length) {
                        const iconCls = me.iconCls || $el.find('i.icon').attr('class');
                        const re_icon_name = /btn-[^\s]+/.exec(iconCls);
                        const icon_name = re_icon_name ? re_icon_name[0] : "null";
                        const rtlCls = (iconCls ? iconCls.indexOf('icon-rtl') : -1) > -1 ? 'icon-rtl' : '';
                        const svg_icon = '<svg class="icon %rtlCls"><use class="zoom-int" href="#%iconname"></use></svg>'.replace('%iconname', icon_name).replace('%rtlCls', rtlCls);
                        $el.find('i.icon').after(svg_icon);
                    }
                } else {
                    if (!me.$el.find('i.icon')) {
                        const png_icon = '<i class="icon %cls">&nbsp;</i>'.replace('%cls', me.iconCls);
                        me.$el.find('svg.icon').after(png_icon);
                    }
                }
            }
        },

        isMenuOpen: function() {
            return this.cmpEl && this.cmpEl.hasClass('open');
        },

        focus: function() {
            this.split ? this.cmpEl.focus() : this.$el && this.$el.find('button').addBack().filter('button').focus();
        },

        setTabIndex: function(tabindex) {
            if (!this.rendered)
                return;

            this.tabindex = tabindex.toString();
            if (!this.disabled) {
                this.split ? this.cmpEl.attr('tabindex', this.tabindex) : this.$el && this.$el.find('button').addBack().filter('button').attr('tabindex', this.tabindex);
            }
        }
    });

    Common.UI.ButtonCustom = Common.UI.Button.extend(_.extend({
        initialize : function(options) {
            options.iconCls = 'icon-custom ' + (options.iconCls || '');
            Common.UI.Button.prototype.initialize.call(this, options);

            this.iconsSet = Common.UI.iconsStr2IconsObj(options.iconsSet || ['']);
            var icons = Common.UI.getSuitableIcons(this.iconsSet);
            this.iconNormalImg = icons['normal'];
            this.iconActiveImg = icons['active'];
        },

        render: function (parentEl) {
            Common.UI.Button.prototype.render.call(this, parentEl);

            var _current_active = false,
                me = this;
            this.cmpButtonFirst = $('button:first', this.$el || $(this.el));
            const _callback = function (records, observer) {
                var _hasactive = me.cmpButtonFirst.hasClass('active') || me.cmpButtonFirst.is(':active');
                if ( _hasactive !== _current_active ) {
                    me.updateIcon();
                    _current_active = _hasactive;
                }
            };
            this.cmpButtonFirst[0] && (new MutationObserver(_callback))
                .observe(this.cmpButtonFirst[0], {
                    attributes : true,
                    attributeFilter : ['class'],
                });

            if (this.menu && !this.split) {
                var onMouseDown = function (e) {
                    _callback();
                    $(document).on('mouseup',   onMouseUp);
                };
                var onMouseUp = function (e) {
                    _callback();
                    $(document).off('mouseup',   onMouseUp);
                };
                this.cmpButtonFirst.on('mousedown', _.bind(onMouseDown, this));
            }

            this.updateIcon();
            Common.NotificationCenter.on('uitheme:changed', this.updateIcons.bind(this));
        },

        updateIcons: function() {
            var icons = Common.UI.getSuitableIcons(this.iconsSet);
            this.iconNormalImg = icons['normal'];
            this.iconActiveImg = icons['active'];
            this.updateIcon();
        },

        updateIcon: function() {
            this.$icon && this.$icon.css({'background-image': 'url('+ (this.cmpButtonFirst && (this.cmpButtonFirst.hasClass('active') || this.cmpButtonFirst.is(':active')) ? this.iconActiveImg : this.iconNormalImg) +')'});
        },

        applyScaling: function (ratio) {
            if ( this.options.scaling !== ratio ) {
                this.options.scaling = ratio;
                this.updateIcons();
            }
        }
    }, Common.UI.ButtonCustom || {}));
});
<|MERGE_RESOLUTION|>--- conflicted
+++ resolved
@@ -760,12 +760,8 @@
 
         changeIcon: function(opts) {
             var me = this,
-<<<<<<< HEAD
-                btnIconEl = $(this.el).find('.icon');
+                btnIconEl = $(this.el).find('i.icon');
             if (btnIconEl.length > 1) btnIconEl = $(btnIconEl[0]);
-=======
-                btnIconEl = $(this.el).find('i.icon');
->>>>>>> 86f0935d
             if (opts && (opts.curr || opts.next) && btnIconEl) {
                 var svgIcon = $(this.el).find('.icon use.zoom-int');
                 if (opts.curr) {
