--- conflicted
+++ resolved
@@ -51,14 +51,9 @@
         this.active     = false;
         this.label      = 'Tab';
         this.cls        = '';
-<<<<<<< HEAD
         this.index = -1;
-        this.template   = _.template(['<li class="<% if(active){ %>active selected<% } %> <% if(cls.length){%><%= cls %><%}%>" data-label="<%= label %>">',
-                                            '<span title="<%= label %>" draggable="true" oo_editor_input="true" tabindex="-1" data-index="<%= index %>"><%- label %></span>',
-=======
         this.template   = _.template(['<li class="<% if(active){ %>active selected<% } %> <% if(cls.length){%><%= cls %><%}%>" data-label="<%- label %>">',
-                                            '<a title="<%- label %>"><%- label %></a>',
->>>>>>> c7902ef9
+                                            '<span title="<%- label %>" draggable="true" oo_editor_input="true" tabindex="-1" data-index="<%= index %>"><%- label %></span>',
                                         '</li>'].join(''));
 
         this.initialize.call(this, opts);
