--- conflicted
+++ resolved
@@ -387,23 +387,10 @@
                     pos = Math.max(0, Math.min(100, position)),
                     value = pos/me.delta + me.minValue;
                 
-                    if (me.thumbs.length < 3)
-                        me.isRemoveThumb = false;
-
-<<<<<<< HEAD
-                    if (me.isRemoveThumb) {
-=======
                 if (me.thumbs.length < 3)
                     me.isRemoveThumb = false;
-                
+
                 if (me.isRemoveThumb) {
-                    if (me.thumbs.length < 3) {
-                        $(document).off('mouseup', me.binding.onMouseUp);
-                        $(document).off('mousemove', me.binding.onMouseMove);
-                        me._dragstart = undefined;
-                        return;
-                    }
->>>>>>> 1a323466
                     me.trigger('removethumb', me, _.findIndex(me.thumbs, {index: index}));
                     me.trigger('change', me, value, lastValue);
                     me.trigger('changecomplete', me, value, lastValue);
