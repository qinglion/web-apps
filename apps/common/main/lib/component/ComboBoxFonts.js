--- conflicted
+++ resolved
@@ -89,12 +89,8 @@
         thumbCanvas.width   = thumbs[thumbIdx].width;
 
         function CThumbnailLoader() {
-<<<<<<< HEAD
             this.supportBinaryFormat = !(Common.Controllers.Desktop.isActive() && !Common.Controllers.Desktop.isFeatureAvailable('isSupportBinaryFontsSprite'));
-=======
-            this.supportBinaryFormat = (window['AscDesktopEditor'] && !window['AscDesktopEditor']['isSupportBinaryFontsSprite']) ? false : true;
             // наш формат - альфамаска с сжатием типа rle для полностью прозрачных пикселов
->>>>>>> 03afbac5
 
             this.image = null;
             this.binaryFormat = null;
@@ -102,7 +98,7 @@
             this.width = 0;
             this.height = 0;
             this.heightOne = 0;
-            this.count = 0;            
+            this.count = 0;
             this.offsets = null;
 
             this.load = function(url, callback) {
