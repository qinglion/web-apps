/*
 * (c) Copyright Ascensio System SIA 2010-2024
 *
 * This program is a free software product. You can redistribute it and/or
 * modify it under the terms of the GNU Affero General Public License (AGPL)
 * version 3 as published by the Free Software Foundation. In accordance with
 * Section 7(a) of the GNU AGPL its Section 15 shall be amended to the effect
 * that Ascensio System SIA expressly excludes the warranty of non-infringement
 * of any third-party rights.
 *
 * This program is distributed WITHOUT ANY WARRANTY; without even the implied
 * warranty of MERCHANTABILITY or FITNESS FOR A PARTICULAR  PURPOSE. For
 * details, see the GNU AGPL at: http://www.gnu.org/licenses/agpl-3.0.html
 *
 * You can contact Ascensio System SIA at 20A-6 Ernesta Birznieka-Upish
 * street, Riga, Latvia, EU, LV-1050.
 *
 * The  interactive user interfaces in modified source and object code versions
 * of the Program must display Appropriate Legal Notices, as required under
 * Section 5 of the GNU AGPL version 3.
 *
 * Pursuant to Section 7(b) of the License you must retain the original Product
 * logo when distributing the program. Pursuant to Section 7(e) we decline to
 * grant you any rights under trademark law for use of our trademarks.
 *
 * All the Product's GUI elements, including illustrations and icon sets, as
 * well as technical writing content are licensed under the terms of the
 * Creative Commons Attribution-ShareAlike 4.0 International. See the License
 * terms at http://creativecommons.org/licenses/by-sa/4.0/legalcode
 *
 */
if (Common === undefined)
    var Common = {};

define([
    'common/main/lib/component/BaseView'
], function () {
    'use strict';

    Common.UI.SynchronizeTip = Common.UI.BaseView.extend(_.extend((function() {
        return {
            options : {
                target  : $(document.body),
                text    : '',
                placement: 'right-bottom',
                showLink: true,
                showButton: false,
                closable: true,
                textHeader: ''
            },

            template: _.template([
                '<div class="synch-tip-root <% if (!!scope.options.extCls) {print(scope.options.extCls + \" \");} %><%= scope.placement %>" style="<%= scope.style %>">',
                    '<div class="asc-synchronizetip">',
                        '<div class="tip-arrow <%= scope.placement %>"></div>',
                        '<div>',
                            '<div class="tip-text">',
                            '<% if ( scope.textHeader !== "" ) { %>',
                            '<label class="tip-header"><%= scope.textHeader %></label><br>',
                            '<% } %>',
                            '<%= scope.text %></div>',
                            '<% if ( scope.closable ) { %>',
                            '<div class="close"></div>',
                            '<% } %>',
                        '</div>',
                        '<% if ( scope.showLink ) { %>',
                        '<div class="show-link"><label><%= scope.textLink %></label></div>',
                        '<% } %>',
                        '<% if ( scope.showButton ) { %>',
                        '<div class="btn-div"><%= scope.textButton %></div>',
                        '<% } %>',
                    '</div>',
                '</div>'
            ].join('')),

            initialize : function(options) {
                this.textSynchronize += Common.Utils.String.platformKey('Ctrl+S');
                
                Common.UI.BaseView.prototype.initialize.call(this, options);
                this.target = this.options.target;
                this.text = !_.isEmpty(this.options.text) ? this.options.text : this.textSynchronize;
                this.textLink = !_.isEmpty(this.options.textLink) ? this.options.textLink : this.textDontShow;
                this.placement = this.options.placement; // if placement='target' and position is undefined  show in top,left position of target, also use for arrow position
                this.showLink = this.options.showLink;
                this.showButton = this.options.showButton;
                this.closable = this.options.closable;
                this.textButton = this.options.textButton || this.textGotIt;
                this.textHeader = this.options.textHeader || '';
                this.position = this.options.position; // show in the position relative to target
                this.style = this.options.style || '';
                this.automove = this.options.automove;
                this.binding = {};
            },

            render: function() {
                if (!this.cmpEl) {
                    this.cmpEl = $(this.template({ scope: this }));
                    $(document.body).append(this.cmpEl);
                    this.cmpEl.find('.close').on('click', _.bind(function() { this.trigger('closeclick');}, this));
                    this.cmpEl.find('.show-link label').on('click', _.bind(function() { this.trigger('dontshowclick');}, this));
                    this.cmpEl.find('.btn-div').on('click', _.bind(function() { this.trigger('buttonclick');}, this));

                    this.closable && this.cmpEl.addClass('closable');
                    this.binding.windowresize = _.bind(this.applyPlacement, this);
                }

                this.applyPlacement();

                return this;
            },

            show: function(){
                if (this.cmpEl) {
                    this.applyPlacement();
                    this.cmpEl.show()
                } else
                    this.render();
                this.automove && $(window).on('resize', this.binding.windowresize);
            },

            hide: function() {
                if (this.cmpEl) this.cmpEl.hide();
                this.trigger('hide');
                this.automove && $(window).off('resize', this.binding.windowresize);
            },

            close: function() {
                if (this.cmpEl) this.cmpEl.remove();
                this.trigger('close');
                this.automove && $(window).off('resize', this.binding.windowresize);
            },

            applyPlacement: function () {
                var target = this.target && this.target.length>0 ? this.target : $(document.body);
                var showxy = Common.Utils.getOffset(target);
                if (this.placement=='target' && !this.position) {
                    this.cmpEl.css({top : showxy.top + 5 + 'px', left: showxy.left + 5 + 'px'});
                    return;
                }

                if (this.position && typeof this.position == 'object') {
                    var top = this.position.top, left = this.position.left, bottom = this.position.bottom, right = this.position.right;
                    if (bottom!==undefined || top!==undefined)
                        left = showxy.left + (target.width() - this.cmpEl.width())/2;
                    else
                        top = showxy.top + (target.height() - this.cmpEl.height())/2;
                    top = (top!==undefined) ? (top + 'px') : 'auto';
                    bottom = (bottom!==undefined) ? (bottom + 'px') : 'auto';
                    right = (right!==undefined) ? (right + 'px') : 'auto';
                    left = (left!==undefined) ? (left + 'px') : 'auto';

                    this.cmpEl.css({top : top, left: left, right: right, bottom: bottom});
                    return;
                }

                var placement = this.placement.split('-');
                if (placement.length>0) {
                    var top, left, bottom, right;
                    var pos = placement[0];
                    if (pos=='top') {
                        bottom = Common.Utils.innerHeight() - showxy.top;
                    } else if (pos == 'bottom') {
                        top = showxy.top + target.height();
                    } else if (pos == 'left') {
                        right = Common.Utils.innerWidth() - showxy.left;
                    } else if (pos == 'right') {
                        left = showxy.left + target.width();
                    }
                    pos = placement[1];
                    if (pos=='top') {
                        bottom = Common.Utils.innerHeight() - showxy.top - target.height()/2;
                    } else if (pos == 'bottom') {
                        top = showxy.top + target.height()/2;
                        var height = this.cmpEl.height();
                        if (top+height>Common.Utils.innerHeight())
                            top = Common.Utils.innerHeight() - height - 10;
                    } else if (pos == 'left') {
                        right = Common.Utils.innerWidth() - showxy.left - target.width()/2;
                    } else if (pos == 'right') {
                        left = showxy.left + target.width()/2;
                    } else {
                        if (bottom!==undefined || top!==undefined)
                            left = showxy.left + (target.width() - this.cmpEl.width())/2;
                        else
                            top = showxy.top + (target.height() - this.cmpEl.height())/2;
                    }
                    top = (top!==undefined) ? (top + 'px') : 'auto';
                    bottom = (bottom!==undefined) ? (bottom + 'px') : 'auto';
                    right = (right!==undefined) ? (right + 'px') : 'auto';
                    if (left!==undefined) {
                        var width = this.cmpEl.width();
                        if (left+width>Common.Utils.innerWidth())
                            left = Common.Utils.innerWidth() - width - 10;
                        left = (left + 'px');
                    } else
                        left = 'auto';
                    this.cmpEl.css({top : top, left: left, right: right, bottom: bottom});
                }
            },

            isVisible: function() {
                return this.cmpEl && this.cmpEl.is(':visible');
            },

            setText: function(text) {
                if (this.text !== text) {
                    this.text = text;
                    this.cmpEl.find('.tip-text').text(text);
                }
            },

            textDontShow        : 'Don\'t show this message again',
            textSynchronize     : 'The document has been changed by another user.<br>Please click to save your changes and reload the updates.',
            textGotIt: 'Got it'
        }
    })(), Common.UI.SynchronizeTip || {}));

    Common.UI.TooltipManager = new(function() {
        var _helpTips = {
            // 'step': {
            //     name: 'localstorage-id', // (or undefined when don't save option to localstorage) save 1 to localstorage to not show message again
            //     placement: 'bottom',
            //     text: '',
            //     header: '',
            //     target: '#id', // string or $el
            //     link: {text: 'link text', src: 'UsageInstructions\/....htm'}, // (or false) Open help page
            //     showButton: true, // true by default
            //     closable: true, // true by default
            //     callback: function() {} // call when close tip,
            //     next: '' // show next tooltip on close
            //     prev: '' // don't show tooltip if the prev was not shown
            //     automove: false // applyPlacement on window resize
<<<<<<< HEAD
            //     maxwidth: 250 // 250 by default
            //     extCls: '' //
=======
            //     maxwidth: 250 // number or string '123px/none/...', 250 by default,
            //     noHighlight: false // false by default,
            //     multiple: false // false by default, show tip multiple times
>>>>>>> e474d4ec
            // }
        },
        _targetStack = {
            // 'targetStr' : [targetEl1, targetEl2...]
        };

        var _addTips = function(arr) {
            for (var step in arr) {
                if (arr.hasOwnProperty(step) && !Common.localStorage.getItem(arr[step].name) && !(_helpTips[step] && _helpTips[step].tip && _helpTips[step].tip.isVisible())) { // don't replace tip when it's visible
                    _helpTips[step] = arr[step];
                }
            }
        };

        var _removeTip = function(step) {
            if (_helpTips[step]) {
                delete _helpTips[step];
                _helpTips[step] = undefined;
            }
        };

        var _getNeedShow = function(step) {
            return _helpTips[step] && !(_helpTips[step].name && Common.localStorage.getItem(_helpTips[step].name));
        };

        var _closeTip = function(step, force, preventNext) {
            var props = _helpTips[step];
            if (props) {
                preventNext && (props.next = undefined);
                props.tip && props.tip.close();
                props.tip = undefined;
                force && props.name && Common.localStorage.setItem(props.name, 1);
            }
        };

        var _findTarget = function(target) {
            if (typeof target === 'string') {
                if (!_targetStack[target])
                    _targetStack[target] = [];
                for (let i=_targetStack[target].length-1; i>=0; i--) {
                    if (_targetStack[target][i]) {
                        return _targetStack[target][i];
                    } else {
                        _targetStack[target].pop();
                    }
                }
                return $(target);
            }
            return target;
        };

        var _showTip = function(step) {
            if (typeof step === 'object') { // init and show tip, object must have 'step' field
                if (step.step) {
                    if (!_helpTips[step.step])
                        _helpTips[step.step] = step;
                    else
                        _helpTips[step.step].text = step.text; // change text
                    step = step.step;
                }
            }
            if (!_helpTips[step]) return;
            if (_getNeedShow(step) && !(_helpTips[step].prev && _getNeedShow(_helpTips[step].prev))) { // show current tip if previous tip has already been shown
                var props = _helpTips[step],
                    target = props.target,
                    targetEl = _findTarget(target);

                if (props.tip && props.tip.isVisible())
                    return true;

                if (!(targetEl && targetEl.length && targetEl.is(':visible')))
                    return false;

                var placement = props.placement || 'bottom';
                if (Common.UI.isRTL()) {
                    placement = placement.indexOf('right')>-1 ? placement.replace('right', 'left') : placement.replace('left', 'right');
                }
                !props.noHighlight && targetEl.addClass('highlight-tip');
                props.tip = new Common.UI.SynchronizeTip({
<<<<<<< HEAD
                    extCls: 'colored' + (props.extCls ? ' ' + props.extCls : ''),
                    style: 'min-width:200px;max-width:' + (props.maxwidth ? props.maxwidth : 250) + 'px;',
=======
                    extCls: 'colored' + (props.noHighlight ? ' no-arrow' : ''),
                    style: 'min-width:200px;max-width:' + (props.maxwidth ? props.maxwidth + (typeof props.maxwidth === 'number' ? 'px;' : ';') : '250px;'),
>>>>>>> e474d4ec
                    placement: placement,
                    target: targetEl,
                    text: props.text,
                    textHeader: props.header,
                    showLink: !!props.link,
                    textLink: props.link ? props.link.text : '',
                    closable: props.closable !== false, // true by default
                    showButton: props.showButton !== false, // true by default
                    automove: !!props.automove
                });
                props.tip.on({
                    'buttonclick': function() {
                        props.tip && props.tip.close();
                        props.tip = undefined;
                    },
                    'closeclick': function() {
                        props.tip && props.tip.close();
                        props.tip = undefined;
                    },
                    'dontshowclick': function() {
                        Common.NotificationCenter.trigger('file:help', props.link.src);
                    },
                    'close': function() {
                        targetEl.removeClass('highlight-tip');
                        props.name && Common.localStorage.setItem(props.name, 1);
                        props.callback && props.callback();
                        props.next && _showTip(props.next);
                        !props.multiple && (delete _helpTips[step]);
                        if (typeof target === 'string' && props.stackIdx) {
                            _targetStack[target][props.stackIdx-1] = undefined;
                            props.stackIdx = undefined;
                        }
                    }
                });
                props.tip.show();
                if (typeof target === 'string') {
                    _targetStack[target].push(props.tip.cmpEl);
                    props.stackIdx = _targetStack[target].length;
                }
            }
            return true;
        };

        return {
            showTip: _showTip,
            closeTip: _closeTip,
            removeTip: _removeTip,
            addTips: _addTips,
            getNeedShow: _getNeedShow
        }
    })();
});
<|MERGE_RESOLUTION|>--- conflicted
+++ resolved
@@ -230,14 +230,10 @@
             //     next: '' // show next tooltip on close
             //     prev: '' // don't show tooltip if the prev was not shown
             //     automove: false // applyPlacement on window resize
-<<<<<<< HEAD
-            //     maxwidth: 250 // 250 by default
+            //     maxwidth: 250 // number or string '123px/none/...', 250 by default,
             //     extCls: '' //
-=======
-            //     maxwidth: 250 // number or string '123px/none/...', 250 by default,
             //     noHighlight: false // false by default,
             //     multiple: false // false by default, show tip multiple times
->>>>>>> e474d4ec
             // }
         },
         _targetStack = {
@@ -317,13 +313,8 @@
                 }
                 !props.noHighlight && targetEl.addClass('highlight-tip');
                 props.tip = new Common.UI.SynchronizeTip({
-<<<<<<< HEAD
-                    extCls: 'colored' + (props.extCls ? ' ' + props.extCls : ''),
-                    style: 'min-width:200px;max-width:' + (props.maxwidth ? props.maxwidth : 250) + 'px;',
-=======
-                    extCls: 'colored' + (props.noHighlight ? ' no-arrow' : ''),
+                    extCls: 'colored' + (props.extCls ? ' ' + props.extCls : '') + (props.noHighlight ? ' no-arrow' : ''),
                     style: 'min-width:200px;max-width:' + (props.maxwidth ? props.maxwidth + (typeof props.maxwidth === 'number' ? 'px;' : ';') : '250px;'),
->>>>>>> e474d4ec
                     placement: placement,
                     target: targetEl,
                     text: props.text,
