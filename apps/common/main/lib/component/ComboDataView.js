/*
 *
 * (c) Copyright Ascensio System SIA 2010-2019
 *
 * This program is a free software product. You can redistribute it and/or
 * modify it under the terms of the GNU Affero General Public License (AGPL)
 * version 3 as published by the Free Software Foundation. In accordance with
 * Section 7(a) of the GNU AGPL its Section 15 shall be amended to the effect
 * that Ascensio System SIA expressly excludes the warranty of non-infringement
 * of any third-party rights.
 *
 * This program is distributed WITHOUT ANY WARRANTY; without even the implied
 * warranty of MERCHANTABILITY or FITNESS FOR A PARTICULAR  PURPOSE. For
 * details, see the GNU AGPL at: http://www.gnu.org/licenses/agpl-3.0.html
 *
 * You can contact Ascensio System SIA at 20A-12 Ernesta Birznieka-Upisha
 * street, Riga, Latvia, EU, LV-1050.
 *
 * The  interactive user interfaces in modified source and object code versions
 * of the Program must display Appropriate Legal Notices, as required under
 * Section 5 of the GNU AGPL version 3.
 *
 * Pursuant to Section 7(b) of the License you must retain the original Product
 * logo when distributing the program. Pursuant to Section 7(e) we decline to
 * grant you any rights under trademark law for use of our trademarks.
 *
 * All the Product's GUI elements, including illustrations and icon sets, as
 * well as technical writing content are licensed under the terms of the
 * Creative Commons Attribution-ShareAlike 4.0 International. See the License
 * terms at http://creativecommons.org/licenses/by-sa/4.0/legalcode
 *
*/
/**
 *  ComboDataView.js
 *
 *  Created by Alexander Yuzhin on 2/13/14
 *  Copyright (c) 2018 Ascensio System SIA. All rights reserved.
 *
 */

if (Common === undefined)
    var Common = {};

define([
    'common/main/lib/component/BaseView',
    'common/main/lib/component/DataView'
], function () {
    'use strict';

    Common.UI.ComboDataView = Common.UI.BaseView.extend({
        options : {
            id                  : null,
            cls                 : '',
            style               : '',
            hint                : false,
            itemWidth           : 80,
            itemHeight          : 40,
            menuMaxHeight       : 300,
            enableKeyEvents     : false,
            beforeOpenHandler   : null,
            additionalMenuItems  : null,
            showLast: true,
            minWidth: -1,
            dataHint: '',
            dataHintDirection: '',
            dataHintOffset: ''
        },

        template: _.template([
            '<div id="<%= id %>" class="combo-dataview <%= cls %>" style="<%= style %>">',
                '<div class="view"></div> ',
                '<div class="button"></div> ',
            '</div>'
        ].join('')),

        initialize : function(options) {
            Common.UI.BaseView.prototype.initialize.call(this, options);

            this.id          = this.options.id || Common.UI.getId();
            this.cls         = this.options.cls;
            this.style       = this.options.style;
            this.hint        = this.options.hint;
            this.store       = this.options.store || new Common.UI.DataViewStore();
            this.groups      = this.options.groups;
            this.itemWidth   = this.options.itemWidth;
            this.itemHeight  = this.options.itemHeight;
            this.menuMaxHeight = this.options.menuMaxHeight;
            this.beforeOpenHandler = this.options.beforeOpenHandler;
            this.showLast    = this.options.showLast;
            this.rootWidth   = 0;
            this.rootHeight  = 0;
            this.rendered    = false;
            this.needFillComboView = false;
            this.minWidth = this.options.minWidth;
            this.delayRenderTips = this.options.delayRenderTips || false;
            this.itemTemplate   = this.options.itemTemplate || _.template([
                '<div class="style" id="<%= id %>">',
<<<<<<< HEAD
                    '<img src="<%= imageUrl %>" width="' + this.itemWidth + '" height="' + this.itemHeight + '"/>',
=======
                    '<img src="<%= imageUrl %>" width="' + this.itemWidth + '" height="' + this.itemHeight + '" + <% if(typeof imageUrl === "undefined" || imageUrl===null || imageUrl==="") { %> style="visibility: hidden;" <% } %>/>',
>>>>>>> d2c5b7ff
                    '<% if (typeof title !== "undefined") {%>',
                        '<span class="title"><%= title %></span>',
                    '<% } %>',
                '</div>'
            ].join(''));

            this.fieldPicker = new Common.UI.DataView({
                cls: 'field-picker',
                allowScrollbar: false,
                itemTemplate : this.itemTemplate,
                delayRenderTips: this.delayRenderTips
            });

            this.openButton = new Common.UI.Button({
                cls: 'open-menu',
                menu: new Common.UI.Menu({
                    menuAlign: 'tl-tl',
                    offset: [0, 3],
                    items: [
                        {template: _.template('<div class="menu-picker-container"></div>')}
                    ].concat(this.options.additionalMenuItems != null ? this.options.additionalMenuItems : [])
                }),
                dataHint: this.options.dataHint,
                dataHintDirection: this.options.dataHintDirection,
                dataHintOffset: this.options.dataHintOffset
            });

            this.menuPicker  = new Common.UI.DataView({
                cls: 'menu-picker',
                parentMenu: this.openButton.menu,
                outerMenu:  this.options.additionalMenuItems ? {menu: this.openButton.menu, index: 0} : undefined,
                restoreHeight: this.menuMaxHeight,
                style: 'max-height: '+this.menuMaxHeight+'px;',
                enableKeyEvents: this.options.enableKeyEvents,
                groups: this.groups,
                store: this.store,
                itemTemplate : this.itemTemplate,
                delayRenderTips: this.delayRenderTips
            });

            if  (this.options.additionalMenuItems != null) {
                this.openButton.menu.setInnerMenu([{menu: this.menuPicker, index: 0}]);
            }

            // Handle resize
            setInterval(_.bind(this.checkSize, this), 500);

            if (this.options.el) {
                this.render();
            }
        },

        render: function(parentEl) {
            if (!this.rendered) {
                var me = this;

                me.trigger('render:before', me);

                me.cmpEl = me.$el || $(me.el);

                var templateEl = me.template({
                    id      : me.id,
                    cls     : me.cls,
                    style   : me.style
                });

                if (parentEl) {
                    me.setElement(parentEl, false);

                    me.cmpEl = $(templateEl);

                    parentEl.html(me.cmpEl);
                  } else {
                    me.cmpEl.html(templateEl);
                }

                me.rootWidth  = me.cmpEl.width();
                me.rootHeight = me.cmpEl.height();

                me.fieldPicker.render($('.view', me.cmpEl));
                me.openButton.render($('.button', me.cmpEl));
                me.menuPicker.render($('.menu-picker-container', me.cmpEl));

                if (me.openButton.menu.cmpEl) {
                    if (me.openButton.menu.cmpEl) {
                        me.openButton.menu.menuAlignEl = me.cmpEl;
                        me.openButton.menu.cmpEl.css('min-width', me.itemWidth);
                        me.openButton.menu.on('show:before',          _.bind(me.onBeforeShowMenu, me));
                        me.openButton.menu.on('show:after',           _.bind(me.onAfterShowMenu, me));
                        me.openButton.cmpEl.on('hide.bs.dropdown',    _.bind(me.onBeforeHideMenu, me));
                        me.openButton.cmpEl.on('hidden.bs.dropdown',  _.bind(me.onAfterHideMenu, me));
                    }
                }

                if (me.options.hint) {
                    me.cmpEl.attr('data-toggle', 'tooltip');
                    me.cmpEl.tooltip({
                        title       : me.options.hint,
                        placement   : me.options.hintAnchor || 'cursor'
                    });
                }

                me.fieldPicker.on('item:select', _.bind(me.onFieldPickerSelect, me));
                me.menuPicker.on('item:select',  _.bind(me.onMenuPickerSelect, me));
                me.fieldPicker.on('item:click',  _.bind(me.onFieldPickerClick, me));
                me.menuPicker.on('item:click',   _.bind(me.onMenuPickerClick, me));
                me.fieldPicker.on('item:contextmenu', _.bind(me.onPickerItemContextMenu, me));
                me.menuPicker.on('item:contextmenu',  _.bind(me.onPickerItemContextMenu, me));

                me.fieldPicker.el.addEventListener('contextmenu', _.bind(me.onPickerComboContextMenu, me), false);
                me.menuPicker.el.addEventListener('contextmenu', _.bind(me.onPickerComboContextMenu, me), false);

                me.onResize();

                me.rendered = true;

                me.trigger('render:after', me);
            }
            if (this.disabled) {
                this.setDisabled(!!this.disabled);
            }

            return this;
        },

        checkSize: function() {
            if (this.cmpEl && this.cmpEl.is(':visible')) {
                var me = this,
                    width  = this.cmpEl.width(),
                    height = this.cmpEl.height();

                if (width < this.minWidth) return;

                if (this.rootWidth != width || this.rootHeight != height) {
                    this.rootWidth  = width;
                    this.rootHeight = height;
                    setTimeout(function() {
                        me.openButton.menu.cmpEl.outerWidth();
                        me.rootWidth = me.cmpEl.width();
                    }, 10);
                    this.onResize();
                }
            }
        },

        onResize: function() {
            if (this.openButton) {
                var button = $('button', this.openButton.cmpEl);
                var cntButton = $('.button', this.cmpEl);
                button && cntButton.width() > 0 && button.css({
                    width : cntButton.width(),
                    height: cntButton.height()
                });

                this.openButton.menu.hide();

                var picker = this.menuPicker;
                if (picker) {
                    var record = picker.getSelectedRec();
                    this.itemMarginLeft = undefined;
                    this.fillComboView(record || picker.store.at(0), !!record, true);

                    picker.onResize();
                }
            }

            if (!this.isSuspendEvents)
                this.trigger('resize', this);
        },

        onBeforeShowMenu: function(e) {
            var me = this;

            if (_.isFunction(me.beforeOpenHandler)){
                me.beforeOpenHandler(me, e);
            } else if (me.openButton.menu.cmpEl) {
                var itemMargin = 0;

                try {
                    var itemEl = $($('.dropdown-menu .dataview.inner .style', me.cmpEl)[0]);
                    itemMargin = itemEl ? (parseInt(itemEl.css('margin-left')) + parseInt(itemEl.css('margin-right'))) : 0;
                } catch(e) {}

                me.openButton.menu.cmpEl.css({
                    'width' : Math.round((me.cmpEl.width() + (itemMargin * me.fieldPicker.store.length))/ me.itemWidth - .2) * (me.itemWidth + itemMargin),
                    'min-height': this.cmpEl.height()
                });
            }

            if (me.options.hint) {
                var tip = me.cmpEl.data('bs.tooltip');
                if (tip) {
                    if (tip.dontShow===undefined)
                        tip.dontShow = true;
                    tip.hide();
                }
            }
            this.menuPicker.selectedBeforeHideRec = null; // for DataView - onKeyDown - Return key
        },

        onBeforeHideMenu: function(e) {
            this.trigger('hide:before', this, e);

            if (Common.UI.Scroller.isMouseCapture())
                e.preventDefault();

            if (this.isStylesNotClosable)
                return false;
        },

        onAfterShowMenu: function(e) {
            var me = this;
            if (me.menuPicker.scroller) {
                me.menuPicker.scroller.update({
                    includePadding: true,
                    suppressScrollX: true,
                    alwaysVisibleY: true
                });
            }
        },

        onAfterHideMenu: function(e, isFromInputControl) {
            this.menuPicker.selectedBeforeHideRec = this.menuPicker.getSelectedRec(); // for DataView - onKeyDown - Return key
            (this.showLast) ? this.menuPicker.showLastSelected() : this.menuPicker.deselectAll();
            this.trigger('hide:after', this, e, isFromInputControl);
        },

        onFieldPickerSelect: function(picker, item, record) {
            //
        },

        onMenuPickerSelect: function(picker, item, record, fromKeyDown) {
            this.needFillComboView = this.disabled;
            if (this.disabled || fromKeyDown===true) return;

            this.fillComboView(record, false);
            if (record && !this.isSuspendEvents)
                this.trigger('select', this, record);
        },

        onFieldPickerClick: function(dataView, itemView, record) {
            if (this.disabled) return;

            if (!this.isSuspendEvents)
                this.trigger('click', this, record);

            if (this.options.hint) {
                var tip = this.cmpEl.data('bs.tooltip');
                if (tip) {
                    if (tip.dontShow===undefined)
                        tip.dontShow = true;
                    tip.hide();
                }
            }

            if (!this.showLast) this.fieldPicker.deselectAll();
        },

        onMenuPickerClick: function(dataView, itemView, record) {
            if (this.disabled) return;

            if (!this.isSuspendEvents)
                this.trigger('click', this, record);
        },

        onPickerItemContextMenu: function(dataView, itemView, record, e) {
            if (this.disabled) return;

            if (!this.isSuspendEvents) {
                this.trigger('contextmenu', this, record, e);
            }
            e.preventDefault();
            e.stopPropagation();
            return false;
        },

        onPickerComboContextMenu: function(mouseEvent) {
            if (this.disabled) return;

            if (!this.isSuspendEvents) {
                this.trigger('contextmenu', this, undefined, mouseEvent);
            }
        },

        setDisabled: function(disabled) {
            disabled = !!disabled;
            this.disabled = disabled;

            if (!this.rendered)
                return;

            this.cmpEl.toggleClass('disabled', disabled);
            $('button', this.openButton.cmpEl).toggleClass('disabled', disabled);
            this.fieldPicker.setDisabled(disabled);

            if (this.needFillComboView && !disabled) {
                var picker = this.menuPicker;
                if (picker) {
                    var record = picker.getSelectedRec();
                    this.fillComboView(record || picker.store.at(0), false);
                }
            }
        },

        isDisabled: function() {
            return this.disabled;
        },

        fillComboView: function(record, forceSelect, forceFill) {
            if (!_.isUndefined(record) && record instanceof Backbone.Model){
                this.needFillComboView = !this.isVisible();

                var me              = this,
                    store           = me.menuPicker.store,
                    fieldPickerEl   = $(me.fieldPicker.el);

                if (store) {
                    if (forceFill || !me.fieldPicker.store.findWhere({'id': record.get('id')})){
                        if (me.itemMarginLeft===undefined) {
                            var div = $($(this.menuPicker.el).find('.inner > div:not(.grouped-data):not(.ps-scrollbar-x-rail):not(.ps-scrollbar-y-rail)')[0]);
                            if (!div || div.length<1) { // try to find items in groups
                                div = $($(this.menuPicker.el).find('.inner .group-items-container > div:not(.grouped-data):not(.ps-scrollbar-x-rail):not(.ps-scrollbar-y-rail)')[0]);
                            }
                            if (div.length > 0) {
                                me.itemMarginLeft  = parseInt(div.css('margin-left'));
                                me.itemMarginRight = parseInt(div.css('margin-right'));
                                me.itemPaddingLeft  = parseInt(div.css('padding-left'));
                                me.itemPaddingRight = parseInt(div.css('padding-right'));
                                me.itemBorderLeft  = parseInt(div.css('border-left-width'));
                                me.itemBorderRight = parseInt(div.css('border-right-width'));
                            }
                        }

                        var indexRec = store.indexOf(record);
                        if (indexRec < 0)
                            return;

                        var countRec = store.length,
                            maxViewCount = Math.floor(Math.max(fieldPickerEl.width(), me.minWidth) / (me.itemWidth + (me.itemMarginLeft || 0) + (me.itemMarginRight || 0) + (me.itemPaddingLeft || 0) + (me.itemPaddingRight || 0) +
                                                                                                (me.itemBorderLeft || 0) + (me.itemBorderRight || 0))),
                            newStyles = [];

                        if (fieldPickerEl.height() / me.itemHeight > 2)
                            maxViewCount *= Math.floor(fieldPickerEl.height() / me.itemHeight);

                        indexRec = Math.floor(indexRec / maxViewCount) * maxViewCount;
                        if (countRec - indexRec < maxViewCount)
                            indexRec = Math.max(countRec - maxViewCount, 0);
                        for (var index = indexRec, viewCount = 0; index < countRec && viewCount < maxViewCount; index++, viewCount++) {
                            newStyles.push(store.at(index));
                        }

                        me.fieldPicker.store.reset(newStyles);
                    }

                    if (forceSelect) {
                        var selectRecord = me.fieldPicker.store.findWhere({'id': record.get('id')});
                        if (selectRecord){
                            me.suspendEvents();
                            me.fieldPicker.selectRecord(selectRecord, true);
                            me.resumeEvents();
                        }
                    }
                    return me.fieldPicker.store.models; // return list of visible items
                }
            }
        },

        clearComboView: function() {
            this.fieldPicker.store.reset([]);
        },

        selectByIndex: function(index) {
            if (index < 0)
                this.fieldPicker.deselectAll();

            this.menuPicker.selectByIndex(index);
        },

        selectRecord: function(record) {
            if (!record)
                this.fieldPicker.deselectAll();

            this.menuPicker.selectRecord(record);
        },

        setItemWidth: function(width) {
            if (this.itemWidth != width)
                this.itemWidth = Common.Utils.applicationPixelRatio() > 1 ? width / 2 : width;
        },

        setItemHeight: function(height) {
            if (this.itemHeight != height)
                this.itemHeight = Common.Utils.applicationPixelRatio() > 1 ? height / 2 : height;
        },

        removeTips: function() {
            var picker = this.menuPicker;
            _.each(picker.dataViewItems, function(item) {
                var tip = item.$el.data('bs.tooltip');
                if (tip) (tip.tip()).remove();
            }, picker);
        }
    })
});<|MERGE_RESOLUTION|>--- conflicted
+++ resolved
@@ -95,11 +95,7 @@
             this.delayRenderTips = this.options.delayRenderTips || false;
             this.itemTemplate   = this.options.itemTemplate || _.template([
                 '<div class="style" id="<%= id %>">',
-<<<<<<< HEAD
-                    '<img src="<%= imageUrl %>" width="' + this.itemWidth + '" height="' + this.itemHeight + '"/>',
-=======
                     '<img src="<%= imageUrl %>" width="' + this.itemWidth + '" height="' + this.itemHeight + '" + <% if(typeof imageUrl === "undefined" || imageUrl===null || imageUrl==="") { %> style="visibility: hidden;" <% } %>/>',
->>>>>>> d2c5b7ff
                     '<% if (typeof title !== "undefined") {%>',
                         '<span class="title"><%= title %></span>',
                     '<% } %>',
