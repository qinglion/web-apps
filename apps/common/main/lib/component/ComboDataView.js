/*
 * (c) Copyright Ascensio System SIA 2010-2023
 *
 * This program is a free software product. You can redistribute it and/or
 * modify it under the terms of the GNU Affero General Public License (AGPL)
 * version 3 as published by the Free Software Foundation. In accordance with
 * Section 7(a) of the GNU AGPL its Section 15 shall be amended to the effect
 * that Ascensio System SIA expressly excludes the warranty of non-infringement
 * of any third-party rights.
 *
 * This program is distributed WITHOUT ANY WARRANTY; without even the implied
 * warranty of MERCHANTABILITY or FITNESS FOR A PARTICULAR  PURPOSE. For
 * details, see the GNU AGPL at: http://www.gnu.org/licenses/agpl-3.0.html
 *
 * You can contact Ascensio System SIA at 20A-6 Ernesta Birznieka-Upish
 * street, Riga, Latvia, EU, LV-1050.
 *
 * The  interactive user interfaces in modified source and object code versions
 * of the Program must display Appropriate Legal Notices, as required under
 * Section 5 of the GNU AGPL version 3.
 *
 * Pursuant to Section 7(b) of the License you must retain the original Product
 * logo when distributing the program. Pursuant to Section 7(e) we decline to
 * grant you any rights under trademark law for use of our trademarks.
 *
 * All the Product's GUI elements, including illustrations and icon sets, as
 * well as technical writing content are licensed under the terms of the
 * Creative Commons Attribution-ShareAlike 4.0 International. See the License
 * terms at http://creativecommons.org/licenses/by-sa/4.0/legalcode
 *
 */
/**
 *  ComboDataView.js
 *
 *  Created by Alexander Yuzhin on 2/13/14
 *  Copyright (c) 2018 Ascensio System SIA. All rights reserved.
 *
 */

if (Common === undefined)
    var Common = {};

define([
    'common/main/lib/component/BaseView',
    'common/main/lib/component/DataView'
], function () {
    'use strict';

    Common.UI.ComboDataView = Common.UI.BaseView.extend({
        options : {
            id                  : null,
            cls                 : '',
            style               : '',
            hint                : false,
            itemWidth           : 80,
            itemHeight          : 40,
            menuMaxHeight       : 300,
            autoWidth           : false,
            enableKeyEvents     : false,
            beforeOpenHandler   : null,
            additionalMenuItems  : null,
            showLast: true,
            minWidth: -1,
            dataHint: '',
            dataHintDirection: '',
            dataHintOffset: ''
        },

        template: _.template([
            '<div id="<%= id %>" class="combo-dataview <%= cls %>" style="<%= style %>">',
                '<div class="view"></div> ',
                '<div class="button"></div> ',
            '</div>'
        ].join('')),

        initialize : function(options) {
            Common.UI.BaseView.prototype.initialize.call(this, options);

            this.id          = this.options.id || Common.UI.getId();
            this.cls         = this.options.cls;
            this.style       = this.options.style;
            this.hint        = this.options.hint;
            this.store       = this.options.store || new Common.UI.DataViewStore();
            this.groups      = this.options.groups;
            this.itemWidth   = this.options.itemWidth;
            this.itemHeight  = this.options.itemHeight;
            this.menuMaxHeight = this.options.menuMaxHeight;
            this.beforeOpenHandler = this.options.beforeOpenHandler;
            this.showLast    = this.options.showLast;
            this.wrapWidth   = 0;
            this.rootWidth   = 0;
            this.rootHeight  = 0;
            this.rendered    = false;
            this.needFillComboView = false;
            this.minWidth    = this.options.minWidth;
            this.autoWidth   = this.initAutoWidth = (Common.Utils.isIE10 || Common.Utils.isIE11) ? false : this.options.autoWidth;
            this.delayRenderTips = this.options.delayRenderTips || false;
            this.itemTemplate   = this.options.itemTemplate || _.template([
                '<div class="style" id="<%= id %>">',
                    '<img src="<%= imageUrl %>" width="' + this.itemWidth + '" height="' + this.itemHeight + '" + <% if(typeof imageUrl === "undefined" || imageUrl===null || imageUrl==="") { %> style="visibility: hidden;" <% } %>/>',
                    '<% if (typeof title !== "undefined") {%>',
                        '<span class="title"><%= title %></span>',
                    '<% } %>',
                '</div>'
            ].join(''));

            this.fieldPicker = new Common.UI.DataView({
                cls: 'field-picker',
                allowScrollbar: false,
                itemTemplate : this.itemTemplate,
                delayRenderTips: this.delayRenderTips
            });

            this.openButton = new Common.UI.Button({
                cls: 'open-menu',
                menu: new Common.UI.Menu({
                    menuAlign: Common.UI.isRTL() ? 'tr-tr' : 'tl-tl',
                    offset: [0, 3],
                    items: [
                        {template: _.template('<div class="menu-picker-container"></div>')}
                    ].concat(this.options.additionalMenuItems != null ? this.options.additionalMenuItems : [])
                }),
                dataHint: this.options.dataHint,
                dataHintDirection: this.options.dataHintDirection,
                dataHintOffset: this.options.dataHintOffset
            });

            this.menuPicker  = new Common.UI.DataView({
                cls: 'menu-picker',
                parentMenu: this.openButton.menu,
                outerMenu:  this.options.additionalMenuItems ? {menu: this.openButton.menu, index: 0} : undefined,
                restoreHeight: this.menuMaxHeight,
                style: 'max-height: '+this.menuMaxHeight+'px;',
                enableKeyEvents: this.options.enableKeyEvents,
                groups: this.groups,
                store: this.store,
                itemTemplate : this.itemTemplate,
                delayRenderTips: this.delayRenderTips
            });

            if  (this.options.additionalMenuItems != null) {
                this.openButton.menu.setInnerMenu([{menu: this.menuPicker, index: 0}]);
            }

            if (this.options.el) {
                this.render();
            }
        },

        render: function(parentEl) {
            if (!this.rendered) {
                var me = this;

                me.trigger('render:before', me);

                me.cmpEl = me.$el || $(me.el);

                var templateEl = me.template({
                    id      : me.id,
                    cls     : me.cls,
                    style   : me.style
                });

                if (parentEl) {
                    me.setElement(parentEl, false);

                    me.cmpEl = $(templateEl);

                    parentEl.html(me.cmpEl);
                  } else {
                    me.cmpEl.html(templateEl);
                }

                me.rootWidth  = me.cmpEl.width();
                me.rootHeight = me.cmpEl.height();

                me.fieldPicker.render($('.view', me.cmpEl));
                me.openButton.render($('.button', me.cmpEl));
                me.menuPicker.render($('.menu-picker-container', me.cmpEl));

                if (me.openButton.menu.cmpEl) {
                    if (me.openButton.menu.cmpEl) {
                        me.openButton.menu.menuAlignEl = me.cmpEl;
                        me.openButton.menu.cmpEl.css('min-width', me.itemWidth);
                        me.openButton.menu.on('show:before',          _.bind(me.onBeforeShowMenu, me));
                        me.openButton.menu.on('show:after',           _.bind(me.onAfterShowMenu, me));
                        me.openButton.cmpEl.on('hide.bs.dropdown',    _.bind(me.onBeforeHideMenu, me));
                        me.openButton.cmpEl.on('hidden.bs.dropdown',  _.bind(me.onAfterHideMenu, me));
                    }
                }

                if (me.options.hint) {
                    me.cmpEl.attr('data-toggle', 'tooltip');
                    me.cmpEl.tooltip({
                        title       : me.options.hint,
                        placement   : me.options.hintAnchor || 'cursor'
                    });
                }

                me.autoWidth && me.cmpEl.addClass('auto-width');

                me.fieldPicker.on('item:select', _.bind(me.onFieldPickerSelect, me));
                me.menuPicker.on('item:select',  _.bind(me.onMenuPickerSelect, me));
                me.fieldPicker.on('item:click',  _.bind(me.onFieldPickerClick, me));
                me.menuPicker.on('item:click',   _.bind(me.onMenuPickerClick, me));
                me.fieldPicker.on('item:contextmenu', _.bind(me.onPickerItemContextMenu, me));
                me.menuPicker.on('item:contextmenu',  _.bind(me.onPickerItemContextMenu, me));

                me.fieldPicker.el.addEventListener('contextmenu', _.bind(me.onPickerComboContextMenu, me), false);
                me.menuPicker.el.addEventListener('contextmenu', _.bind(me.onPickerComboContextMenu, me), false);

                Common.NotificationCenter.on('more:toggle', _.bind(this.onMoreToggle, this));
                Common.NotificationCenter.on('tab:active', _.bind(this.onTabActive, this));
                Common.NotificationCenter.on('window:resize', _.bind(this.startCheckSize, this));
                me.checkSize();
                me.onResize();
                me.rendered = true;
                
                me.trigger('render:after', me);
            }
            if (this.disabled) {
                this.setDisabled(!!this.disabled);
            }

            return this;
        },

        onMoreToggle: function(btn, state) {
            if(state) {
                this.startCheckSize();
            }
        },

        onTabActive: function() {
            this.startCheckSize();
        },

        startCheckSize: function() {
<<<<<<< HEAD
            if (!this.cmpEl || !this.cmpEl.is(':visible')) return;

=======
>>>>>>> f2669e37
            var me = this;
            me.checkSize();
            if (!me._timer_id) {
                me._needCheckSize = 0;
                me._timer_id =  setInterval(function() {
                    if (me._needCheckSize++ < 10)
                        me.checkSize();
                    else {
                        clearInterval(me._timer_id);
                        delete me._timer_id;
                    }
                }, 500);
            } else
                me._needCheckSize = 0;
        },

        checkSize: function() {
            if (this.cmpEl && this.cmpEl.is(':visible')) {
                if(this.autoWidth && this.menuPicker.store.length > 0) {
                    var wrapWidth = this.$el.width();
                    if(wrapWidth != this.wrapWidth || this.needFillComboView){
                        wrapWidth = this.autoChangeWidth();
                        wrapWidth && (this.wrapWidth = wrapWidth);

                        var picker = this.menuPicker;
                        var record = picker.getSelectedRec();
                        this.fillComboView(record || picker.store.at(0), !!record, true);                   
                    }
                }
                
                var me = this,
                    width  = this.cmpEl.width(),
                    height = this.cmpEl.height();
                if (width < this.minWidth) return;

                if (this.rootWidth != width || this.rootHeight != height) {
                    this.rootWidth  = width;
                    this.rootHeight = height;
                    setTimeout(function() {
                        me.openButton.menu.cmpEl.outerWidth();
                        me.rootWidth = me.cmpEl.width();
                    }, 10);
                    this.onResize();
                }
            }
        },

        onResize: function() {
            if (this.openButton) {
                var button = $('button', this.openButton.cmpEl);
                var cntButton = $('.button', this.cmpEl);
                button && cntButton.width() > 0 && button.css({
                    width : cntButton.width(),
                    height: cntButton.height()
                });

                this.openButton.menu.hide();

                var picker = this.menuPicker;
                if (picker) {
                    var record = picker.getSelectedRec();
                    this.itemMarginLeft = undefined;
                    this.fillComboView(record || picker.store.at(0), !!record, true);

                    picker.onResize();
                }
            }

            if (!this.isSuspendEvents)
                this.trigger('resize', this);
        },
    
        autoChangeWidth: function() {
            if(this.menuPicker.dataViewItems[0]){
                var wrapEl = this.$el,
                    widthCalc = this.checkAutoWidth(wrapEl, wrapEl.width()),
                    cmbDataViewEl = this.cmpEl;
                if (widthCalc) {
                    cmbDataViewEl.css('width', widthCalc);
                    wrapEl.css('width', (widthCalc + parseFloat(wrapEl.css('padding-left')) + parseFloat(wrapEl.css('padding-right'))) + 'px');
                }

                if(this.initAutoWidth) {
                    this.initAutoWidth = false;
                    cmbDataViewEl.css('position', 'absolute');
                    cmbDataViewEl.css('top', '50%');
                    cmbDataViewEl.css('bottom', '50%');
                    cmbDataViewEl.css('margin', 'auto 0');
                }

                return widthCalc;
            }
        },

        checkAutoWidth: function(el, width) {
            var $menuPicker = el.find('.menu-picker'),
                $fieldPicker = el.find('.field-picker').closest('.view'),
                cmbDataViewEl = el.find('.combo-dataview');
            if ($menuPicker && $menuPicker.length>0) {
                var itemEl = $menuPicker.find('.item'),
                    storeLength = itemEl.length,
                    fieldItemEl = $fieldPicker.find('.item');
                if (itemEl.length>0) {
                    itemEl = $(itemEl[0]);
                    var itemWidth = itemEl.width();
                    if (itemWidth<1) {
                        itemWidth = fieldItemEl.length>0 ? $(fieldItemEl[0]).width() : 0;
                    }
                    if (itemWidth<1) return;

                    itemWidth += parseFloat(itemEl.css('padding-left')) + parseFloat(itemEl.css('padding-right')) + 2 * parseFloat(itemEl.css('border-width'));
                    var itemMargins = parseFloat(itemEl.css('margin-left')) + parseFloat(itemEl.css('margin-right'));

                    var fieldPickerPadding = parseFloat($fieldPicker.css(Common.UI.isRTL() ? 'padding-left' : 'padding-right'));
                    var fieldPickerBorder = parseFloat($fieldPicker.css('border-width'));
                    var dataView = $fieldPicker.find('.dataview');
                    var dataviewPaddings = parseFloat(dataView.css('padding-left')) + parseFloat(dataView.css('padding-right'));

                    var cmbDataViewPaddings = parseFloat(cmbDataViewEl.css('padding-left')) + parseFloat(cmbDataViewEl.css('padding-right'));
                    var itemsCount =  Math.floor((width - fieldPickerPadding - dataviewPaddings - 2 * fieldPickerBorder - cmbDataViewPaddings) / (itemWidth + itemMargins));
                    if(itemsCount > storeLength)
                        itemsCount = storeLength;

                    var widthCalc = Math.ceil((itemsCount * (itemWidth + itemMargins) + fieldPickerPadding + dataviewPaddings + 2 * fieldPickerBorder + cmbDataViewPaddings) * 10) / 10;
                    var maxWidth = parseFloat(cmbDataViewEl.css('max-width'));
                    if(widthCalc > maxWidth)
                        widthCalc = maxWidth;

                    return widthCalc;
                }
            }
        },

        onBeforeShowMenu: function(e) {
            var me = this;

            if (_.isFunction(me.beforeOpenHandler)){
                me.beforeOpenHandler(me, e);
            } else if (me.openButton.menu.cmpEl) {
                var itemMargin = 0;

                try {
                    var itemEl = $($('.dropdown-menu .dataview.inner .style', me.cmpEl)[0]);
                    itemMargin = itemEl ? (parseInt(itemEl.css('margin-left')) + parseInt(itemEl.css('margin-right'))) : 0;
                } catch(e) {}

                me.openButton.menu.cmpEl.css({
                    'width' : Math.round((me.cmpEl.width() + (itemMargin * me.fieldPicker.store.length))/ me.itemWidth - .2) * (me.itemWidth + itemMargin),
                    'min-height': this.cmpEl.height()
                });
            }

            if (me.options.hint) {
                var tip = me.cmpEl.data('bs.tooltip');
                if (tip) {
                    if (tip.dontShow===undefined)
                        tip.dontShow = true;
                    tip.hide();
                }
            }
            this.menuPicker.selectedBeforeHideRec = null; // for DataView - onKeyDown - Return key
        },

        onBeforeHideMenu: function(e) {
            this.trigger('hide:before', this, e);

            if (Common.UI.Scroller.isMouseCapture())
                e.preventDefault();

            if (this.isStylesNotClosable)
                return false;
        },

        onAfterShowMenu: function(e) {
            var me = this;
            if (me.menuPicker.scroller) {
                me.menuPicker.scroller.update({
                    includePadding: true,
                    suppressScrollX: true,
                    alwaysVisibleY: true
                });
            }
        },

        onAfterHideMenu: function(e, isFromInputControl) {
            this.menuPicker.selectedBeforeHideRec = this.menuPicker.getSelectedRec(); // for DataView - onKeyDown - Return key
            (this.showLast) ? this.menuPicker.showLastSelected() : this.menuPicker.deselectAll();
            this.trigger('hide:after', this, e, isFromInputControl);
        },

        onFieldPickerSelect: function(picker, item, record) {
            //
        },

        onMenuPickerSelect: function(picker, item, record, fromKeyDown) {
            this.needFillComboView = this.disabled;
            if (this.disabled || fromKeyDown===true) return;

            this.fillComboView(record, false);
            if (record && !this.isSuspendEvents)
                this.trigger('select', this, record);
        },

        onFieldPickerClick: function(dataView, itemView, record) {
            if (this.disabled) return;

            if (!this.isSuspendEvents)
                this.trigger('click', this, record);

            if (this.options.hint) {
                var tip = this.cmpEl.data('bs.tooltip');
                if (tip) {
                    if (tip.dontShow===undefined)
                        tip.dontShow = true;
                    tip.hide();
                }
            }

            if (!this.showLast) this.fieldPicker.deselectAll();
        },

        onMenuPickerClick: function(dataView, itemView, record) {
            if (this.disabled) return;

            if (!this.isSuspendEvents)
                this.trigger('click', this, record);
        },

        onPickerItemContextMenu: function(dataView, itemView, record, e) {
            if (this.disabled) return;

            if (!this.isSuspendEvents) {
                this.trigger('contextmenu', this, record, e);
            }
            e.preventDefault();
            e.stopPropagation();
            return false;
        },

        onPickerComboContextMenu: function(mouseEvent) {
            if (this.disabled) return;

            if (!this.isSuspendEvents) {
                this.trigger('contextmenu', this, undefined, mouseEvent);
            }
        },

        setDisabled: function(disabled) {
            disabled = !!disabled;
            this.disabled = disabled;

            if (!this.rendered)
                return;

            this.cmpEl.toggleClass('disabled', disabled);
            $('button', this.openButton.cmpEl).toggleClass('disabled', disabled);
            this.fieldPicker.setDisabled(disabled);

            if (this.needFillComboView && !disabled) {
                var picker = this.menuPicker;
                if (picker) {
                    var record = picker.getSelectedRec();
                    this.fillComboView(record || picker.store.at(0), false);
                }
            }
        },

        isDisabled: function() {
            return this.disabled;
        },

        fillComboView: function(record, forceSelect, forceFill) {
            if (!_.isUndefined(record) && record instanceof Backbone.Model){
                this.needFillComboView = !this.isVisible();

                var me              = this,
                    store           = me.menuPicker.store,
                    fieldPickerEl   = $(me.fieldPicker.el);

                if (store) {
                    if (forceFill || !me.fieldPicker.store.findWhere({'id': record.get('id')})){
                        if (me.itemMarginLeft===undefined) {
                            var div = $($(this.menuPicker.el).find('.inner > div:not(.grouped-data):not(.ps-scrollbar-x-rail):not(.ps-scrollbar-y-rail)')[0]);
                            if (!div || div.length<1) { // try to find items in groups
                                div = $($(this.menuPicker.el).find('.inner .group-items-container > div:not(.grouped-data):not(.ps-scrollbar-x-rail):not(.ps-scrollbar-y-rail)')[0]);
                            }
                            if (div.length > 0) {
                                me.itemMarginLeft  = parseInt(div.css('margin-left'));
                                me.itemMarginRight = parseInt(div.css('margin-right'));
                                me.itemPaddingLeft  = parseInt(div.css('padding-left'));
                                me.itemPaddingRight = parseInt(div.css('padding-right'));
                                me.itemBorderLeft  = parseInt(div.css('border-left-width'));
                                me.itemBorderRight = parseInt(div.css('border-right-width'));
                            }
                        }

                        var indexRec = store.indexOf(record);
                        if (indexRec < 0)
                            return;

                        var countRec = store.length,
                            maxViewCount = Math.floor(Math.max(fieldPickerEl.width(), me.minWidth) / (me.itemWidth + (me.itemMarginLeft || 0) + (me.itemMarginRight || 0) + (me.itemPaddingLeft || 0) + (me.itemPaddingRight || 0) +
                                                                                                (me.itemBorderLeft || 0) + (me.itemBorderRight || 0))),
                            newStyles = [];

                        if (fieldPickerEl.height() / me.itemHeight > 2)
                            maxViewCount *= Math.floor(fieldPickerEl.height() / me.itemHeight);

                        indexRec = Math.floor(indexRec / maxViewCount) * maxViewCount;
                        if (countRec - indexRec < maxViewCount)
                            indexRec = Math.max(countRec - maxViewCount, 0);
                        for (var index = indexRec, viewCount = 0; index < countRec && viewCount < maxViewCount; index++, viewCount++) {
                            newStyles.push(store.at(index));
                        }

                        me.fieldPicker.store.reset(newStyles);
                    }

                    if (forceSelect) {
                        var selectRecord = me.fieldPicker.store.findWhere({'id': record.get('id')});
                        if (selectRecord){
                            me.suspendEvents();
                            me.fieldPicker.selectRecord(selectRecord, true);
                            me.resumeEvents();
                        }
                    }
                    return me.fieldPicker.store.models; // return list of visible items
                }
            }
        },

        clearComboView: function() {
            this.fieldPicker.store.reset([]);
        },

        selectByIndex: function(index) {
            if (index < 0)
                this.fieldPicker.deselectAll();

            this.menuPicker.selectByIndex(index);
        },

        selectRecord: function(record) {
            if (!record)
                this.fieldPicker.deselectAll();

            this.menuPicker.selectRecord(record);
        },

        setItemWidth: function(width) {
            if (this.itemWidth != width)
                this.itemWidth = Common.Utils.applicationPixelRatio() > 1 ? width / 2 : width;
        },

        setItemHeight: function(height) {
            if (this.itemHeight != height)
                this.itemHeight = Common.Utils.applicationPixelRatio() > 1 ? height / 2 : height;
        },

        removeTips: function() {
            var picker = this.menuPicker;
            _.each(picker.dataViewItems, function(item) {
                var tip = item.$el.data('bs.tooltip');
                if (tip) (tip.tip()).remove();
            }, picker);
        }
    })
});<|MERGE_RESOLUTION|>--- conflicted
+++ resolved
@@ -236,11 +236,7 @@
         },
 
         startCheckSize: function() {
-<<<<<<< HEAD
             if (!this.cmpEl || !this.cmpEl.is(':visible')) return;
-
-=======
->>>>>>> f2669e37
             var me = this;
             me.checkSize();
             if (!me._timer_id) {
