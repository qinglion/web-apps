/*
 *
 * (c) Copyright Ascensio System SIA 2010-2019
 *
 * This program is a free software product. You can redistribute it and/or
 * modify it under the terms of the GNU Affero General Public License (AGPL)
 * version 3 as published by the Free Software Foundation. In accordance with
 * Section 7(a) of the GNU AGPL its Section 15 shall be amended to the effect
 * that Ascensio System SIA expressly excludes the warranty of non-infringement
 * of any third-party rights.
 *
 * This program is distributed WITHOUT ANY WARRANTY; without even the implied
 * warranty of MERCHANTABILITY or FITNESS FOR A PARTICULAR  PURPOSE. For
 * details, see the GNU AGPL at: http://www.gnu.org/licenses/agpl-3.0.html
 *
 * You can contact Ascensio System SIA at 20A-12 Ernesta Birznieka-Upisha
 * street, Riga, Latvia, EU, LV-1050.
 *
 * The  interactive user interfaces in modified source and object code versions
 * of the Program must display Appropriate Legal Notices, as required under
 * Section 5 of the GNU AGPL version 3.
 *
 * Pursuant to Section 7(b) of the License you must retain the original Product
 * logo when distributing the program. Pursuant to Section 7(e) we decline to
 * grant you any rights under trademark law for use of our trademarks.
 *
 * All the Product's GUI elements, including illustrations and icon sets, as
 * well as technical writing content are licensed under the terms of the
 * Creative Commons Attribution-ShareAlike 4.0 International. See the License
 * terms at http://creativecommons.org/licenses/by-sa/4.0/legalcode
 *
*/
if (Common === undefined) {
    var Common = {};
}

if (Common.define === undefined) {
    Common.define = {};
}

define(function(){ 'use strict';

    Common.define.c_oAscMathMainType = {
        Symbol       :  0x00,
        Fraction     :  0x01,
        Script       :  0x02,
        Radical      :  0x03,
        Integral     :  0x04,
        LargeOperator:  0x05,
        Bracket      :  0x06,
        Function     :  0x07,
        Accent       :  0x08,
        LimitLog     :  0x09,
        Operator     :  0x0a,
        Matrix       :  0x0b
    };

// [translate, count cells, scroll]

// equations sub groups

// equations types

    Common.define.c_oAscMathType = {
        Symbol_pm                               : 0x00000000,
        Symbol_infinity                         : 0x00000001,
        Symbol_equals                           : 0x00000002,
        Symbol_neq                              : 0x00000003,
        Symbol_about                            : 0x00000004,
        Symbol_times                            : 0x00000005,
        Symbol_div                              : 0x00000006,
        Symbol_factorial                        : 0x00000007,
        Symbol_propto                           : 0x00000008,
        Symbol_less                             : 0x00000009,
        Symbol_ll                               : 0x0000000a,
        Symbol_greater                          : 0x0000000b,
        Symbol_gg                               : 0x0000000c,
        Symbol_leq                              : 0x0000000d,
        Symbol_geq                              : 0x0000000e,
        Symbol_mp                               : 0x0000000f,
        Symbol_cong                             : 0x00000010,
        Symbol_approx                           : 0x00000011,
        Symbol_equiv                            : 0x00000012,
        Symbol_forall                           : 0x00000013,
        Symbol_additional                       : 0x00000014,
        Symbol_partial                          : 0x00000015,
        Symbol_sqrt                             : 0x00000016,
        Symbol_cbrt                             : 0x00000017,
        Symbol_qdrt                             : 0x00000018,
        Symbol_cup                              : 0x00000019,
        Symbol_cap                              : 0x0000001a,
        Symbol_emptyset                         : 0x0000001b,
        Symbol_percent                          : 0x0000001c,
        Symbol_degree                           : 0x0000001d,
        Symbol_fahrenheit                       : 0x0000001e,
        Symbol_celsius                          : 0x0000001f,
        Symbol_inc                              : 0x00000020,
        Symbol_nabla                            : 0x00000021,
        Symbol_exists                           : 0x00000022,
        Symbol_notexists                        : 0x00000023,
        Symbol_in                               : 0x00000024,
        Symbol_ni                               : 0x00000025,
        Symbol_leftarrow                        : 0x00000026,
        Symbol_uparrow                          : 0x00000027,
        Symbol_rightarrow                       : 0x00000028,
        Symbol_downarrow                        : 0x00000029,
        Symbol_leftrightarrow                   : 0x0000002a,
        Symbol_therefore                        : 0x0000002b,
        Symbol_plus                             : 0x0000002c,
        Symbol_minus                            : 0x0000002d,
        Symbol_not                              : 0x0000002e,
        Symbol_ast                              : 0x0000002f,
        Symbol_bullet                           : 0x00000030,
        Symbol_vdots                            : 0x00000031,
        Symbol_cdots                            : 0x00000032,
        Symbol_rddots                           : 0x00000033,
        Symbol_ddots                            : 0x00000034,
        Symbol_aleph                            : 0x00000035,
        Symbol_beth                             : 0x00000036,
        Symbol_QED                              : 0x00000037,
        Symbol_alpha                            : 0x00010000,
        Symbol_beta                             : 0x00010001,
        Symbol_gamma                            : 0x00010002,
        Symbol_delta                            : 0x00010003,
        Symbol_varepsilon                       : 0x00010004,
        Symbol_epsilon                          : 0x00010005,
        Symbol_zeta                             : 0x00010006,
        Symbol_eta                              : 0x00010007,
        Symbol_theta                            : 0x00010008,
        Symbol_vartheta                         : 0x00010009,
        Symbol_iota                             : 0x0001000a,
        Symbol_kappa                            : 0x0001000b,
        Symbol_lambda                           : 0x0001000c,
        Symbol_mu                               : 0x0001000d,
        Symbol_nu                               : 0x0001000e,
        Symbol_xsi                              : 0x0001000f,
        Symbol_o                                : 0x00010010,
        Symbol_pi                               : 0x00010011,
        Symbol_varpi                            : 0x00010012,
        Symbol_rho                              : 0x00010013,
        Symbol_varrho                           : 0x00010014,
        Symbol_sigma                            : 0x00010015,
        Symbol_varsigma                         : 0x00010016,
        Symbol_tau                              : 0x00010017,
        Symbol_upsilon                          : 0x00010018,
        Symbol_varphi                           : 0x00010019,
        Symbol_phi                              : 0x0001001a,
        Symbol_chi                              : 0x0001001b,
        Symbol_psi                              : 0x0001001c,
        Symbol_omega                            : 0x0001001d,
        Symbol_Alpha                            : 0x00020000,
        Symbol_Beta                             : 0x00020001,
        Symbol_Gamma                            : 0x00020002,
        Symbol_Delta                            : 0x00020003,
        Symbol_Epsilon                          : 0x00020004,
        Symbol_Zeta                             : 0x00020005,
        Symbol_Eta                              : 0x00020006,
        Symbol_Theta                            : 0x00020007,
        Symbol_Iota                             : 0x00020008,
        Symbol_Kappa                            : 0x00020009,
        Symbol_Lambda                           : 0x0002000a,
        Symbol_Mu                               : 0x0002000b,
        Symbol_Nu                               : 0x0002000c,
        Symbol_Xsi                              : 0x0002000d,
        Symbol_O                                : 0x0002000e,
        Symbol_Pi                               : 0x0002000f,
        Symbol_Rho                              : 0x00020010,
        Symbol_Sigma                            : 0x00020011,
        Symbol_Tau                              : 0x00020012,
        Symbol_Upsilon                          : 0x00020013,
        Symbol_Phi                              : 0x00020014,
        Symbol_Chi                              : 0x00020015,
        Symbol_Psi                              : 0x00020016,
        Symbol_Omega                            : 0x00020017,

        FractionVertical                        : 0x01000000,
        FractionDiagonal                        : 0x01000001,
        FractionHorizontal                      : 0x01000002,
        FractionSmall                           : 0x01000003,
        FractionDifferential_1                  : 0x01010000,
        FractionDifferential_2                  : 0x01010001,
        FractionDifferential_3                  : 0x01010002,
        FractionDifferential_4                  : 0x01010003,
        FractionPi_2                            : 0x01010004,

        ScriptSup                               : 0x02000000,
        ScriptSub                               : 0x02000001,
        ScriptSubSup                            : 0x02000002,
        ScriptSubSupLeft                        : 0x02000003,
        ScriptCustom_1                          : 0x02010000,
        ScriptCustom_2                          : 0x02010001,
        ScriptCustom_3                          : 0x02010002,
        ScriptCustom_4                          : 0x02010003,

        RadicalSqrt                             : 0x03000000,
        RadicalRoot_n                           : 0x03000001,
        RadicalRoot_2                           : 0x03000002,
        RadicalRoot_3                           : 0x03000003,
        RadicalCustom_1                         : 0x03010000,
        RadicalCustom_2                         : 0x03010001,

        Integral                                : 0x04000000,
        IntegralSubSup                          : 0x04000001,
        IntegralCenterSubSup                    : 0x04000002,
        IntegralDouble                          : 0x04000003,
        IntegralDoubleSubSup                    : 0x04000004,
        IntegralDoubleCenterSubSup              : 0x04000005,
        IntegralTriple                          : 0x04000006,
        IntegralTripleSubSup                    : 0x04000007,
        IntegralTripleCenterSubSup              : 0x04000008,
        IntegralOriented                        : 0x04010000,
        IntegralOrientedSubSup                  : 0x04010001,
        IntegralOrientedCenterSubSup            : 0x04010002,
        IntegralOrientedDouble                  : 0x04010003,
        IntegralOrientedDoubleSubSup            : 0x04010004,
        IntegralOrientedDoubleCenterSubSup      : 0x04010005,
        IntegralOrientedTriple                  : 0x04010006,
        IntegralOrientedTripleSubSup            : 0x04010007,
        IntegralOrientedTripleCenterSubSup      : 0x04010008,
        Integral_dx                             : 0x04020000,
        Integral_dy                             : 0x04020001,
        Integral_dtheta                         : 0x04020002,

        LargeOperator_Sum                       : 0x05000000,
        LargeOperator_Sum_CenterSubSup          : 0x05000001,
        LargeOperator_Sum_SubSup                : 0x05000002,
        LargeOperator_Sum_CenterSub             : 0x05000003,
        LargeOperator_Sum_Sub                   : 0x05000004,
        LargeOperator_Prod                      : 0x05010000,
        LargeOperator_Prod_CenterSubSup         : 0x05010001,
        LargeOperator_Prod_SubSup               : 0x05010002,
        LargeOperator_Prod_CenterSub            : 0x05010003,
        LargeOperator_Prod_Sub                  : 0x05010004,
        LargeOperator_CoProd                    : 0x05010005,
        LargeOperator_CoProd_CenterSubSup       : 0x05010006,
        LargeOperator_CoProd_SubSup             : 0x05010007,
        LargeOperator_CoProd_CenterSub          : 0x05010008,
        LargeOperator_CoProd_Sub                : 0x05010009,
        LargeOperator_Union                     : 0x05020000,
        LargeOperator_Union_CenterSubSup        : 0x05020001,
        LargeOperator_Union_SubSup              : 0x05020002,
        LargeOperator_Union_CenterSub           : 0x05020003,
        LargeOperator_Union_Sub                 : 0x05020004,
        LargeOperator_Intersection              : 0x05020005,
        LargeOperator_Intersection_CenterSubSup : 0x05020006,
        LargeOperator_Intersection_SubSup       : 0x05020007,
        LargeOperator_Intersection_CenterSub    : 0x05020008,
        LargeOperator_Intersection_Sub          : 0x05020009,
        LargeOperator_Disjunction               : 0x05030000,
        LargeOperator_Disjunction_CenterSubSup  : 0x05030001,
        LargeOperator_Disjunction_SubSup        : 0x05030002,
        LargeOperator_Disjunction_CenterSub     : 0x05030003,
        LargeOperator_Disjunction_Sub           : 0x05030004,
        LargeOperator_Conjunction               : 0x05030005,
        LargeOperator_Conjunction_CenterSubSup  : 0x05030006,
        LargeOperator_Conjunction_SubSup        : 0x05030007,
        LargeOperator_Conjunction_CenterSub     : 0x05030008,
        LargeOperator_Conjunction_Sub           : 0x05030009,
        LargeOperator_Custom_1                  : 0x05040000,
        LargeOperator_Custom_2                  : 0x05040001,
        LargeOperator_Custom_3                  : 0x05040002,
        LargeOperator_Custom_4                  : 0x05040003,
        LargeOperator_Custom_5                  : 0x05040004,

        Bracket_Round                           : 0x06000000,
        Bracket_Square                          : 0x06000001,
        Bracket_Curve                           : 0x06000002,
        Bracket_Angle                           : 0x06000003,
        Bracket_LowLim                          : 0x06000004,
        Bracket_UppLim                          : 0x06000005,
        Bracket_Line                            : 0x06000006,
        Bracket_LineDouble                      : 0x06000007,
        Bracket_Square_OpenOpen                 : 0x06000008,
        Bracket_Square_CloseClose               : 0x06000009,
        Bracket_Square_CloseOpen                : 0x0600000a,
        Bracket_SquareDouble                    : 0x0600000b,
        Bracket_Round_Delimiter_2               : 0x06010000,
        Bracket_Curve_Delimiter_2               : 0x06010001,
        Bracket_Angle_Delimiter_2               : 0x06010002,
        Bracket_Angle_Delimiter_3               : 0x06010003,
        Bracket_Round_OpenNone                  : 0x06020000,
        Bracket_Round_NoneOpen                  : 0x06020001,
        Bracket_Square_OpenNone                 : 0x06020002,
        Bracket_Square_NoneOpen                 : 0x06020003,
        Bracket_Curve_OpenNone                  : 0x06020004,
        Bracket_Curve_NoneOpen                  : 0x06020005,
        Bracket_Angle_OpenNone                  : 0x06020006,
        Bracket_Angle_NoneOpen                  : 0x06020007,
        Bracket_LowLim_OpenNone                 : 0x06020008,
        Bracket_LowLim_NoneNone                 : 0x06020009,
        Bracket_UppLim_OpenNone                 : 0x0602000a,
        Bracket_UppLim_NoneOpen                 : 0x0602000b,
        Bracket_Line_OpenNone                   : 0x0602000c,
        Bracket_Line_NoneOpen                   : 0x0602000d,
        Bracket_LineDouble_OpenNone             : 0x0602000e,
        Bracket_LineDouble_NoneOpen             : 0x0602000f,
        Bracket_SquareDouble_OpenNone           : 0x06020010,
        Bracket_SquareDouble_NoneOpen           : 0x06020011,
        Bracket_Custom_1                        : 0x06030000,
        Bracket_Custom_2                        : 0x06030001,
        Bracket_Custom_3                        : 0x06030002,
        Bracket_Custom_4                        : 0x06030003,
        Bracket_Custom_5                        : 0x06040000,
        Bracket_Custom_6                        : 0x06040001,
        Bracket_Custom_7                        : 0x06040002,

        Function_Sin                            : 0x07000000,
        Function_Cos                            : 0x07000001,
        Function_Tan                            : 0x07000002,
        Function_Csc                            : 0x07000003,
        Function_Sec                            : 0x07000004,
        Function_Cot                            : 0x07000005,
        Function_1_Sin                          : 0x07010000,
        Function_1_Cos                          : 0x07010001,
        Function_1_Tan                          : 0x07010002,
        Function_1_Csc                          : 0x07010003,
        Function_1_Sec                          : 0x07010004,
        Function_1_Cot                          : 0x07010005,
        Function_Sinh                           : 0x07020000,
        Function_Cosh                           : 0x07020001,
        Function_Tanh                           : 0x07020002,
        Function_Csch                           : 0x07020003,
        Function_Sech                           : 0x07020004,
        Function_Coth                           : 0x07020005,
        Function_1_Sinh                         : 0x07030000,
        Function_1_Cosh                         : 0x07030001,
        Function_1_Tanh                         : 0x07030002,
        Function_1_Csch                         : 0x07030003,
        Function_1_Sech                         : 0x07030004,
        Function_1_Coth                         : 0x07030005,
        Function_Custom_1                       : 0x07040000,
        Function_Custom_2                       : 0x07040001,
        Function_Custom_3                       : 0x07040002,

        Accent_Dot                              : 0x08000000,
        Accent_DDot                             : 0x08000001,
        Accent_DDDot                            : 0x08000002,
        Accent_Hat                              : 0x08000003,
        Accent_Check                            : 0x08000004,
        Accent_Accent                           : 0x08000005,
        Accent_Grave                            : 0x08000006,
        Accent_Smile                            : 0x08000007,
        Accent_Tilde                            : 0x08000008,
        Accent_Bar                              : 0x08000009,
        Accent_DoubleBar                        : 0x0800000a,
        Accent_CurveBracketTop                  : 0x0800000b,
        Accent_CurveBracketBot                  : 0x0800000c,
        Accent_GroupTop                         : 0x0800000d,
        Accent_GroupBot                         : 0x0800000e,
        Accent_ArrowL                           : 0x0800000f,
        Accent_ArrowR                           : 0x08000010,
        Accent_ArrowD                           : 0x08000011,
        Accent_HarpoonL                         : 0x08000012,
        Accent_HarpoonR                         : 0x08000013,
        Accent_BorderBox                        : 0x08010000,
        Accent_BorderBoxCustom                  : 0x08010001,
        Accent_BarTop                           : 0x08020000,
        Accent_BarBot                           : 0x08020001,
        Accent_Custom_1                         : 0x08030000,
        Accent_Custom_2                         : 0x08030001,
        Accent_Custom_3                         : 0x08030002,

        LimitLog_LogBase                        : 0x09000000,
        LimitLog_Log                            : 0x09000001,
        LimitLog_Lim                            : 0x09000002,
        LimitLog_Min                            : 0x09000003,
        LimitLog_Max                            : 0x09000004,
        LimitLog_Ln                             : 0x09000005,
        LimitLog_Custom_1                       : 0x09010000,
        LimitLog_Custom_2                       : 0x09010001,

        Operator_ColonEquals                    : 0x0a000000,
        Operator_EqualsEquals                   : 0x0a000001,
        Operator_PlusEquals                     : 0x0a000002,
        Operator_MinusEquals                    : 0x0a000003,
        Operator_Definition                     : 0x0a000004,
        Operator_UnitOfMeasure                  : 0x0a000005,
        Operator_DeltaEquals                    : 0x0a000006,
        Operator_ArrowL_Top                     : 0x0a010000,
        Operator_ArrowR_Top                     : 0x0a010001,
        Operator_ArrowL_Bot                     : 0x0a010002,
        Operator_ArrowR_Bot                     : 0x0a010003,
        Operator_DoubleArrowL_Top               : 0x0a010004,
        Operator_DoubleArrowR_Top               : 0x0a010005,
        Operator_DoubleArrowL_Bot               : 0x0a010006,
        Operator_DoubleArrowR_Bot               : 0x0a010007,
        Operator_ArrowD_Top                     : 0x0a010008,
        Operator_ArrowD_Bot                     : 0x0a010009,
        Operator_DoubleArrowD_Top               : 0x0a01000a,
        Operator_DoubleArrowD_Bot               : 0x0a01000b,
        Operator_Custom_1                       : 0x0a020000,
        Operator_Custom_2                       : 0x0a020001,

        Matrix_1_2                              : 0x0b000000,
        Matrix_2_1                              : 0x0b000001,
        Matrix_1_3                              : 0x0b000002,
        Matrix_3_1                              : 0x0b000003,
        Matrix_2_2                              : 0x0b000004,
        Matrix_2_3                              : 0x0b000005,
        Matrix_3_2                              : 0x0b000006,
        Matrix_3_3                              : 0x0b000007,
        Matrix_Dots_Center                      : 0x0b010000,
        Matrix_Dots_Baseline                    : 0x0b010001,
        Matrix_Dots_Vertical                    : 0x0b010002,
        Matrix_Dots_Diagonal                    : 0x0b010003,
        Matrix_Identity_2                       : 0x0b020000,
        Matrix_Identity_2_NoZeros               : 0x0b020001,
        Matrix_Identity_3                       : 0x0b020002,
        Matrix_Identity_3_NoZeros               : 0x0b020003,
        Matrix_2_2_RoundBracket                 : 0x0b030000,
        Matrix_2_2_SquareBracket                : 0x0b030001,
        Matrix_2_2_LineBracket                  : 0x0b030002,
        Matrix_2_2_DLineBracket                 : 0x0b030003,
        Matrix_Flat_Round                       : 0x0b040000,
        Matrix_Flat_Square                      : 0x0b040001
    };

    Common.define.chartData = _.extend( new(function() {
        return {
            textLine: 'Line',
            textColumn: 'Column',
            textBar: 'Bar',
            textArea: 'Area',
            textPie: 'Pie',
            textPoint: 'XY (Scatter)',
            textStock: 'Stock',
            textSurface: 'Surface',
            textCharts: 'Charts',
            textSparks: 'Sparklines',
            textLineSpark: 'Line',
            textColumnSpark: 'Column',
            textWinLossSpark: 'Win/Loss',
            textCombo: 'Combo',
            textBarNormal: 'Clustered column',
            textBarStacked: 'Stacked column',
            textBarStackedPer: '100% Stacked column',
            textBarNormal3d: '3-D Clustered column',
            textBarStacked3d: '3-D Stacked column',
            textBarStackedPer3d: '3-D 100% Stacked column',
            textBarNormal3dPerspective: '3-D column',
            textLineStacked: 'Stacked line',
            textLineStackedPer: '100% Stacked line',
            textLineMarker: 'Line with markers',
            textLineStackedMarker: 'Stacked line with markers',
            textLineStackedPerMarker: '100% Stacked line with markers',
            textLine3d: '3-D line',
            textDoughnut: 'Doughnut',
            textPie3d: '3-D pie',
            textHBarNormal: 'Clustered bar',
            textHBarStacked: 'Stacked bar',
            textHBarStackedPer: '100% Stacked bar',
            textHBarNormal3d: '3-D Clustered bar',
            textHBarStacked3d: '3-D Stacked bar',
            textHBarStackedPer3d: '3-D 100% Stacked bar',
            textAreaStacked: 'Stacked area',
            textAreaStackedPer: '100% Stacked area',
            textScatter: 'Scatter',
            textScatterSmoothMarker: 'Scatter with smooth lines and markers',
            textScatterSmooth: 'Scatter with smooth lines',
            textScatterLineMarker: 'Scatter with straight lines and markers',
            textScatterLine: 'Scatter with straight lines',
            textComboBarLine: 'Clustered column - line',
            textComboBarLineSecondary: 'Clustered column - line on secondary axis',
            textComboAreaBar: 'Stacked area - clustered column',
            textComboCustom: 'Custom combination',

            getChartGroupData: function(headername) {
                return [
                    {id: 'menu-chart-group-bar', caption: this.textColumn, headername: (headername) ? this.textCharts : undefined},
                    {id: 'menu-chart-group-line', caption: this.textLine},
                    {id: 'menu-chart-group-pie', caption: this.textPie},
                    {id: 'menu-chart-group-hbar', caption: this.textBar},
                    {id: 'menu-chart-group-area', caption: this.textArea, inline: true},
                    {id: 'menu-chart-group-stock', caption: this.textStock, inline: true},
                    {id: 'menu-chart-group-scatter', caption: this.textPoint},
                    {id: 'menu-chart-group-combo', caption: this.textCombo}
                    // {id: 'menu-chart-group-surface', caption: this.textSurface}
                ];
            },

            getChartData: function() {
                return [
                    { group: 'menu-chart-group-bar',     type: Asc.c_oAscChartTypeSettings.barNormal,          iconCls: 'column-normal', tip: this.textBarNormal},
                    { group: 'menu-chart-group-bar',     type: Asc.c_oAscChartTypeSettings.barStacked,         iconCls: 'column-stack', tip: this.textBarStacked},
                    { group: 'menu-chart-group-bar',     type: Asc.c_oAscChartTypeSettings.barStackedPer,      iconCls: 'column-pstack', tip: this.textBarStackedPer},
                    { group: 'menu-chart-group-bar',     type: Asc.c_oAscChartTypeSettings.barNormal3d,        iconCls: 'column-3d-normal', tip: this.textBarNormal3d,      is3d: true},
                    { group: 'menu-chart-group-bar',     type: Asc.c_oAscChartTypeSettings.barStacked3d,       iconCls: 'column-3d-stack', tip: this.textBarStacked3d,      is3d: true},
                    { group: 'menu-chart-group-bar',     type: Asc.c_oAscChartTypeSettings.barStackedPer3d,    iconCls: 'column-3d-pstack', tip: this.textBarStackedPer3d,  is3d: true},
                    { group: 'menu-chart-group-bar',     type: Asc.c_oAscChartTypeSettings.barNormal3dPerspective,    iconCls: 'column-3d-normal-per', tip: this.textBarNormal3dPerspective, is3d: true},
                    { group: 'menu-chart-group-line',    type: Asc.c_oAscChartTypeSettings.lineNormal,         iconCls: 'line-normal', tip: this.textLine},
                    { group: 'menu-chart-group-line',    type: Asc.c_oAscChartTypeSettings.lineStacked,        iconCls: 'line-stack', tip: this.textLineStacked},
                    { group: 'menu-chart-group-line',    type: Asc.c_oAscChartTypeSettings.lineStackedPer,     iconCls: 'line-pstack', tip: this.textLineStackedPer},
                    { group: 'menu-chart-group-line',    type: Asc.c_oAscChartTypeSettings.lineNormalMarker,   iconCls: 'line-normal-marker', tip: this.textLineMarker},
                    { group: 'menu-chart-group-line',    type: Asc.c_oAscChartTypeSettings.lineStackedMarker,  iconCls: 'line-stack-marker', tip: this.textLineStackedMarker},
                    { group: 'menu-chart-group-line',    type: Asc.c_oAscChartTypeSettings.lineStackedPerMarker,iconCls: 'line-pstack-marker', tip: this.textLineStackedPerMarker},
                    { group: 'menu-chart-group-line',    type: Asc.c_oAscChartTypeSettings.line3d,             iconCls: 'line-3d', tip: this.textLine3d,                    is3d: true},
                    { group: 'menu-chart-group-pie',     type: Asc.c_oAscChartTypeSettings.pie,                iconCls: 'pie-normal', tip: this.textPie},
                    { group: 'menu-chart-group-pie',     type: Asc.c_oAscChartTypeSettings.doughnut,           iconCls: 'pie-doughnut', tip: this.textDoughnut},
                    { group: 'menu-chart-group-pie',     type: Asc.c_oAscChartTypeSettings.pie3d,              iconCls: 'pie-3d-normal', tip: this.textPie3d,               is3d: true},
                    { group: 'menu-chart-group-hbar',    type: Asc.c_oAscChartTypeSettings.hBarNormal,         iconCls: 'bar-normal', tip: this.textHBarNormal},
                    { group: 'menu-chart-group-hbar',    type: Asc.c_oAscChartTypeSettings.hBarStacked,        iconCls: 'bar-stack', tip: this.textHBarStacked},
                    { group: 'menu-chart-group-hbar',    type: Asc.c_oAscChartTypeSettings.hBarStackedPer,     iconCls: 'bar-pstack', tip: this.textHBarStackedPer},
                    { group: 'menu-chart-group-hbar',    type: Asc.c_oAscChartTypeSettings.hBarNormal3d,       iconCls: 'bar-3d-normal', tip: this.textHBarNormal3d,        is3d: true},
                    { group: 'menu-chart-group-hbar',    type: Asc.c_oAscChartTypeSettings.hBarStacked3d,      iconCls: 'bar-3d-stack', tip: this.textHBarStacked3d,        is3d: true},
                    { group: 'menu-chart-group-hbar',    type: Asc.c_oAscChartTypeSettings.hBarStackedPer3d,   iconCls: 'bar-3d-pstack', tip: this.textHBarStackedPer3d,    is3d: true},
                    { group: 'menu-chart-group-area',    type: Asc.c_oAscChartTypeSettings.areaNormal,         iconCls: 'area-normal', tip: this.textArea},
                    { group: 'menu-chart-group-area',    type: Asc.c_oAscChartTypeSettings.areaStacked,        iconCls: 'area-stack', tip: this.textAreaStacked},
                    { group: 'menu-chart-group-area',    type: Asc.c_oAscChartTypeSettings.areaStackedPer,     iconCls: 'area-pstack', tip: this.textAreaStackedPer},
                    { group: 'menu-chart-group-scatter', type: Asc.c_oAscChartTypeSettings.scatter,            iconCls: 'point-normal', tip: this.textScatter},
                    { group: 'menu-chart-group-scatter', type: Asc.c_oAscChartTypeSettings.scatterSmoothMarker,iconCls: 'point-smooth-marker', tip: this.textScatterSmoothMarker},
                    { group: 'menu-chart-group-scatter', type: Asc.c_oAscChartTypeSettings.scatterSmooth,      iconCls: 'point-smooth', tip: this.textScatterSmooth},
                    { group: 'menu-chart-group-scatter', type: Asc.c_oAscChartTypeSettings.scatterLineMarker,  iconCls: 'point-line-marker', tip: this.textScatterLineMarker},
                    { group: 'menu-chart-group-scatter', type: Asc.c_oAscChartTypeSettings.scatterLine,        iconCls: 'point-line', tip: this.textScatterLine},
                    { group: 'menu-chart-group-stock',   type: Asc.c_oAscChartTypeSettings.stock,              iconCls: 'stock-normal', tip: this.textStock},
                    { group: 'menu-chart-group-combo',   type: Asc.c_oAscChartTypeSettings.comboBarLine,       iconCls: 'combo-bar-line', tip: this.textComboBarLine},
                    { group: 'menu-chart-group-combo',   type: Asc.c_oAscChartTypeSettings.comboBarLineSecondary, iconCls: 'combo-bar-line-sec', tip: this.textComboBarLineSecondary},
                    { group: 'menu-chart-group-combo',   type: Asc.c_oAscChartTypeSettings.comboAreaBar,       iconCls: 'combo-area-bar', tip: this.textComboAreaBar},
                    { group: 'menu-chart-group-combo',   type: Asc.c_oAscChartTypeSettings.comboCustom,        iconCls: 'combo-custom', tip: this.textComboCustom}
                    // { group: 'menu-chart-group-surface', type: Asc.c_oAscChartTypeSettings.surfaceNormal,      iconCls: 'surface-normal'},
                    // { group: 'menu-chart-group-surface', type: Asc.c_oAscChartTypeSettings.surfaceWireframe,   iconCls: 'surface-wireframe'},
                    // { group: 'menu-chart-group-surface', type: Asc.c_oAscChartTypeSettings.contourNormal,      iconCls: 'contour-normal'},
                    // { group: 'menu-chart-group-surface', type: Asc.c_oAscChartTypeSettings.contourWireframe,   iconCls: 'contour-wireframe'}

                ];
            },

            getSparkGroupData: function(headername) {
                return [
                    { id: 'menu-chart-group-sparkcolumn', inline: true, headername: (headername) ? this.textSparks : undefined },
                    { id: 'menu-chart-group-sparkline', inline: true },
                    { id: 'menu-chart-group-sparkwin', inline: true }
                ];
            },

            getSparkData: function() {
                return [
                    { group: 'menu-chart-group-sparkcolumn',   type: Asc.c_oAscSparklineType.Column,    allowSelected: true, iconCls: 'spark-column', tip: this.textColumnSpark},
                    { group: 'menu-chart-group-sparkline',     type: Asc.c_oAscSparklineType.Line,      allowSelected: true, iconCls: 'spark-line',   tip: this.textLineSpark},
                    { group: 'menu-chart-group-sparkwin',      type: Asc.c_oAscSparklineType.Stacked,   allowSelected: true, iconCls: 'spark-win',    tip: this.textWinLossSpark}
                ];
            }
        }
    })(), Common.define.chartData || {});

    Common.define.conditionalData = _.extend( new(function() {
        return {
            textDate: 'Date',
            textYesterday: 'Yesterday',
            textToday: 'Today',
            textTomorrow: 'Tomorrow',
            textLast7days: 'In the last 7 days',
            textLastWeek: 'Last week',
            textThisWeek: 'This week',
            textNextWeek: 'Next week',
            textLastMonth: 'Last month',
            textThisMonth: 'This month',
            textNextMonth: 'Next month',
            textText: 'Text',
            textContains: 'Contains',
            textNotContains: 'Does not contain',
            textBegins: 'Begins with',
            textEnds: 'Ends with',
            textAverage: 'Average',
            textAbove: 'Above',
            textBelow: 'Below',
            textEqAbove: 'Equal to or above',
            textEqBelow: 'Equal to or below',
            text1Above: '1 std dev above',
            text1Below: '1 std dev below',
            text2Above: '2 std dev above',
            text2Below: '2 std dev below',
            text3Above: '3 std dev above',
            text3Below: '3 std dev below',
            textGreater: 'Greater than',
            textGreaterEq: 'Greater than or equal to',
            textLess: 'Less than',
            textLessEq: 'Less than or equal to',
            textEqual: 'Equal to',
            textNotEqual: 'Not equal to',
            textBetween: 'Between',
            textNotBetween: 'Not between',
            textTop: 'Top',
            textBottom: 'Bottom',
            textBlank: 'Blank',
            textError: 'Error',
            textBlanks: 'Contains blanks',
            textNotBlanks: 'Does not contain blanks',
            textErrors: 'Contains errors',
            textNotErrors: 'Does not contain errors',
            textDuplicate: 'Duplicate',
            textUnique: 'Unique',
            textDataBar: 'Data bar',
            textIconSets: 'Icon sets',
            textFormula: 'Formula',
            exampleText: 'AaBbCcYyZz',
            noFormatText: 'No format set',
            textValue: 'Value is'
        }
    })(), Common.define.conditionalData || {});

    Common.define.effectData = _.extend(new (function () {
        return {
            textEntrance: 'Entrance Effect',
            textEmphasis: 'Emphasis Effect',
            textExit: 'Exit Effect',
            textPath: 'Motion Path',
            textAppear: 'Appear',
            textFade: 'Fade',
            textFlyIn: 'Fly in',
            textFloatIn: 'Float In',
            textSplit: 'Split',
            textWipe: 'Wipe',
            textShape: 'Shape',
            textWheel: 'Wheel',
            textRandomBars: 'Random Bars ',
            textGrowTurn: 'Grow & Turn',
            textZoom: 'Zoom',
            textSwivel: 'Swivel',
            textBounce: 'Bounce',
            textPulse: 'Pulse',
            textColorPulse: 'Color Pulse',
            textTeeter: 'Teeter',
            textSpin: 'Spin',
            textGrowShrink: 'Grow/Shrink',
            textShrinkTurn: 'Shrink & Turn',
            textDesaturate: 'Desaturate',
            textDarken: 'Darken',
            textLighten: 'Lighten',
            textTransparency: 'Transparency',
            textObjectColor: 'Object Color',
            textComplementaryColor: 'Complementary Color',
            textComplementaryColor2: 'Complementary Color 2',
            textLineColor: 'Line Color',
            textFillColor: 'Fill Color',
            textBrushColor: 'Brush Color',
            textFontColor: 'Font Color',
            textUnderline: 'Underline',
            textBoldFlash: 'Bold Flash',
            textBoldReveal: 'Bold Reveal',
            textWave: 'Wave',
            textDisappear: 'Disappear',
            textFlyOut: 'Fly Out',
            textFloatOut: 'Float Out',
            textBasic: 'Basic',
            textSubtle: 'Subtle',
            textModerate: 'Moderate',
            textExciting: 'Exciting',
            textLinesCurves: 'Lines Curves',
            textSpecial: 'Special',
            textBox: 'Box',
            textCircle: 'Circle',
            textPlus: 'Plus',
            textDiamond: 'Diamond',
            textDissolveIn: 'Dissolve In',
            textBlinds: 'Blinds',
            textCheckerboard: 'Checkerboard',
            textPeekIn: 'Peek In',
            textStrips: 'Strips',
            textExpand: 'Expand',
            textBasicZoom: 'Basic Zoom',
            textCompress: 'Compress',
            textFloatUp: 'Float Up',
            textRiseUp: 'Rise Up',
            textStretch: 'Stretch',
            textCenterRevolve: 'Center Revolve',
            textFloatDown: 'Float Down',
            textSpinner: 'Spinner',
            textBasicSwivel: 'Basic Swivel',
            textBoomerang: 'Boomerang',
            textCredits: 'Credits',
            textCuverUp: 'Cuver Up',
            textDrop: 'Drop',
            textFloat: 'Float',
            textPinwheel: 'Pinwheel',
            textSpiralIn: 'Spiral In',
            textWhip: 'Whip',
            textGrowWithColor: 'Grow With Color',
            textShimmer: 'Shimmer',
            textBlink: 'Blink',
            textDissolveOut: 'Dissolve Out',
            textPeekOut: 'Peek Out',
            textContrast: 'Contrast',
            textCollapse: 'Collapse',
            textSinkDown: 'Sink Down',
            textCurveDown: 'CurveDown',
            textSpiralOut: 'Spiral Out',
            textContrastingColor: 'Contrasting Color',
            textPointStar4: '4 Point Star',
            textPointStar5: '5 Point Star',
            textPointStar6: '6 Point Star',
            textPointStar8: '8 Point Star',
            textCrescentMoon: 'Crescent Moon',
            textEqualTriangle: 'Equal Triangle',
            textFootball: 'Football',
            textHeart: 'Heart',
            textHexagon: 'Hexagon',
            textOctagon: 'Octagon',
            textParallelogram: 'Parallelogram',
            textPentagon: 'Pentagon',
            textSquare: 'Square',
            textTeardrop: 'Teardrop',
            textTrapezoid: 'Trapezoid',
            textArcDown: 'Arc Down',
            textArcLeft: 'Arc Left',
            textArcRight: 'Arc Right',
            textArcUp: 'Arc Up',
            textBounceLeft: 'Bounce Left',
            textBounceRight: 'Bounce Right',
            textCurvyLeft: 'Curvy Left',
            textCurvyRight: 'Curvy Right',
            textDecayingWave: 'Decaying Wave',
            textDiagonalDownRight: 'Diagonal Down Right',
            textDiagonalUpRight: 'Diagonal Up Right',
            textDown: 'Down',
            textFunnel: 'Funnel',
            textHeartbeat: 'Heartbeat',
            textLeft: 'Left',
            textRight: 'Right',
            textSCurve1: 'S Curve 1',
            textSCurve2: 'S Curve 2',
            textSineWave: 'Sine Wave',
            textSpiralLeft: 'Spiral Left',
            textSpiralRight: 'Spiral Right',
            textSpring: 'Spring:',
            textStairsDown: 'Stairs Down',
            textTurnDown: 'Turn Down',
            textTurnDownRight: 'Turn Down Right',
            textTurnUp: 'Turn Up',
            textTurnUpRight: 'Turn Up Right',
            textUp: 'Up',
            textZigzag: 'Zigzag',
            textBean: 'Bean',
            textCurvedSquare: 'CurvedSquare',
            textCurvedX: 'Curved X',
            textCurvyStar: 'Curvy Star',
            textFigureFour: 'Figure 8 Four',
            textHorizontalFigure: 'Horizontal Figure 8',
            textInvertedSquare: 'Inverted Square',
            textInvertedTriangle: 'Inverted Triangle',
            textLoopDeLoop: 'Loop de Loop',
            textNeutron: 'Neutron',
            textPeanut: 'Peanut',
            textPointStar: 'Point Star',
            textSwoosh: 'Swoosh',
            textVerticalFigure: 'Vertical Figure 8',
            textRightTriangle: 'Right Triangle',
            textAcross: 'Across',
            textFromBottom: 'From Bottom',
            textFromBottomLeft: 'From Bottom-Left',
            textFromLeft: 'From Left',
            textFromTopLeft: 'From Top-Left',
            textFromTop: 'From Top',
            textFromTopRight: 'From Top-Right',
            textFromRight: 'From Right',
            textFromBottomRight: 'From Bottom-Right',
            textLeftDown: ' Left Down',
            textLeftUp: ' Left Up',
            textRightDown: ' Right Down',
            textRightUp: ' Right Up',
            textObjectCenter: 'Object Center',
            textSlideCenter: 'Slide Center',
            textInFromScreenCenter: 'In From Screen Center',
            textInToScreenCenter: 'In To Screen Center',
            textInSlightly: 'In Slightly',
            textOutFromScreenBottom: 'Out From Screen Bottom',
            textToFromScreenBottom: 'Out To Screen Bottom',
            textOutSlightly: 'Out Slightly',
            textToBottom: 'To Bottom',
            textToBottomLeft: 'To Bottom-Left',
            textToLeft: 'To Left',
            textToTopLeft: 'To Top-Left',
            textToTop: 'To Top',
            textToTopRight: 'To Top-Right',
            textToRight: 'To Right',
            textToBottomRight: 'To Bottom-Right',
            textSpoke1: '1 Spoke',
            textSpoke2: '2 Spoke',
            textSpoke3: '3 Spoke',
            textSpoke4: '4 Spoke',
            textSpoke8: '8 Spoke',
            textCustomPath: 'Custom Path',
            textHorizontalIn: 'Horizontal In',
            textHorizontalOut: 'Horizontal Out',
            textVerticalIn: 'Vertical In',
            textVerticalOut: 'Vertical Out',
            textVertical: 'Vertical',
            textHorizontal: 'Horizontal',
            textIn: 'In',
            textOut: 'Out',

            getEffectGroupData: function () {
                return [
<<<<<<< HEAD
                    {
                        id: 'menu-effect-group-entrance',
                        value: AscFormat.PRESET_CLASS_ENTR,
                        caption: this.textEntrance
                    },
                    {
                        id: 'menu-effect-group-emphasis',
                        value: AscFormat.PRESET_CLASS_EMPH,
                        caption: this.textEmphasis
                    },
                    {id: 'menu-effect-group-exit', value: AscFormat.PRESET_CLASS_EXIT, caption: this.textExit},
                    {id: 'menu-effect-group-path', value: AscFormat.PRESET_CLASS_PATH, caption: this.textPath}
=======
                    {id: 'menu-effect-group-entrance',  value: AscFormat.PRESET_CLASS_ENTR,     displayValue: this.textEntrance},
                    {id: 'menu-effect-group-emphasis',  value: AscFormat.PRESET_CLASS_EMPH,     displayValue: this.textEmphasis},
                    {id: 'menu-effect-group-exit',      value: AscFormat.PRESET_CLASS_EXIT,           displayValue: this.textExit},
                    {id: 'menu-effect-group-path',      value: AscFormat.PRESET_CLASS_PATH,     displayValue: this.textPath}
>>>>>>> fbc521f7

                ];
            },

            getEffectData: function () {
                return [
<<<<<<< HEAD
                    {
                        group: 'menu-effect-group-entrance',
                        value: AscFormat.ENTRANCE_APPEAR,
                        iconCls: 'transition-push',
                        displayValue: this.textAppear
                    },
                    {
                        group: 'menu-effect-group-entrance',
                        value: AscFormat.ENTRANCE_FADE,
                        iconCls: 'transition-push',
                        displayValue: this.textFade
                    },
                    {
                        group: 'menu-effect-group-entrance',
                        value: AscFormat.ENTRANCE_FLY_IN_FROM,
                        iconCls: 'transition-push',
                        displayValue: this.textFlyIn
                    },
                    {
                        group: 'menu-effect-group-entrance',
                        value: AscFormat.ENTRANCE_FLOAT,
                        iconCls: 'transition-push',
                        displayValue: this.textFloatIn
                    },
                    {
                        group: 'menu-effect-group-entrance',
                        value: AscFormat.ENTRANCE_SPLIT,
                        iconCls: 'transition-push',
                        displayValue: this.textSplit
                    },
                    {
                        group: 'menu-effect-group-entrance',
                        value: AscFormat.ENTRANCE_WIPE_FROM,
                        iconCls: 'transition-wipe',
                        displayValue: this.textWipe
                    },
                    {
                        group: 'menu-effect-group-entrance',
                        value: AscFormat.ENTRANCE_BOX,
                        iconCls: 'transition-push',
                        displayValue: this.textBox
                    },
                    {
                        group: 'menu-effect-group-entrance',
                        value: AscFormat.ENTRANCE_CIRCLE,
                        iconCls: 'transition-push',
                        displayValue: this.textCircle
                    },
                    {
                        group: 'menu-effect-group-entrance',
                        value: AscFormat.ENTRANCE_PLUS,
                        iconCls: 'transition-push',
                        displayValue: this.textPlus
                    },
                    {
                        group: 'menu-effect-group-entrance',
                        value: AscFormat.ENTRANCE_DIAMOND,
                        iconCls: 'transition-push',
                        displayValue: this.textDiamond
                    },
                    {
                        group: 'menu-effect-group-entrance',
                        value: AscFormat.ENTRANCE_WHEEL,
                        iconCls: 'transition-push',
                        displayValue: this.textWheel
                    },
                    {
                        group: 'menu-effect-group-entrance',
                        value: AscFormat.ENTRANCE_RANDOM_BARS,
                        iconCls: 'transition-push',
                        displayValue: this.textRandomBars
                    },
                    {
                        group: 'menu-effect-group-entrance',
                        value: AscFormat.ENTRANCE_GROW_AND_TURN,
                        iconCls: 'transition-push',
                        displayValue: this.textGrowTurn
                    },
                    {
                        group: 'menu-effect-group-entrance',
                        value: AscFormat.ENTRANCE_ZOOM,
                        iconCls: 'transition-zoom',
                        displayValue: this.textZoom
                    },
                    {
                        group: 'menu-effect-group-entrance',
                        value: AscFormat.ENTRANCE_SWIVEL,
                        iconCls: 'transition-push',
                        displayValue: this.textSwivel
                    },
                    {
                        group: 'menu-effect-group-entrance',
                        value: AscFormat.ENTRANCE_BOUNCE,
                        iconCls: 'transition-push',
                        displayValue: this.textBounce
                    },
                    {
                        group: 'menu-effect-group-emphasis',
                        value: AscFormat.EMPHASIS_PULSE,
                        iconCls: 'transition-push',
                        displayValue: this.textPulse
                    },
                    {
                        group: 'menu-effect-group-emphasis',
                        value: AscFormat.EMPHASIS_COLOR_PULSE,
                        iconCls: 'transition-push',
                        displayValue: this.textColorPulse
                    },
                    {
                        group: 'menu-effect-group-emphasis',
                        value: AscFormat.EMPHASIS_TEETER,
                        iconCls: 'transition-push',
                        displayValue: this.textTeeter
                    },
                    {
                        group: 'menu-effect-group-emphasis',
                        value: AscFormat.EMPHASIS_SPIN,
                        iconCls: 'transition-split',
                        displayValue: this.textSplit
                    },
                    {
                        group: 'menu-effect-group-emphasis',
                        value: AscFormat.EMPHASIS_GROW_SHRINK,
                        iconCls: 'transition-push',
                        displayValue: this.textGrowShrink
                    },
                    {
                        group: 'menu-effect-group-emphasis',
                        value: AscFormat.EMPHASIS_DESATURATE,
                        iconCls: 'transition-push',
                        displayValue: this.textDesaturate
                    },
                    {
                        group: 'menu-effect-group-emphasis',
                        value: AscFormat.EMPHASIS_CONTRASTING_DARKEN,
                        iconCls: 'transition-push',
                        displayValue: this.textDarken
                    },
                    {
                        group: 'menu-effect-group-emphasis',
                        value: AscFormat.EMPHASIS_LIGHTEN,
                        iconCls: 'transition-push',
                        displayValue: this.textLighten
                    },
                    {
                        group: 'menu-effect-group-emphasis',
                        value: AscFormat.EMPHASIS_TRANSPARENCY,
                        iconCls: 'transition-push',
                        displayValue: this.textTransparency
                    },
                    {
                        group: 'menu-effect-group-emphasis',
                        value: AscFormat.EMPHASIS_OBJECT_COLOR,
                        iconCls: 'transition-push',
                        displayValue: this.textObjectColor
                    },
                    {
                        group: 'menu-effect-group-emphasis',
                        value: AscFormat.EMPHASIS_COMPLEMENTARY_COLOR,
                        iconCls: 'transition-push',
                        displayValue: this.textComplementaryColor
                    },
                    {
                        group: 'menu-effect-group-emphasis',
                        value: AscFormat.EMPHASIS_LINE_COLOR,
                        iconCls: 'transition-push',
                        displayValue: this.textLineColor
                    },
                    {
                        group: 'menu-effect-group-emphasis',
                        value: AscFormat.EMPHASIS_FILL_COLOR,
                        iconCls: 'transition-push',
                        displayValue: this.textFillColor
                    },
                    {
                        group: 'menu-effect-group-exit',
                        value: AscFormat.EXIT_DISAPPEAR,
                        iconCls: 'transition-push',
                        displayValue: this.textDisappear
                    },
                    {
                        group: 'menu-effect-group-exit',
                        value: AscFormat.EXIT_FADE,
                        iconCls: 'transition-push',
                        displayValue: this.textFade
                    },
                    {
                        group: 'menu-effect-group-exit',
                        value: AscFormat.EXIT_FLY_OUT_TO,
                        iconCls: 'transition-push',
                        displayValue: this.textFlyOut
                    },
                    {
                        group: 'menu-effect-group-exit',
                        value: AscFormat.EXIT_FLOAT,
                        iconCls: 'transition-push',
                        displayValue: this.textFloatOut
                    },
                    {
                        group: 'menu-effect-group-exit',
                        value: AscFormat.EXIT_SPLIT,
                        iconCls: 'transition-split',
                        displayValue: this.textSplit
                    },
                    {
                        group: 'menu-effect-group-exit',
                        value: AscFormat.EXIT_WIPE_FROM,
                        iconCls: 'transition-wipe',
                        displayValue: this.textWipe
                    },
                    {
                        group: 'menu-effect-group-exit',
                        value: AscFormat.EXIT_BOX,
                        iconCls: 'transition-push',
                        displayValue: this.textBox
                    },
                    {
                        group: 'menu-effect-group-exit',
                        value: AscFormat.EXIT_CIRCLE,
                        iconCls: 'transition-push',
                        displayValue: this.textCircle
                    },
                    {
                        group: 'menu-effect-group-exit',
                        value: AscFormat.EXIT_PLUS,
                        iconCls: 'transition-push',
                        displayValue: this.textPlus
                    },
                    {
                        group: 'menu-effect-group-exit',
                        value: AscFormat.EXIT_DIAMOND,
                        iconCls: 'transition-push',
                        displayValue: this.textDiamond
                    },
                    {
                        group: 'menu-effect-group-exit',
                        value: AscFormat.EXIT_WHEEL,
                        iconCls: 'transition-push',
                        displayValue: this.textWheel
                    },
                    {
                        group: 'menu-effect-group-exit',
                        value: AscFormat.EXIT_RANDOM_BARS,
                        iconCls: 'transition-push',
                        displayValue: this.textRandomBars
                    },
                    {
                        group: 'menu-effect-group-exit',
                        value: AscFormat.EXIT_SHRINK_AND_TURN,
                        iconCls: 'transition-push',
                        displayValue: this.textShrinkTurn
                    },
                    {
                        group: 'menu-effect-group-exit',
                        value: AscFormat.EXIT_ZOOM,
                        iconCls: 'transition-push',
                        displayValue: this.textZoom
                    },
                    {
                        group: 'menu-effect-group-exit',
                        value: AscFormat.EXIT_BASIC_SWIVEL,
                        iconCls: 'transition-push',
                        displayValue: this.textSwivel
                    },
                    {
                        group: 'menu-effect-group-exit',
                        value: AscFormat.EXIT_BOUNCE,
                        iconCls: 'transition-push',
                        displayValue: this.textBounce
                    },
                    {group: 'menu-effect-group-path',     value: AscFormat.MOTION_DOWN,                       iconCls: 'transition-push', displayValue: this.textDown},
                    {group: 'menu-effect-group-path',     value: AscFormat.MOTION_LEFT,                       iconCls: 'transition-push', displayValue: this.textLeft},
                    {group: 'menu-effect-group-path',     value: AscFormat.MOTION_RIGHT,                      iconCls: 'transition-push', displayValue: this.textRight},
                    {group: 'menu-effect-group-path',     value: AscFormat.MOTION_UP,                         iconCls: 'transition-push', displayValue: this.textUp},
                    {group: 'menu-effect-group-path',     value: AscFormat.MOTION_ARC_DOWN,                   iconCls: 'transition-push', displayValue: this.textArcDown},
                    {group: 'menu-effect-group-path',     value: AscFormat.MOTION_ARC_LEFT,                   iconCls: 'transition-push', displayValue: this.textArcLeft},
                    {group: 'menu-effect-group-path',     value: AscFormat.MOTION_ARC_RIGHT,                  iconCls: 'transition-push', displayValue: this.textArcRight},
                    {group: 'menu-effect-group-path',     value: AscFormat.MOTION_ARC_UP,                     iconCls: 'transition-push', displayValue: this.textArcUp},
                    {group: 'menu-effect-group-path',     value: AscFormat.MOTION_TURN_DOWN,                  iconCls: 'transition-push', displayValue: this.textTurnDown},
                    {group: 'menu-effect-group-path',     value: AscFormat.MOTION_TURN_DOWN_RIGHT,            iconCls: 'transition-push', displayValue: this.textTurnDownRight},
                    {group: 'menu-effect-group-path',     value: AscFormat.MOTION_TURN_UP,                    iconCls: 'transition-push', displayValue: this.textTurnUp},
                    {group: 'menu-effect-group-path',     value: AscFormat.MOTION_TURN_UP_RIGHT,              iconCls: 'transition-push', displayValue: this.textTurnUpRight},
                    {group: 'menu-effect-group-path',     value: AscFormat.MOTION_CIRCLE,                     iconCls: 'transition-push', displayValue: this.textCircle},
                    {group: 'menu-effect-group-path',     value: AscFormat.MOTION_DIAMOND,                    iconCls: 'transition-push', displayValue: this.textDiamond},
                    {group: 'menu-effect-group-path',     value: AscFormat.MOTION_EQUAL_TRIANGLE,             iconCls: 'transition-push', displayValue: this.textEqualTriangle},
                    {group: 'menu-effect-group-path',     value: AscFormat.MOTION_HEXAGON,                    iconCls: 'transition-push', displayValue: this.textHexagon},
                    {group: 'menu-effect-group-path',     value: AscFormat.MOTION_OCTAGON,                    iconCls: 'transition-push', displayValue: this.textOctagon},
                    {group: 'menu-effect-group-path',     value: AscFormat.MOTION_PARALLELOGRAM,              iconCls: 'transition-push', displayValue: this.textParallelogram},
                    {group: 'menu-effect-group-path',     value: AscFormat.MOTION_PENTAGON,                   iconCls: 'transition-push', displayValue: this.textPentagon},
                    {group: 'menu-effect-group-path',     value: AscFormat.MOTION_RIGHT_TRIANGLE,             iconCls: 'transition-push', displayValue: this.textRightTriangle},
                    {group: 'menu-effect-group-path',     value: AscFormat.MOTION_SQUARE,                     iconCls: 'transition-push', displayValue: this.textSquare},
                    {group: 'menu-effect-group-path',     value: AscFormat.MOTION_TRAPEZOID,                  iconCls: 'transition-push', displayValue: this.textTrapezoid},
                    {group: 'menu-effect-group-path',     value: AscFormat.MOTION_HORIZONTAL_FIGURE_8_FOUR,   iconCls: 'transition-push', displayValue: this.textHorizontalFigure},
                    {group: 'menu-effect-group-path',     value: AscFormat.MOTION_VERTICAL_FIGURE_8,          iconCls: 'transition-push', displayValue: this.textVerticalFigure},
                    {group: 'menu-effect-group-path',     value: AscFormat.MOTION_LOOP_DE_LOOP,               iconCls: 'transition-push', displayValue: this.textLoopDeLoop},
                    {group: 'menu-effect-group-path',     value: AscFormat.MOTION_CUSTOM_PATH,                iconCls: 'transition-push', displayValue: this.textCustomPath}
=======
                    {group: 'menu-effect-group-entrance',   value: AscFormat.ENTRANCE_APPEAR,                   iconCls: 'transition-push',    displayValue: this.textAppear},
                    {group: 'menu-effect-group-entrance',   value: AscFormat.ENTRANCE_FADE,                     iconCls: 'transition-push',    displayValue: this.textFade},
                    {group: 'menu-effect-group-entrance',   value: AscFormat.ENTRANCE_FLY_IN_FROM,              iconCls: 'transition-push',    displayValue: this.textFlyIn},
                    {group: 'menu-effect-group-entrance',   value: AscFormat.ENTRANCE_FLOAT,                    iconCls: 'transition-push',    displayValue: this.textFloatIn},
                    {group: 'menu-effect-group-entrance',   value: AscFormat.ENTRANCE_SPLIT,                    iconCls: 'transition-push',    displayValue: this.textSplit},
                    {group: 'menu-effect-group-entrance',   value: AscFormat.ENTRANCE_WIPE_FROM,                iconCls: 'transition-wipe',    displayValue: this.textWipe},
                    {group: 'menu-effect-group-entrance',   value: AscFormat.ENTRANCE_BOX,                      iconCls: 'transition-push',    displayValue: this.textBox},
                    {group: 'menu-effect-group-entrance',   value: AscFormat.ENTRANCE_CIRCLE,                   iconCls: 'transition-push',    displayValue: this.textCircle},
                    {group: 'menu-effect-group-entrance',   value: AscFormat.ENTRANCE_PLUS,                     iconCls: 'transition-push',    displayValue: this.textPlus},
                    {group: 'menu-effect-group-entrance',   value: AscFormat.ENTRANCE_DIAMOND,                  iconCls: 'transition-push',    displayValue: this.textDiamond},
                    {group: 'menu-effect-group-entrance',   value: AscFormat.ENTRANCE_WHEEL,                    iconCls: 'transition-push',    displayValue: this.textWheel},
                    {group: 'menu-effect-group-entrance',   value: AscFormat.ENTRANCE_RANDOM_BARS,              iconCls: 'transition-push',    displayValue: this.textRandomBars},
                    {group: 'menu-effect-group-entrance',   value: AscFormat.ENTRANCE_GROW_AND_TURN,            iconCls: 'transition-push',    displayValue: this.textGrowTurn},
                    {group: 'menu-effect-group-entrance',   value: AscFormat.ENTRANCE_ZOOM,                     iconCls: 'transition-zoom',    displayValue: this.textZoom},
                    {group: 'menu-effect-group-entrance',   value: AscFormat.ENTRANCE_SWIVEL,                   iconCls: 'transition-push',    displayValue: this.textSwivel},
                    {group: 'menu-effect-group-entrance',   value: AscFormat.ENTRANCE_BOUNCE,                   iconCls: 'transition-push',    displayValue: this.textBounce},
                    {group: 'menu-effect-group-emphasis',   value: AscFormat.EMPHASIS_PULSE,                    iconCls: 'transition-push',    displayValue: this.textPulse},
                    {group: 'menu-effect-group-emphasis',   value: AscFormat.EMPHASIS_COLOR_PULSE,              iconCls: 'transition-push',    displayValue: this.textColorPulse},
                    {group: 'menu-effect-group-emphasis',   value: AscFormat.EMPHASIS_TEETER,                   iconCls: 'transition-push',    displayValue: this.textTeeter},
                    {group: 'menu-effect-group-emphasis',   value: AscFormat.EMPHASIS_SPIN,                     iconCls: 'transition-split',   displayValue: this.textSplit},
                    {group: 'menu-effect-group-emphasis',   value: AscFormat.EMPHASIS_GROW_SHRINK,              iconCls: 'transition-push',    displayValue: this.textGrowShrink},
                    {group: 'menu-effect-group-emphasis',   value: AscFormat.EMPHASIS_DESATURATE,               iconCls: 'transition-push',    displayValue: this.textDesaturate},
                    {group: 'menu-effect-group-emphasis',   value: AscFormat.EMPHASIS_CONTRASTING_DARKEN,       iconCls: 'transition-push',    displayValue: this.textDarken},
                    {group: 'menu-effect-group-emphasis',   value: AscFormat.EMPHASIS_LIGHTEN,                  iconCls: 'transition-push',    displayValue: this.textLighten},
                    {group: 'menu-effect-group-emphasis',   value: AscFormat.EMPHASIS_TRANSPARENCY,             iconCls: 'transition-push',    displayValue: this.textTransparency},
                    {group: 'menu-effect-group-emphasis',   value: AscFormat.EMPHASIS_OBJECT_COLOR,             iconCls: 'transition-push',    displayValue: this.textObjectColor},
                    {group: 'menu-effect-group-emphasis',   value: AscFormat.EMPHASIS_COMPLEMENTARY_COLOR,      iconCls: 'transition-push',    displayValue: this.textComplementaryColor},
                    {group: 'menu-effect-group-emphasis',   value: AscFormat.EMPHASIS_LINE_COLOR,               iconCls: 'transition-push',    displayValue: this.textLineColor},
                    {group: 'menu-effect-group-emphasis',   value: AscFormat.EMPHASIS_FILL_COLOR,               iconCls: 'transition-push',    displayValue: this.textFillColor},
                    {group: 'menu-effect-group-exit',       value: AscFormat.EXIT_DISAPPEAR,                    iconCls: 'transition-push',    displayValue: this.textDisappear},
                    {group: 'menu-effect-group-exit',       value: AscFormat.EXIT_FADE,                         iconCls: 'transition-push',    displayValue: this.textFade},
                    {group: 'menu-effect-group-exit',       value: AscFormat.EXIT_FLY_OUT_TO,                   iconCls: 'transition-push',    displayValue: this.textFlyOut},
                    {group: 'menu-effect-group-exit',       value: AscFormat.EXIT_FLOAT,                        iconCls: 'transition-push',    displayValue: this.textFloatOut},
                    {group: 'menu-effect-group-exit',       value: AscFormat.EXIT_SPLIT,                        iconCls: 'transition-split',   displayValue: this.textSplit},
                    {group: 'menu-effect-group-exit',       value: AscFormat.EXIT_WIPE_FROM,                    iconCls: 'transition-wipe',    displayValue: this.textWipe},
                    {group: 'menu-effect-group-exit',       value: AscFormat.EXIT_BOX,                          iconCls: 'transition-push',    displayValue: this.textBox},
                    {group: 'menu-effect-group-exit',       value: AscFormat.EXIT_CIRCLE,                       iconCls: 'transition-push',    displayValue: this.textCircle},
                    {group: 'menu-effect-group-exit',       value: AscFormat.EXIT_PLUS,                         iconCls: 'transition-push',    displayValue: this.textPlus},
                    {group: 'menu-effect-group-exit',       value: AscFormat.EXIT_DIAMOND,                      iconCls: 'transition-push',    displayValue: this.textDiamond},
                    {group: 'menu-effect-group-exit',       value: AscFormat.EXIT_WHEEL,                        iconCls: 'transition-push',    displayValue: this.textWheel},
                    {group: 'menu-effect-group-exit',       value: AscFormat.EXIT_RANDOM_BARS,                  iconCls: 'transition-push',    displayValue: this.textRandomBars},
                    {group: 'menu-effect-group-exit',       value: AscFormat.EXIT_SHRINK_AND_TURN,              iconCls: 'transition-push',    displayValue: this.textShrinkTurn},
                    {group: 'menu-effect-group-exit',       value: AscFormat.EXIT_ZOOM,                         iconCls: 'transition-push',    displayValue: this.textZoom},
                    {group: 'menu-effect-group-exit',       value: AscFormat.EXIT_BASIC_SWIVEL,                 iconCls: 'transition-push',    displayValue: this.textSwivel},
                    {group: 'menu-effect-group-exit',       value: AscFormat.EXIT_BOUNCE,                       iconCls: 'transition-push',    displayValue: this.textBounce},
                    {group: 'menu-effect-group-motion',     value: AscFormat.MOTION_DOWN,                       iconCls: 'transition-push',    displayValue: this.textDown},
                    {group: 'menu-effect-group-motion',     value: AscFormat.MOTION_LEFT,                       iconCls: 'transition-push',    displayValue: this.textLeft},
                    {group: 'menu-effect-group-motion',     value: AscFormat.MOTION_RIGHT,                      iconCls: 'transition-push',    displayValue: this.textRight},
                    {group: 'menu-effect-group-motion',     value: AscFormat.MOTION_UP,                         iconCls: 'transition-push',    displayValue: this.textUp},
                    {group: 'menu-effect-group-motion',     value: AscFormat.MOTION_ARC_DOWN,                   iconCls: 'transition-push',    displayValue: this.textArcDown},
                    {group: 'menu-effect-group-motion',     value: AscFormat.MOTION_ARC_LEFT,                   iconCls: 'transition-push',    displayValue: this.textArcLeft},
                    {group: 'menu-effect-group-motion',     value: AscFormat.MOTION_ARC_RIGHT,                  iconCls: 'transition-push',    displayValue: this.textArcRight},
                    {group: 'menu-effect-group-motion',     value: AscFormat.MOTION_ARC_UP,                     iconCls: 'transition-push',    displayValue: this.textArcUp},
                    {group: 'menu-effect-group-motion',     value: AscFormat.MOTION_TURN_DOWN,                  iconCls: 'transition-push',    displayValue: this.textTurnDown},
                    {group: 'menu-effect-group-motion',     value: AscFormat.MOTION_TURN_DOWN_RIGHT,            iconCls: 'transition-push',    displayValue: this.textTurnDownRight},
                    {group: 'menu-effect-group-motion',     value: AscFormat.MOTION_TURN_UP,                    iconCls: 'transition-push',    displayValue: this.textTurnUp},
                    {group: 'menu-effect-group-motion',     value: AscFormat.MOTION_TURN_UP_RIGHT,              iconCls: 'transition-push',    displayValue: this.textTurnUpRight},
                    {group: 'menu-effect-group-motion',     value: AscFormat.MOTION_CIRCLE,                     iconCls: 'transition-push',    displayValue: this.textCircle},
                    {group: 'menu-effect-group-motion',     value: AscFormat.MOTION_DIAMOND,                    iconCls: 'transition-push',    displayValue: this.textDiamond},
                    {group: 'menu-effect-group-motion',     value: AscFormat.MOTION_EQUAL_TRIANGLE,             iconCls: 'transition-push',    displayValue: this.textEqualTriangle},
                    {group: 'menu-effect-group-motion',     value: AscFormat.MOTION_HEXAGON,                    iconCls: 'transition-push',    displayValue: this.textHexagon},
                    {group: 'menu-effect-group-motion',     value: AscFormat.MOTION_OCTAGON,                    iconCls: 'transition-push',    displayValue: this.textOctagon},
                    {group: 'menu-effect-group-motion',     value: AscFormat.MOTION_PARALLELOGRAM,              iconCls: 'transition-push',    displayValue: this.textParallelogram},
                    {group: 'menu-effect-group-motion',     value: AscFormat.MOTION_PENTAGON,                   iconCls: 'transition-push',    displayValue: this.textPentagon},
                    {group: 'menu-effect-group-motion',     value: AscFormat.MOTION_RIGHT_TRIANGLE,             iconCls: 'transition-push',    displayValue: this.textRightTriangle},
                    {group: 'menu-effect-group-motion',     value: AscFormat.MOTION_SQUARE,                     iconCls: 'transition-push',    displayValue: this.textSquare},
                    {group: 'menu-effect-group-motion',     value: AscFormat.MOTION_TRAPEZOID,                  iconCls: 'transition-push',    displayValue: this.textTrapezoid},
                    {group: 'menu-effect-group-motion',     value: AscFormat.MOTION_HORIZONTAL_FIGURE_8_FOUR,   iconCls: 'transition-push',    displayValue: this.textHorizontalFigure},
                    {group: 'menu-effect-group-motion',     value: AscFormat.MOTION_VERTICAL_FIGURE_8,          iconCls: 'transition-push',    displayValue: this.textVerticalFigure},
                    {group: 'menu-effect-group-motion',     value: AscFormat.MOTION_LOOP_DE_LOOP,               iconCls: 'transition-push',    displayValue: this.textLoopDeLoop},
                    {group: 'menu-effect-group-motion',     value: AscFormat.MOTION_CUSTOM_PATH,                iconCls: 'transition-push',    displayValue: this.textCustomPath}
>>>>>>> fbc521f7
                ];
            },

            getLevelEffect: function (isPath) {

                if (!isPath)
                    return [
                        {id: 'menu-effect-level-basic',         displayValue: this.textBasic},
                        {id: 'menu-effect-level-subtle',        displayValue: this.textSubtle},
                        {id: 'menu-effect-level-moderate',      displayValue: this.textModerate},
                        {id: 'menu-effect-level-exciting',      displayValue: this.textExciting}
                    ];
                else
                    return [
                        {id: 'menu-effect-level-basic',         displayValue: this.textBasic},
                        {id: 'menu-effect-level-lines_curves',  displayValue: this.textSubtle},
                        {id: 'menu-effect-level-special',       displayValue: this.textModerate}
                    ];
            },

            getEffectFullData: function () {
                return [
                    {group: 'menu-effect-group-entrance',   level: 'menu-effect-level-basic',           value: AscFormat.ENTRANCE_APPEAR,                   displayValue: this.textAppear},
                    {group: 'menu-effect-group-entrance',   level: 'menu-effect-level-basic',           value: AscFormat.ENTRANCE_BLINDS,                   displayValue: this.textBlinds},
                    {group: 'menu-effect-group-entrance',   level: 'menu-effect-level-basic',           value: AscFormat.ENTRANCE_BOX,                      displayValue: this.textBox},
                    {group: 'menu-effect-group-entrance',   level: 'menu-effect-level-basic',           value: AscFormat.ENTRANCE_CHECKERBOARD,             displayValue: this.textCheckerboard},
                    {group: 'menu-effect-group-entrance',   level: 'menu-effect-level-basic',           value: AscFormat.ENTRANCE_CIRCLE,                   displayValue: this.textCircle},
                    {group: 'menu-effect-group-entrance',   level: 'menu-effect-level-basic',           value: AscFormat.ENTRANCE_DIAMOND,                  displayValue: this.textDiamond},
                    {group: 'menu-effect-group-entrance',   level: 'menu-effect-level-basic',           value: AscFormat.ENTRANCE_DISSOLVE_IN,              displayValue: this.textDissolveIn},
                    {group: 'menu-effect-group-entrance',   level: 'menu-effect-level-basic',           value: AscFormat.ENTRANCE_FLY_IN_FROM,              displayValue: this.textFlyIn},
                    {group: 'menu-effect-group-entrance',   level: 'menu-effect-level-basic',           value: AscFormat.ENTRANCE_PEEK_IN_FROM,             displayValue: this.textPeekIn},
                    {group: 'menu-effect-group-entrance',   level: 'menu-effect-level-basic',           value: AscFormat.ENTRANCE_PLUS,                     displayValue: this.textPlus},
                    {group: 'menu-effect-group-entrance',   level: 'menu-effect-level-basic',           value: AscFormat.ENTRANCE_RANDOM_BARS,              displayValue: this.textRandomBars},
                    {group: 'menu-effect-group-entrance',   level: 'menu-effect-level-basic',           value: AscFormat.ENTRANCE_SPLIT,                    displayValue: this.textSplit},
                    {group: 'menu-effect-group-entrance',   level: 'menu-effect-level-basic',           value: AscFormat.ENTRANCE_STRIPS,                   displayValue: this.textStrips},
                    {group: 'menu-effect-group-entrance',   level: 'menu-effect-level-basic',           value: AscFormat.ENTRANCE_WEDGE,                    displayValue: this.textWedge},
                    {group: 'menu-effect-group-entrance',   level: 'menu-effect-level-basic',           value: AscFormat.ENTRANCE_WHEEL,                    displayValue: this.textWheel},
                    {group: 'menu-effect-group-entrance',   level: 'menu-effect-level-basic',           value: AscFormat.ENTRANCE_WIPE_FROM,                displayValue: this.textWipe},
                    {group: 'menu-effect-group-entrance',   level: 'menu-effect-level-subtle',          value: AscFormat.ENTRANCE_EXPAND,                   displayValue: this.textExpand},
                    {group: 'menu-effect-group-entrance',   level: 'menu-effect-level-subtle',          value: AscFormat.ENTRANCE_FADE,                     displayValue: this.textFade},
                    {group: 'menu-effect-group-entrance',   level: 'menu-effect-level-subtle',          value: AscFormat.ENTRANCE_SWIVEL,                   displayValue: this.textSwivel},
                    {group: 'menu-effect-group-entrance',   level: 'menu-effect-level-subtle',          value: AscFormat.ENTRANCE_ZOOM,                     displayValue: this.textZoom},
                    {group: 'menu-effect-group-entrance',   level: 'menu-effect-level-moderate',        value: AscFormat.ENTRANCE_BASIC_ZOOM,               displayValue: this.textBasicZoom},
                    {group: 'menu-effect-group-entrance',   level: 'menu-effect-level-moderate',        value: AscFormat.ENTRANCE_CENTER_REVOLVE,           displayValue: this.textCenterRevolve},
                    {group: 'menu-effect-group-entrance',   level: 'menu-effect-level-moderate',        value: AscFormat.ENTRANCE_CENTER_COMPRESS,          displayValue: this.textCompress},
                    {group: 'menu-effect-group-entrance',   level: 'menu-effect-level-moderate',        value: AscFormat.ENTRANCE_FLOAT_DOWN,               displayValue: this.textFloatDown},
                    {group: 'menu-effect-group-entrance',   level: 'menu-effect-level-moderate',        value: AscFormat.ENTRANCE_FLOAT_UP,                 displayValue: this.textFloatUp},
                    {group: 'menu-effect-group-entrance',   level: 'menu-effect-level-moderate',        value: AscFormat.ENTRANCE_GROW_AND_TURN,            displayValue: this.textGrowTurn},
                    {group: 'menu-effect-group-entrance',   level: 'menu-effect-level-moderate',        value: AscFormat.ENTRANCE_RISE_UP,                  displayValue: this.textRiseUp},
                    {group: 'menu-effect-group-entrance',   level: 'menu-effect-level-moderate',        value: AscFormat.ENTRANCE_SPINNER,                  displayValue: this.textSpinner},
                    {group: 'menu-effect-group-entrance',   level: 'menu-effect-level-moderate',        value: AscFormat.ENTRANCE_STRETCH,                  displayValue: this.textStretch},
                    {group: 'menu-effect-group-entrance',   level: 'menu-effect-level-exciting',        value: AscFormat.ENTRANCE_BASIC_SWIVEL,             displayValue: this.textBasicSwivel},
                    {group: 'menu-effect-group-entrance',   level: 'menu-effect-level-exciting',        value: AscFormat.ENTRANCE_BOOMERANG,                displayValue: this.textBoomerang},
                    {group: 'menu-effect-group-entrance',   level: 'menu-effect-level-exciting',        value: AscFormat.ENTRANCE_BOUNCE,                   displayValue: this.textBounce},
                    {group: 'menu-effect-group-entrance',   level: 'menu-effect-level-exciting',        value: AscFormat.ENTRANCE_CREDITS,                  displayValue: this.textCredits},
                    {group: 'menu-effect-group-entrance',   level: 'menu-effect-level-exciting',        value: AscFormat.ENTRANCE_CURVE_UP,                 displayValue: this.textCuverUp},
                    {group: 'menu-effect-group-entrance',   level: 'menu-effect-level-exciting',        value: AscFormat.ENTRANCE_DROP,                     displayValue: this.textDrop},
                    {group: 'menu-effect-group-entrance',   level: 'menu-effect-level-exciting',        value: AscFormat.ENTRANCE_FLIP,                     displayValue: this.textFlip},
                    {group: 'menu-effect-group-entrance',   level: 'menu-effect-level-exciting',        value: AscFormat.ENTRANCE_FLOAT,                    displayValue: this.textFloat},
                    {group: 'menu-effect-group-entrance',   level: 'menu-effect-level-exciting',        value: AscFormat.ENTRANCE_PINWHEEL,                 displayValue: this.textPinwheel},
                    {group: 'menu-effect-group-entrance',   level: 'menu-effect-level-exciting',        value: AscFormat.ENTRANCE_SPIRAL_IN,                displayValue: this.textSpiralIn},
                    {group: 'menu-effect-group-entrance',   level: 'menu-effect-level-exciting',        value: AscFormat.ENTRANCE_WHIP,                     displayValue: this.textWhip},
                    {group: 'menu-effect-group-emphasis',   level: 'menu-effect-level-basic',           value: AscFormat.EMPHASIS_FILL_COLOR,               displayValue: this.textFillColor},
                    {group: 'menu-effect-group-emphasis',   level: 'menu-effect-level-basic',           value: AscFormat.EMPHASIS_GROW_SHRINK,              displayValue: this.textGrowShrink},
                    {group: 'menu-effect-group-emphasis',   level: 'menu-effect-level-basic',           value: AscFormat.EMPHASIS_LINE_COLOR,               displayValue: this.textLineColor},
                    {group: 'menu-effect-group-emphasis',   level: 'menu-effect-level-basic',           value: AscFormat.EMPHASIS_SPIN,                     displayValue: this.textSpin},
                    {group: 'menu-effect-group-emphasis',   level: 'menu-effect-level-basic',           value: AscFormat.EMPHASIS_TRANSPARENCY,             displayValue: this.textTransparency},
                    {group: 'menu-effect-group-emphasis',   level: 'menu-effect-level-subtle',          value: AscFormat.EMPHASIS_COMPLEMENTARY_COLOR,      displayValue: this.textComplementaryColor},
                    {group: 'menu-effect-group-emphasis',   level: 'menu-effect-level-subtle',          value: AscFormat.EMPHASIS_COMPLEMENTARY_COLOR_2,    displayValue: this.textComplementaryColor2},
                    {group: 'menu-effect-group-emphasis',   level: 'menu-effect-level-subtle',          value: AscFormat.EMPHASIS_CONTRASTING_COLOR,        displayValue: this.textContrastingColor},
                    {group: 'menu-effect-group-emphasis',   level: 'menu-effect-level-subtle',          value: AscFormat.EMPHASIS_CONTRASTING_DARKEN,       displayValue: this.textDarken},
                    {group: 'menu-effect-group-emphasis',   level: 'menu-effect-level-subtle',          value: AscFormat.EMPHASIS_DESATURAT,                displayValue: this.textDesaturate},
                    {group: 'menu-effect-group-emphasis',   level: 'menu-effect-level-subtle',          value: AscFormat.EMPHASIS_LIGHTEN,                  displayValue: this.textLighten},
                    {group: 'menu-effect-group-emphasis',   level: 'menu-effect-level-subtle',          value: AscFormat.EMPHASIS_OBJECT_COLOR,             displayValue: this.textObjectColor},
                    {group: 'menu-effect-group-emphasis',   level: 'menu-effect-level-subtle',          value: AscFormat.EMPHASIS_PULSE,                    displayValue: this.textPulse},
                    {group: 'menu-effect-group-emphasis',   level: 'menu-effect-level-moderate',        value: AscFormat.EMPHASIS_COLOR_PULSE,              displayValue: this.textColorPulse},
                    {group: 'menu-effect-group-emphasis',   level: 'menu-effect-level-moderate',        value: AscFormat.EMPHASIS_GROW_WITH_COLOR,          displayValue: this.textGrowWithColor},
                    {group: 'menu-effect-group-emphasis',   level: 'menu-effect-level-moderate',        value: AscFormat.EMPHASIS_SHIMMER,                  displayValue: this.textShimmer},
                    {group: 'menu-effect-group-emphasis',   level: 'menu-effect-level-moderate',        value: AscFormat.EMPHASIS_TEETER,                   displayValue: this.textTeeter},
                    {group: 'menu-effect-group-emphasis',   level: 'menu-effect-level-exciting',        value: AscFormat.EMPHASIS_BLINK,                    displayValue: this.textBlink},
                    {group: 'menu-effect-group-exit',       level: 'menu-effect-level-basic',           value: AscFormat.EXIT_BLINDS,                       displayValue: this.textBlinds},
                    {group: 'menu-effect-group-exit',       level: 'menu-effect-level-basic',           value: AscFormat.EXIT_BOX,                          displayValue: this.textBox},
                    {group: 'menu-effect-group-exit',       level: 'menu-effect-level-basic',           value: AscFormat.EXIT_CHECKERBOARD,                 displayValue: this.textCheckerboard},
                    {group: 'menu-effect-group-exit',       level: 'menu-effect-level-basic',           value: AscFormat.EXIT_CIRCLE,                       displayValue: this.textCircle},
                    {group: 'menu-effect-group-exit',       level: 'menu-effect-level-basic',           value: AscFormat.EXIT_DIAMOND,                      displayValue: this.textDiamond},
                    {group: 'menu-effect-group-exit',       level: 'menu-effect-level-basic',           value: AscFormat.EXIT_DISAPPEAR,                    displayValue: this.textDisappear},
                    {group: 'menu-effect-group-exit',       level: 'menu-effect-level-basic',           value: AscFormat.EXIT_DISSOLVE_OUT,                 displayValue: this.textDissolveOut},
                    {group: 'menu-effect-group-exit',       level: 'menu-effect-level-basic',           value: AscFormat.EXIT_FLY_OUT_TO,                   displayValue: this.textFlyOut},
                    {group: 'menu-effect-group-exit',       level: 'menu-effect-level-basic',           value: AscFormat.EXIT_PEEK_OUT_TO,                  displayValue: this.textPeekOut},
                    {group: 'menu-effect-group-exit',       level: 'menu-effect-level-basic',           value: AscFormat.EXIT_PLUS,                         displayValue: this.textPlus},
                    {group: 'menu-effect-group-exit',       level: 'menu-effect-level-basic',           value: AscFormat.EXIT_RANDOM_BARS,                  displayValue: this.textRandomBars},
                    {group: 'menu-effect-group-exit',       level: 'menu-effect-level-basic',           value: AscFormat.EXIT_SPLIT,                        displayValue: this.textSplit},
                    {group: 'menu-effect-group-exit',       level: 'menu-effect-level-basic',           value: AscFormat.EXIT_STRIPS,                       displayValue: this.textStrips},
                    {group: 'menu-effect-group-exit',       level: 'menu-effect-level-basic',           value: AscFormat.EXIT_WEDGE,                        displayValue: this.textWedge},
                    {group: 'menu-effect-group-exit',       level: 'menu-effect-level-basic',           value: AscFormat.EXIT_WHEEL,                        displayValue: this.textWheel},
                    {group: 'menu-effect-group-exit',       level: 'menu-effect-level-basic',           value: AscFormat.EXIT_WIPE_FROM,                    displayValue: this.textWipe},
                    {group: 'menu-effect-group-exit',       level: 'menu-effect-level-subtle',          value: AscFormat.EXIT_CONTRACT,                     displayValue: this.textContrast},
                    {group: 'menu-effect-group-exit',       level: 'menu-effect-level-subtle',          value: AscFormat.EXIT_FADE,                         displayValue: this.textFade},
                    {group: 'menu-effect-group-exit',       level: 'menu-effect-level-subtle',          value: AscFormat.EXIT_SWIVEL,                       displayValue: this.textSwivel},
                    {group: 'menu-effect-group-exit',       level: 'menu-effect-level-subtle',          value: AscFormat.EXIT_ZOOM,                         displayValue: this.textZoom},
                    {group: 'menu-effect-group-exit',       level: 'menu-effect-level-moderate',        value: AscFormat.EXIT_BASIC_ZOOM,                   displayValue: this.textBasicZoom},
                    {group: 'menu-effect-group-exit',       level: 'menu-effect-level-moderate',        value: AscFormat.EXIT_CENTER_REVOLVE,               displayValue: this.textCenterRevolve},
                    {group: 'menu-effect-group-exit',       level: 'menu-effect-level-moderate',        value: AscFormat.EXIT_COLLAPSE,                     displayValue: this.textCollapse},
                    {group: 'menu-effect-group-exit',       level: 'menu-effect-level-moderate',        value: AscFormat.EXIT_FLOAT_DOWN,                   displayValue: this.textFloatDown},
                    {group: 'menu-effect-group-exit',       level: 'menu-effect-level-moderate',        value: AscFormat.EXIT_FLOAT_UP,                     displayValue: this.textFloatUp},
                    {group: 'menu-effect-group-exit',       level: 'menu-effect-level-moderate',        value: AscFormat.EXIT_SHRINK_AND_TURN,              displayValue: this.textShrinkTurn},
                    //sink down- EXIT_SHRINK_DOWN?
                    {group: 'menu-effect-group-exit',       level: 'menu-effect-level-moderate',        value: AscFormat.EXIT_SPINNER,                      displayValue: this.textSpinner},
                    {group: 'menu-effect-group-exit',       level: 'menu-effect-level-moderate',        value: AscFormat.EXIT_STRETCHY,                     displayValue: this.textStretch},
                    {group: 'menu-effect-group-exit',       level: 'menu-effect-level-exciting',        value: AscFormat.EXIT_BASIC_SWIVEL,                 displayValue: this.textBasicSwivel},
                    {group: 'menu-effect-group-exit',       level: 'menu-effect-level-exciting',        value: AscFormat.EXIT_BOOMERANG,                    displayValue: this.textBoomerang},
                    {group: 'menu-effect-group-exit',       level: 'menu-effect-level-exciting',        value: AscFormat.EXIT_BOUNCE,                       displayValue: this.textBounce},
                    {group: 'menu-effect-group-exit',       level: 'menu-effect-level-exciting',        value: AscFormat.EXIT_CREDITS,                      displayValue: this.textCredits},
                    {group: 'menu-effect-group-exit',       level: 'menu-effect-level-exciting',        value: AscFormat.EXIT_CURVE_DOWN,                   displayValue: this.textCurveDown},
                    {group: 'menu-effect-group-exit',       level: 'menu-effect-level-exciting',        value: AscFormat.EXIT_DROP,                         displayValue: this.textDrop},
                    {group: 'menu-effect-group-exit',       level: 'menu-effect-level-exciting',        value: AscFormat.EXIT_FLIP,                         displayValue: this.textFlip},
                    {group: 'menu-effect-group-exit',       level: 'menu-effect-level-exciting',        value: AscFormat.EXIT_FLOAT,                        displayValue: this.textFloat},
                    {group: 'menu-effect-group-exit',       level: 'menu-effect-level-exciting',        value: AscFormat.EXIT_PINWHEEL,                     displayValue: this.textPinwheel},
                    {group: 'menu-effect-group-exit',       level: 'menu-effect-level-exciting',        value: AscFormat.EXIT_SPIRAL_OUT,                   displayValue: this.textSpiralOut},
                    {group: 'menu-effect-group-exit',       level: 'menu-effect-level-exciting',        value: AscFormat.EXIT_WHIP,                         displayValue: this.textWhip},
                    {group: 'menu-effect-group-path',       level: 'menu-effect-level-basic',           value: AscFormat.MOTION_PATH_4_POINT_STAR,          displayValue: this.textPointStar4},
                    {group: 'menu-effect-group-path',       level: 'menu-effect-level-basic',           value: AscFormat.MOTION_PATH_5_POINT_STAR,          displayValue: this.textPointStar5},
                    {group: 'menu-effect-group-path',       level: 'menu-effect-level-basic',           value: AscFormat.MOTION_PATH_6_POINT_STAR,          displayValue: this.textPointStar6},
                    {group: 'menu-effect-group-path',       level: 'menu-effect-level-basic',           value: AscFormat.MOTION_PATH_8_POINT_STAR,          displayValue: this.textPointStar8},
                    {group: 'menu-effect-group-path',       level: 'menu-effect-level-basic',           value: AscFormat.MOTION_CIRCLE,                     displayValue: this.textCircle},
                    {group: 'menu-effect-group-path',       level: 'menu-effect-level-basic',           value: AscFormat.MOTION_CRESCENT_MOON,              displayValue: this.textCrescentMoon},
                    {group: 'menu-effect-group-path',       level: 'menu-effect-level-basic',           value: AscFormat.MOTION_DIAMOND,                    displayValue: this.textDiamond},
                    {group: 'menu-effect-group-path',       level: 'menu-effect-level-basic',           value: AscFormat.MOTION_EQUAL_TRIANGLE,             displayValue: this.textEqualTriangle},
                    {group: 'menu-effect-group-path',       level: 'menu-effect-level-basic',           value: AscFormat.MOTION_FOOTBALL,                   displayValue: this.textFootball},
                    {group: 'menu-effect-group-path',       level: 'menu-effect-level-basic',           value: AscFormat.MOTION_HEART,                      displayValue: this.textHeart},
                    {group: 'menu-effect-group-path',       level: 'menu-effect-level-basic',           value: AscFormat.MOTION_HEXAGON,                    displayValue: this.textHexagon},
                    {group: 'menu-effect-group-path',       level: 'menu-effect-level-basic',           value: AscFormat.MOTION_OCTAGON,                    displayValue: this.textOctagon},
                    {group: 'menu-effect-group-path',       level: 'menu-effect-level-basic',           value: AscFormat.MOTION_PARALLELOGRAM,              displayValue: this.textParallelogram},
                    {group: 'menu-effect-group-path',       level: 'menu-effect-level-basic',           value: AscFormat.MOTION_PENTAGON,                   displayValue: this.textPentagon},
                    {group: 'menu-effect-group-path',       level: 'menu-effect-level-basic',           value: AscFormat.MOTION_RIGHT_TRIANGLE,             displayValue: this.textRightTriangle},
                    {group: 'menu-effect-group-path',       level: 'menu-effect-level-basic',           value: AscFormat.MOTION_SQUARE,                     displayValue: this.textSquare},
                    {group: 'menu-effect-group-path',       level: 'menu-effect-level-basic',           value: AscFormat.MOTION_TEARDROP,                   displayValue: this.textTeardrop},
                    {group: 'menu-effect-group-path',       level: 'menu-effect-level-basic',           value: AscFormat.MOTION_TRAPEZOID,                  displayValue: this.textTrapezoid},
                    {group: 'menu-effect-group-path',       level: 'menu-effect-level-lines_curves',    value: AscFormat.MOTION_ARC_DOWN,                   displayValue: this.textArcDown},
                    {group: 'menu-effect-group-path',       level: 'menu-effect-level-lines_curves',    value: AscFormat.MOTION_ARC_LEFT,                   displayValue: this.textArcLeft},
                    {group: 'menu-effect-group-path',       level: 'menu-effect-level-lines_curves',    value: AscFormat.MOTION_ARC_RIGHT,                  displayValue: this.textArcRight},
                    {group: 'menu-effect-group-path',       level: 'menu-effect-level-lines_curves',    value: AscFormat.MOTION_ARC_UP,                     displayValue: this.textArcUp},
                    {group: 'menu-effect-group-path',       level: 'menu-effect-level-lines_curves',    value: AscFormat.MOTION_BOUNCE_LEFT,                displayValue: this.textBounceLeft},
                    {group: 'menu-effect-group-path',       level: 'menu-effect-level-lines_curves',    value: AscFormat.MOTION_BOUNCE_RIGHT,               displayValue: this.textBounceRight},
                    {group: 'menu-effect-group-path',       level: 'menu-effect-level-lines_curves',    value: AscFormat.MOTION_CURVY_LEFT,                 displayValue: this.textCurvyLeft},
                    {group: 'menu-effect-group-path',       level: 'menu-effect-level-lines_curves',    value: AscFormat.MOTION_CURVY_RIGHT,                displayValue: this.textCurvyRight},
                    {group: 'menu-effect-group-path',       level: 'menu-effect-level-lines_curves',    value: AscFormat.MOTION_DECAYING_WAVE,              displayValue: this.textDecayingWave},
                    {group: 'menu-effect-group-path',       level: 'menu-effect-level-lines_curves',    value: AscFormat.MOTION_DIAGONAL_DOWN_RIGHT,        displayValue: this.textDiagonalDownRight},
                    {group: 'menu-effect-group-path',       level: 'menu-effect-level-lines_curves',    value: AscFormat.MOTION_DIAGONAL_UP_RIGHT,          displayValue: this.textDiagonalUpRight},
                    {group: 'menu-effect-group-path',       level: 'menu-effect-level-lines_curves',    value: AscFormat.MOTION_DOWN,                       displayValue: this.textDown},
                    {group: 'menu-effect-group-path',       level: 'menu-effect-level-lines_curves',    value: AscFormat.MOTION_FUNNEL,                     displayValue: this.textFunnel},
                    {group: 'menu-effect-group-path',       level: 'menu-effect-level-lines_curves',    value: AscFormat.MOTION_HEARTBEAT,                  displayValue: this.textHeartbeat},
                    {group: 'menu-effect-group-path',       level: 'menu-effect-level-lines_curves',    value: AscFormat.MOTION_LEFT,                       displayValue: this.textLeft},
                    {group: 'menu-effect-group-path',       level: 'menu-effect-level-lines_curves',    value: AscFormat.MOTION_S_CURVE_1,                  displayValue: this.textSCurve1},
                    {group: 'menu-effect-group-path',       level: 'menu-effect-level-lines_curves',    value: AscFormat.MOTION_S_CURVE_2,                  displayValue: this.textSCurve2},
                    {group: 'menu-effect-group-path',       level: 'menu-effect-level-lines_curves',    value: AscFormat.MOTION_SINE_WAVE,                  displayValue: this.textSineWave},
                    {group: 'menu-effect-group-path',       level: 'menu-effect-level-lines_curves',    value: AscFormat.MOTION_SINE_SPIRAL_LEFT,           displayValue: this.textSpiralLeft},
                    {group: 'menu-effect-group-path',       level: 'menu-effect-level-lines_curves',    value: AscFormat.MOTION_SINE_SPIRAL_RIGHT,          displayValue: this.textSpiralRight},
                    {group: 'menu-effect-group-path',       level: 'menu-effect-level-lines_curves',    value: AscFormat.MOTION_SPRING,                     displayValue: this.textSpring},
                    {group: 'menu-effect-group-path',       level: 'menu-effect-level-lines_curves',    value: AscFormat.MOTION_STAIRS_DOWN,                displayValue: this.textStairsDown},
                    {group: 'menu-effect-group-path',       level: 'menu-effect-level-lines_curves',    value: AscFormat.MOTION_TURN_DOWN,                  displayValue: this.textTurnDown},
                    {group: 'menu-effect-group-path',       level: 'menu-effect-level-lines_curves',    value: AscFormat.MOTION_TURN_DOWN_RIGHT,            displayValue: this.textTurnDownRight},
                    {group: 'menu-effect-group-path',       level: 'menu-effect-level-lines_curves',    value: AscFormat.MOTION_TURN_UP,                    displayValue: this.textTurnUp},
                    {group: 'menu-effect-group-path',       level: 'menu-effect-level-lines_curves',    value: AscFormat.MOTION_TURN_UP_RIGHT,              displayValue: this.textTurnUpRight},
                    {group: 'menu-effect-group-path',       level: 'menu-effect-level-lines_curves',    value: AscFormat.MOTION_UP,                         displayValue: this.textUp},
                    {group: 'menu-effect-group-path',       level: 'menu-effect-level-lines_curves',    value: AscFormat.MOTION_WAVE,                       displayValue: this.textWave},
                    {group: 'menu-effect-group-path',       level: 'menu-effect-level-lines_curves',    value: AscFormat.MOTION_ZIGZAG,                     displayValue: this.textZigzag},
                    {group: 'menu-effect-group-path',       level: 'menu-effect-level-special',         value: AscFormat.MOTION_BEAN,                       displayValue: this.textBean},
                    {group: 'menu-effect-group-path',       level: 'menu-effect-level-special',         value: AscFormat.MOTION_CURVED_SQUARE,              displayValue: this.textCurvedSquare},
                    {group: 'menu-effect-group-path',       level: 'menu-effect-level-special',         value: AscFormat.MOTION_CURVED_X,                   displayValue: this.textCurvedX},
                    {group: 'menu-effect-group-path',       level: 'menu-effect-level-special',         value: AscFormat.MOTION_CURVY_STAR,                 displayValue: this.textCurvyStar},
                    {group: 'menu-effect-group-path',       level: 'menu-effect-level-special',         value: AscFormat.MOTION_FIGURE_8_FOUR,              displayValue: this.textFigureFour},
                    {group: 'menu-effect-group-path',       level: 'menu-effect-level-special',         value: AscFormat.MOTION_HORIZONTAL_FIGURE_8_FOUR,   displayValue: this.textHorizontalFigure},
                    {group: 'menu-effect-group-path',       level: 'menu-effect-level-special',         value: AscFormat.MOTION_INVERTED_SQUARE,            displayValue: this.textInvertedSquare},
                    {group: 'menu-effect-group-path',       level: 'menu-effect-level-special',         value: AscFormat.MOTION_INVERTED_TRIANGLE,          displayValue: this.textInvertedTriangle},
                    {group: 'menu-effect-group-path',       level: 'menu-effect-level-special',         value: AscFormat.MOTION_LOOP_DE_LOOP,               displayValue: this.textLoopDeLoop},
                    {group: 'menu-effect-group-path',       level: 'menu-effect-level-special',         value: AscFormat.MOTION_NEUTRON,                    displayValue: this.textNeutron},
                    {group: 'menu-effect-group-path',       level: 'menu-effect-level-special',         value: AscFormat.MOTION_PEANUT,                     displayValue: this.textPeanut},
                    {group: 'menu-effect-group-path',       level: 'menu-effect-level-special',         value: AscFormat.MOTION_POINTY_STAR,                displayValue: this.textPointStar},
                    {group: 'menu-effect-group-path',       level: 'menu-effect-level-special',         value: AscFormat.MOTION_SWOOSH,                     displayValue: this.textSwoosh},
                    {group: 'menu-effect-group-path',       level: 'menu-effect-level-special',         value: AscFormat.MOTION_VERTICAL_FIGURE_8,          displayValue: this.textVerticalFigure}

                ];
            },

            getEffectOptionsData: function (group, type) {
                switch (group) {
                    case 'menu-effect-group-entrance':
                        switch (type) {
                            case AscFormat.ENTRANCE_BLINDS:
                                return [
                                    {value: AscFormat.ENTRANCE_BLINDS_HORIZONTAL,       caption: this.textHorizontal},
                                    {value: AscFormat.ENTRANCE_BLINDS_VERTICAL,         caption: this.textVertical}
                                ];
                            case AscFormat.ENTRANCE_BOX:
                                return [
                                    {value: AscFormat.ENTRANCE_BOX_IN,                  caption: this.textIn},
                                    {value: AscFormat.ENTRANCE_BOX_OUT,                 caption: this.textOut}
                                ];
                            case AscFormat.ENTRANCE_CHECKERBOARD:
                                return [
                                    {value: AscFormat.ENTRANCE_CHECKERBOARD_ACROSS,     caption: this.textAcross},
                                    {value: AscFormat.ENTRANCE_CHECKERBOARD_DOWN,       caption: this.textDown}
                                ];
                            case AscFormat.ENTRANCE_CIRCLE:
                                return [
                                    {value: AscFormat.ENTRANCE_CIRCLE_IN,               caption: this.textIn},
                                    {value: AscFormat.ENTRANCE_CIRCLE_OUT,              caption: this.textOut}
                                ];
                            case AscFormat.ENTRANCE_DIAMOND:
                                return [
                                    {value: AscFormat.ENTRANCE_DIAMOND_IN,              caption: this.textIn},
                                    {value: AscFormat.ENTRANCE_DIAMOND_OUT,             caption: this.textOut}
                                ];

                            case AscFormat.ENTRANCE_FLY_IN_FROM:
                                return [
                                    {value: AscFormat.ENTRANCE_FLY_IN_FROM_BOTTOM,      caption: this.textFromBottom},
                                    {value: AscFormat.ENTRANCE_FLY_IN_FROM_BOTTOM_LEFT, caption: this.textFromBottomLeft},
                                    {value: AscFormat.ENTRANCE_FLY_IN_FROM_LEFT,        caption: this.textFromLeft},
                                    {value: AscFormat.ENTRANCE_FLY_IN_FROM_TOP_LEFT,    caption: this.textFromTopLeft},
                                    {value: AscFormat.ENTRANCE_FLY_IN_FROM_TOP,         caption: this.textFromTop},
                                    {value: AscFormat.ENTRANCE_FLY_IN_FROM_TOP_RIGHT,   caption: this.textFromTopRight},
                                    {value: AscFormat.ENTRANCE_FLY_IN_FROM_RIGHT,       caption: this.textFromRight},
                                    {value: AscFormat.ENTRANCE_FLY_IN_FROM_BOTTOM_RIGHT, caption: this.textFromBottomRight}
                                ];
                            case AscFormat.ENTRANCE_PEEK_IN_FROM:
                                return [
                                    {value: AscFormat.ENTRANCE_PEEK_IN_FROM_BOTTOM,     caption: this.textFromBottom},
                                    {value: AscFormat.ENTRANCE_PEEK_IN_FROM_LEFT,       caption: this.textFromLeft},
                                    {value: AscFormat.ENTRANCE_PEEK_IN_FROM_RIGHT,      caption: this.textFromRight},
                                    {value: AscFormat.ENTRANCE_PEEK_IN_FROM_TOP,        caption: this.textFromTop}
                                ];
                            case AscFormat.ENTRANCE_PLUS:
                                return [
                                    {value: AscFormat.ENTRANCE_PLUS_IN,                 caption: this.textIn},
                                    {value: AscFormat.ENTRANCE_PLUS_OUT,                caption: this.textOut}
                                ];
                            case AscFormat.ENTRANCE_RANDOM_BARS:
                                return [
                                    {value: AscFormat.ENTRANCE_RANDOM_BARS_HORIZONTAL,  caption: this.textHorizontal},
                                    {value: AscFormat.ENTRANCE_RANDOM_BARS_VERTICAL,    caption: this.textVertical}
                                ];
                            case AscFormat.ENTRANCE_SPLIT:
                                return [
                                    {value: AscFormat.ENTRANCE_SPLIT_HORIZONTAL_IN,     caption: this.textHorizontalIn},
                                    {value: AscFormat.ENTRANCE_SPLIT_HORIZONTAL_OUT,    caption: this.textHorizontalOut},
                                    {value: AscFormat.ENTRANCE_SPLIT_VERTICAL_IN,       caption: this.textVerticalIn},
                                    {value: AscFormat.ENTRANCE_SPLIT_VERTICAL_OUT,      caption: this.textVerticalOut}
                                ];
                            case AscFormat.ENTRANCE_STRIPS:
                                return [
                                    {value: AscFormat.ENTRANCE_STRIPS_LEFT_DOWN,        caption: this.textLeftDown},
                                    {value: AscFormat.ENTRANCE_STRIPS_LEFT_UP,          caption: this.textLeftUp},
                                    {value: AscFormat.ENTRANCE_STRIPS_RIGHT_DOWN,       caption: this.textRightDown},
                                    {value: AscFormat.ENTRANCE_STRIPS_RIGHT_UP,         caption: this.textRightUp}
                                ];
                            case AscFormat.ENTRANCE_WHEEL:
                                return [
                                    {value: AscFormat.ENTRANCE_WHEEL_1_SPOKE,           caption: this.textSpoke1},
                                    {value: AscFormat.ENTRANCE_WHEEL_2_SPOKE,           caption: this.textSpoke2},
                                    {value: AscFormat.ENTRANCE_WHEEL_3_SPOKE,           caption: this.textSpoke3},
                                    {value: AscFormat.ENTRANCE_WHEEL_4_SPOKE,           caption: this.textSpoke4},
                                    {value: AscFormat.ENTRANCE_WHEEL_8_SPOKE,           caption: this.textSpoke8}
                                ];
                            case AscFormat.ENTRANCE_WIPE_FROM:
                                return [
                                    {value: AscFormat.ENTRANCE_WIPE_FROM_BOTTOM,        caption: this.textFromBottom},
                                    {value: AscFormat.ENTRANCE_WIPE_FROM_LEFT,          caption: this.textFromLeft},
                                    {value: AscFormat.ENTRANCE_WIPE_FROM_RIGHT,         caption: this.textFromRight},
                                    {value: AscFormat.ENTRANCE_WIPE_FROM_FROM_TOP,      caption: this.textFromTop}
                                ];
                            case AscFormat.ENTRANCE_ZOOM:
                                return [
                                    {value: AscFormat.ENTRANCE_ZOOM_OBJECT_CENTER,      caption: this.textObjectCenter},
                                    {value: AscFormat.ENTRANCE_ZOOM_SLIDE_CENTER,       caption: this.textSlideCenter}
                                ];
                            case AscFormat.ENTRANCE_BASIC_ZOOM:
                                return [
                                    {value: AscFormat.ENTRANCE_BASIC_ZOOM_IN,           caption: this.textIn},
                                    {value: AscFormat.ENTRANCE_BASIC_ZOOM_IN_FROM_SCREEN_CENTER, caption: this.textInFromScreenCenter},
                                    {value: AscFormat.ENTRANCE_BASIC_ZOOM_IN_SLIGHTLY,  caption: this.textInSlightly},
                                    {value: AscFormat.ENTRANCE_BASIC_ZOOM_OUT,          caption: this.textOut},
                                    {value: AscFormat.ENTRANCE_BASIC_ZOOM_OUT_FROM_SCREEN_BOTTOM, caption: this.textOutFromScreenBottom},
                                    {value: AscFormat.ENTRANCE_BASIC_ZOOM_OUT_SLIGHTLY, caption: this.textOutSlightly}
                                ];
                            case AscFormat.ENTRANCE_STRETCH:
                                return [
                                    {value: AscFormat.ENTRANCE_STRETCH_ACROSS,          caption: this.textAcross},
                                    {value: AscFormat.ENTRANCE_STRETCH_FROM_BOTTOM,     caption: this.textFromBottom},
                                    {value: AscFormat.ENTRANCE_STRETCH_FROM_LEFT,       caption: this.textFromLeft},
                                    {value: AscFormat.ENTRANCE_STRETCH_FROM_RIGHT,      caption: this.textFromRight},
                                    {value: AscFormat.ENTRANCE_STRETCH_FROM_TOP,        caption: this.textFromTop}
                                ];
                            case AscFormat.ENTRANCE_BASIC_SWIVEL:
                                return [
                                    {value: AscFormat.ENTRANCE_BASIC_SWIVEL_HORIZONTAL, caption: this.textHorizontal},
                                    {value: AscFormat.ENTRANCE_BASIC_SWIVEL_VERTICAL,   caption: this.textVertical}
                                ];
                            default:
                                return undefined;
                        }
                        break;

                    case 'menu-effect-group-exit':
                        switch (type){
                            case AscFormat.EXIT_BLINDS:
                                return [
                                    {value: AscFormat.EXIT_BLINDS_HORIZONTAL,       caption: this.textHorizontal},
                                    {value: AscFormat.EXIT_BLINDS_VERTICAL,         caption: this.textVertical}
                                ];
                            case AscFormat.EXIT_BOX:
                                return [
                                    {value: AscFormat.EXIT_BOX_IN,                  caption: this.textIn},
                                    {value: AscFormat.EXIT_BOX_OUT,                 caption: this.textOut}
                                ];
                            case AscFormat.EXIT_CHECKERBOARD:
                                return [
                                    {value: AscFormat.EXIT_CHECKERBOARD_ACROSS,     caption: this.textAcross},
                                    {value: AscFormat.EXIT_CIRCLE_OUT,              caption: this.textUp}
                                ];
                            case AscFormat.EXIT_CIRCLE:
                                return [
                                    {value: AscFormat.EXIT_CIRCLE_IN,               caption: this.textIn},
                                    {value: AscFormat.EXIT_BOX_OUT,                 caption: this.textOut}
                                ];
                            case AscFormat.EXIT_DIAMOND:
                                return [
                                    {value: AscFormat.EXIT_DIAMOND_IN,              caption: this.textIn},
                                    {value: AscFormat.EXIT_DIAMOND_IN,              caption: this.textOut}
                                ];
                            case AscFormat.EXIT_FLY_OUT_TO:
                                return [
                                    {value: AscFormat.EXIT_FLY_OUT_TO_BOTTOM,       caption: this.textToBottom},
                                    {value: AscFormat.EXIT_FLY_OUT_TO_BOTTOM_LEFT,  caption: this.textToBottomLeft},
                                    {value: AscFormat.EXIT_FLY_OUT_TO_LEFT,         caption: this.textToLeft},
                                    {value: AscFormat.EXIT_FLY_OUT_TO_TOP_LEFT,     caption: this.textToTopLeft},
                                    {value: AscFormat.EXIT_FLY_OUT_TO_TOP,          caption: this.textToTop},
                                    {value: AscFormat.EXIT_FLY_OUT_TO_TOP_RIGHT,    caption: this.textToTopRight},
                                    {value: AscFormat.EXIT_FLY_OUT_TO_RIGHT,        caption: this.textToRight},
                                    {value: AscFormat.EXIT_FLY_OUT_TO_BOTTOM_RIGHT, caption: this.textToBottomRight}
                                ];
                            case AscFormat.EXIT_PEEK_OUT_TO:
                                return [
                                    {value: AscFormat.EXIT_PEEK_OUT_TO_BOTTOM,      caption: this.textToBottom},
                                    {value: AscFormat.EXIT_PEEK_OUT_TO_LEFT,        caption: this.textToLeft},
                                    {value: AscFormat.EXIT_PEEK_OUT_TO_RIGHT,       caption: this.textToRight},
                                    {value: AscFormat.EXIT_PEEK_OUT_TO_TOP,         caption: this.textToTop}
                                ];
                            case AscFormat.EXIT_PLUS:
                                return [
                                    {value: AscFormat.EXIT_PLUS_IN,                 caption: this.textIn},
                                    {value: AscFormat.EXIT_PLUS_OUT,                caption: this.textOut}
                                ];
                            case AscFormat.EXIT_RANDOM_BARS:
                                return [
                                    {value: AscFormat.EXIT_RANDOM_BARS_HORIZONTAL,  caption: this.textHorizontal},
                                    {value: AscFormat.EXIT_RANDOM_BARS_VERTICAL,    caption: this.textVertical}
                                ];
                            case AscFormat.EXIT_SPLIT:
                                return [
                                    {value: AscFormat.EXIT_SPLIT_HORIZONTAL_IN,     caption: this.textHorizontalIn},
                                    {value: AscFormat.EXIT_SPLIT_HORIZONTAL_OUT,    caption: this.textHorizontalOut},
                                    {value: AscFormat.EXIT_SPLIT_VERTICAL_IN,       caption: this.textVerticalIn},
                                    {value: AscFormat.EXIT_SPLIT_VERTICAL_OUT,      caption: this.textVerticalOut}
                                ];
                            case AscFormat.EXIT_STRIPS:
                                return [
                                    {value: AscFormat.EXIT_STRIPS_LEFT_DOWN,        caption: this.textLeftDown},
                                    {value: AscFormat.EXIT_STRIPS_LEFT_UP,          caption: this.textLeftUp},
                                    {value: AscFormat.EXIT_STRIPS_RIGHT_DOWN,       caption: this.textRightDown},
                                    {value: AscFormat.EXIT_STRIPS_RIGHT_UP,         caption: this.textRightUp}
                                ];
                            case AscFormat.EXIT_WHEEL:
                                return [
                                    {value: AscFormat.EXIT_WHEEL_1_SPOKE,           caption: this.textSpoke1},
                                    {value: AscFormat.EXIT_WHEEL_2_SPOKE,           caption: this.textSpoke2},
                                    {value: AscFormat.EXIT_WHEEL_3_SPOKE,           caption: this.textSpoke3},
                                    {value: AscFormat.EXIT_WHEEL_4_SPOKE,           caption: this.textSpoke4},
                                    {value: AscFormat.EXIT_WHEEL_8_SPOKE,           caption: this.textSpoke8}
                                ];
                            case AscFormat.EXIT_WIPE_FROM:
                                return [
                                    {value: AscFormat.EXIT_WIPE_FROM_BOTTOM,        caption: this.textFromBottom},
                                    {value: AscFormat.EXIT_WIPE_FROM_LEFT,          caption: this.textFromLeft},
                                    {value: AscFormat.EXIT_WIPE_FROM_RIGHT,         caption: this.textFromRight},
                                    {value: AscFormat.EXIT_WIPE_FROM_TOP,           caption: this.textFromTop}
                                ];
                            case AscFormat.EXIT_ZOOM:
                                return [
                                    {value: AscFormat.ENTRANCE_ZOOM_OBJECT_CENTER,  caption: this.textObjectCenter},
                                    {value: AscFormat.ENTRANCE_ZOOM_SLIDE_CENTER,   caption: this.textSlideCenter}
                                ];
                            case AscFormat.EXIT_BASIC_ZOOM:
                                return [
                                    {value: AscFormat.EXIT_BASIC_ZOOM_IN,           caption: this.textIn},
                                    {value: AscFormat.EXIT_BASIC_ZOOM_IN_TO_SCREEN_BOTTOM, caption: this.textInToScreenCenter},
                                    {value: AscFormat.EXIT_BASIC_ZOOM_IN_SLIGHTLY,  caption: this.textInSlightly},
                                    {value: AscFormat.EXIT_BASIC_ZOOM_OUT,          caption: this.textOut},
                                    {value: AscFormat.EXIT_BASIC_ZOOM_OUT_TO_SCREEN_CENTER, caption: this.textOutToScreenBottom},
                                    {value: AscFormat.EXIT_BASIC_ZOOM_OUT_SLIGHTLY, caption: this.textOutSlightly}
                                ];
                            case AscFormat.EXIT_COLLAPSE:
                                return [
                                    {value: AscFormat.EXIT_COLLAPSE_ACROSS,         caption: this.textAcross},
                                    {value: AscFormat.EXIT_COLLAPSE_TO_BOTTOM,      caption: this.textToBottom},
                                    {value: AscFormat.EXIT_COLLAPSE_TO_LEFT,        caption: this.textToLeft},
                                    {value: AscFormat.EXIT_COLLAPSE_TO_RIGHT,       caption: this.textToRight},
                                    {value: AscFormat.EXIT_COLLAPSE_TO_TOP,         caption: this.textToTop}
                                ];
                            case AscFormat.EXIT_BASIC_SWIVEL:
                                return [
                                    {value: AscFormat.EXIT_BASIC_SWIVEL_HORIZONTAL, caption: this.textHorizontal},
                                    {value: AscFormat.EXIT_BASIC_SWIVEL_VERTICAL,   caption: this.textVertical}
                                ];
                           default:
                               return undefined;
                        }
                        break;
                    default:
                        return undefined;
                }
            }
        }
    })(), Common.define.effectData || {});

});<|MERGE_RESOLUTION|>--- conflicted
+++ resolved
@@ -790,329 +790,15 @@
 
             getEffectGroupData: function () {
                 return [
-<<<<<<< HEAD
-                    {
-                        id: 'menu-effect-group-entrance',
-                        value: AscFormat.PRESET_CLASS_ENTR,
-                        caption: this.textEntrance
-                    },
-                    {
-                        id: 'menu-effect-group-emphasis',
-                        value: AscFormat.PRESET_CLASS_EMPH,
-                        caption: this.textEmphasis
-                    },
-                    {id: 'menu-effect-group-exit', value: AscFormat.PRESET_CLASS_EXIT, caption: this.textExit},
-                    {id: 'menu-effect-group-path', value: AscFormat.PRESET_CLASS_PATH, caption: this.textPath}
-=======
-                    {id: 'menu-effect-group-entrance',  value: AscFormat.PRESET_CLASS_ENTR,     displayValue: this.textEntrance},
-                    {id: 'menu-effect-group-emphasis',  value: AscFormat.PRESET_CLASS_EMPH,     displayValue: this.textEmphasis},
-                    {id: 'menu-effect-group-exit',      value: AscFormat.PRESET_CLASS_EXIT,           displayValue: this.textExit},
-                    {id: 'menu-effect-group-path',      value: AscFormat.PRESET_CLASS_PATH,     displayValue: this.textPath}
->>>>>>> fbc521f7
-
+                    {id: 'menu-effect-group-entrance',  value: AscFormat.PRESET_CLASS_ENTR,     caption: this.textEntrance},
+                    {id: 'menu-effect-group-emphasis',  value: AscFormat.PRESET_CLASS_EMPH,     caption: this.textEmphasis},
+                    {id: 'menu-effect-group-exit',      value: AscFormat.PRESET_CLASS_EXIT,     caption: this.textExit},
+                    {id: 'menu-effect-group-path',      value: AscFormat.PRESET_CLASS_PATH,     caption: this.textPath}
                 ];
             },
 
             getEffectData: function () {
                 return [
-<<<<<<< HEAD
-                    {
-                        group: 'menu-effect-group-entrance',
-                        value: AscFormat.ENTRANCE_APPEAR,
-                        iconCls: 'transition-push',
-                        displayValue: this.textAppear
-                    },
-                    {
-                        group: 'menu-effect-group-entrance',
-                        value: AscFormat.ENTRANCE_FADE,
-                        iconCls: 'transition-push',
-                        displayValue: this.textFade
-                    },
-                    {
-                        group: 'menu-effect-group-entrance',
-                        value: AscFormat.ENTRANCE_FLY_IN_FROM,
-                        iconCls: 'transition-push',
-                        displayValue: this.textFlyIn
-                    },
-                    {
-                        group: 'menu-effect-group-entrance',
-                        value: AscFormat.ENTRANCE_FLOAT,
-                        iconCls: 'transition-push',
-                        displayValue: this.textFloatIn
-                    },
-                    {
-                        group: 'menu-effect-group-entrance',
-                        value: AscFormat.ENTRANCE_SPLIT,
-                        iconCls: 'transition-push',
-                        displayValue: this.textSplit
-                    },
-                    {
-                        group: 'menu-effect-group-entrance',
-                        value: AscFormat.ENTRANCE_WIPE_FROM,
-                        iconCls: 'transition-wipe',
-                        displayValue: this.textWipe
-                    },
-                    {
-                        group: 'menu-effect-group-entrance',
-                        value: AscFormat.ENTRANCE_BOX,
-                        iconCls: 'transition-push',
-                        displayValue: this.textBox
-                    },
-                    {
-                        group: 'menu-effect-group-entrance',
-                        value: AscFormat.ENTRANCE_CIRCLE,
-                        iconCls: 'transition-push',
-                        displayValue: this.textCircle
-                    },
-                    {
-                        group: 'menu-effect-group-entrance',
-                        value: AscFormat.ENTRANCE_PLUS,
-                        iconCls: 'transition-push',
-                        displayValue: this.textPlus
-                    },
-                    {
-                        group: 'menu-effect-group-entrance',
-                        value: AscFormat.ENTRANCE_DIAMOND,
-                        iconCls: 'transition-push',
-                        displayValue: this.textDiamond
-                    },
-                    {
-                        group: 'menu-effect-group-entrance',
-                        value: AscFormat.ENTRANCE_WHEEL,
-                        iconCls: 'transition-push',
-                        displayValue: this.textWheel
-                    },
-                    {
-                        group: 'menu-effect-group-entrance',
-                        value: AscFormat.ENTRANCE_RANDOM_BARS,
-                        iconCls: 'transition-push',
-                        displayValue: this.textRandomBars
-                    },
-                    {
-                        group: 'menu-effect-group-entrance',
-                        value: AscFormat.ENTRANCE_GROW_AND_TURN,
-                        iconCls: 'transition-push',
-                        displayValue: this.textGrowTurn
-                    },
-                    {
-                        group: 'menu-effect-group-entrance',
-                        value: AscFormat.ENTRANCE_ZOOM,
-                        iconCls: 'transition-zoom',
-                        displayValue: this.textZoom
-                    },
-                    {
-                        group: 'menu-effect-group-entrance',
-                        value: AscFormat.ENTRANCE_SWIVEL,
-                        iconCls: 'transition-push',
-                        displayValue: this.textSwivel
-                    },
-                    {
-                        group: 'menu-effect-group-entrance',
-                        value: AscFormat.ENTRANCE_BOUNCE,
-                        iconCls: 'transition-push',
-                        displayValue: this.textBounce
-                    },
-                    {
-                        group: 'menu-effect-group-emphasis',
-                        value: AscFormat.EMPHASIS_PULSE,
-                        iconCls: 'transition-push',
-                        displayValue: this.textPulse
-                    },
-                    {
-                        group: 'menu-effect-group-emphasis',
-                        value: AscFormat.EMPHASIS_COLOR_PULSE,
-                        iconCls: 'transition-push',
-                        displayValue: this.textColorPulse
-                    },
-                    {
-                        group: 'menu-effect-group-emphasis',
-                        value: AscFormat.EMPHASIS_TEETER,
-                        iconCls: 'transition-push',
-                        displayValue: this.textTeeter
-                    },
-                    {
-                        group: 'menu-effect-group-emphasis',
-                        value: AscFormat.EMPHASIS_SPIN,
-                        iconCls: 'transition-split',
-                        displayValue: this.textSplit
-                    },
-                    {
-                        group: 'menu-effect-group-emphasis',
-                        value: AscFormat.EMPHASIS_GROW_SHRINK,
-                        iconCls: 'transition-push',
-                        displayValue: this.textGrowShrink
-                    },
-                    {
-                        group: 'menu-effect-group-emphasis',
-                        value: AscFormat.EMPHASIS_DESATURATE,
-                        iconCls: 'transition-push',
-                        displayValue: this.textDesaturate
-                    },
-                    {
-                        group: 'menu-effect-group-emphasis',
-                        value: AscFormat.EMPHASIS_CONTRASTING_DARKEN,
-                        iconCls: 'transition-push',
-                        displayValue: this.textDarken
-                    },
-                    {
-                        group: 'menu-effect-group-emphasis',
-                        value: AscFormat.EMPHASIS_LIGHTEN,
-                        iconCls: 'transition-push',
-                        displayValue: this.textLighten
-                    },
-                    {
-                        group: 'menu-effect-group-emphasis',
-                        value: AscFormat.EMPHASIS_TRANSPARENCY,
-                        iconCls: 'transition-push',
-                        displayValue: this.textTransparency
-                    },
-                    {
-                        group: 'menu-effect-group-emphasis',
-                        value: AscFormat.EMPHASIS_OBJECT_COLOR,
-                        iconCls: 'transition-push',
-                        displayValue: this.textObjectColor
-                    },
-                    {
-                        group: 'menu-effect-group-emphasis',
-                        value: AscFormat.EMPHASIS_COMPLEMENTARY_COLOR,
-                        iconCls: 'transition-push',
-                        displayValue: this.textComplementaryColor
-                    },
-                    {
-                        group: 'menu-effect-group-emphasis',
-                        value: AscFormat.EMPHASIS_LINE_COLOR,
-                        iconCls: 'transition-push',
-                        displayValue: this.textLineColor
-                    },
-                    {
-                        group: 'menu-effect-group-emphasis',
-                        value: AscFormat.EMPHASIS_FILL_COLOR,
-                        iconCls: 'transition-push',
-                        displayValue: this.textFillColor
-                    },
-                    {
-                        group: 'menu-effect-group-exit',
-                        value: AscFormat.EXIT_DISAPPEAR,
-                        iconCls: 'transition-push',
-                        displayValue: this.textDisappear
-                    },
-                    {
-                        group: 'menu-effect-group-exit',
-                        value: AscFormat.EXIT_FADE,
-                        iconCls: 'transition-push',
-                        displayValue: this.textFade
-                    },
-                    {
-                        group: 'menu-effect-group-exit',
-                        value: AscFormat.EXIT_FLY_OUT_TO,
-                        iconCls: 'transition-push',
-                        displayValue: this.textFlyOut
-                    },
-                    {
-                        group: 'menu-effect-group-exit',
-                        value: AscFormat.EXIT_FLOAT,
-                        iconCls: 'transition-push',
-                        displayValue: this.textFloatOut
-                    },
-                    {
-                        group: 'menu-effect-group-exit',
-                        value: AscFormat.EXIT_SPLIT,
-                        iconCls: 'transition-split',
-                        displayValue: this.textSplit
-                    },
-                    {
-                        group: 'menu-effect-group-exit',
-                        value: AscFormat.EXIT_WIPE_FROM,
-                        iconCls: 'transition-wipe',
-                        displayValue: this.textWipe
-                    },
-                    {
-                        group: 'menu-effect-group-exit',
-                        value: AscFormat.EXIT_BOX,
-                        iconCls: 'transition-push',
-                        displayValue: this.textBox
-                    },
-                    {
-                        group: 'menu-effect-group-exit',
-                        value: AscFormat.EXIT_CIRCLE,
-                        iconCls: 'transition-push',
-                        displayValue: this.textCircle
-                    },
-                    {
-                        group: 'menu-effect-group-exit',
-                        value: AscFormat.EXIT_PLUS,
-                        iconCls: 'transition-push',
-                        displayValue: this.textPlus
-                    },
-                    {
-                        group: 'menu-effect-group-exit',
-                        value: AscFormat.EXIT_DIAMOND,
-                        iconCls: 'transition-push',
-                        displayValue: this.textDiamond
-                    },
-                    {
-                        group: 'menu-effect-group-exit',
-                        value: AscFormat.EXIT_WHEEL,
-                        iconCls: 'transition-push',
-                        displayValue: this.textWheel
-                    },
-                    {
-                        group: 'menu-effect-group-exit',
-                        value: AscFormat.EXIT_RANDOM_BARS,
-                        iconCls: 'transition-push',
-                        displayValue: this.textRandomBars
-                    },
-                    {
-                        group: 'menu-effect-group-exit',
-                        value: AscFormat.EXIT_SHRINK_AND_TURN,
-                        iconCls: 'transition-push',
-                        displayValue: this.textShrinkTurn
-                    },
-                    {
-                        group: 'menu-effect-group-exit',
-                        value: AscFormat.EXIT_ZOOM,
-                        iconCls: 'transition-push',
-                        displayValue: this.textZoom
-                    },
-                    {
-                        group: 'menu-effect-group-exit',
-                        value: AscFormat.EXIT_BASIC_SWIVEL,
-                        iconCls: 'transition-push',
-                        displayValue: this.textSwivel
-                    },
-                    {
-                        group: 'menu-effect-group-exit',
-                        value: AscFormat.EXIT_BOUNCE,
-                        iconCls: 'transition-push',
-                        displayValue: this.textBounce
-                    },
-                    {group: 'menu-effect-group-path',     value: AscFormat.MOTION_DOWN,                       iconCls: 'transition-push', displayValue: this.textDown},
-                    {group: 'menu-effect-group-path',     value: AscFormat.MOTION_LEFT,                       iconCls: 'transition-push', displayValue: this.textLeft},
-                    {group: 'menu-effect-group-path',     value: AscFormat.MOTION_RIGHT,                      iconCls: 'transition-push', displayValue: this.textRight},
-                    {group: 'menu-effect-group-path',     value: AscFormat.MOTION_UP,                         iconCls: 'transition-push', displayValue: this.textUp},
-                    {group: 'menu-effect-group-path',     value: AscFormat.MOTION_ARC_DOWN,                   iconCls: 'transition-push', displayValue: this.textArcDown},
-                    {group: 'menu-effect-group-path',     value: AscFormat.MOTION_ARC_LEFT,                   iconCls: 'transition-push', displayValue: this.textArcLeft},
-                    {group: 'menu-effect-group-path',     value: AscFormat.MOTION_ARC_RIGHT,                  iconCls: 'transition-push', displayValue: this.textArcRight},
-                    {group: 'menu-effect-group-path',     value: AscFormat.MOTION_ARC_UP,                     iconCls: 'transition-push', displayValue: this.textArcUp},
-                    {group: 'menu-effect-group-path',     value: AscFormat.MOTION_TURN_DOWN,                  iconCls: 'transition-push', displayValue: this.textTurnDown},
-                    {group: 'menu-effect-group-path',     value: AscFormat.MOTION_TURN_DOWN_RIGHT,            iconCls: 'transition-push', displayValue: this.textTurnDownRight},
-                    {group: 'menu-effect-group-path',     value: AscFormat.MOTION_TURN_UP,                    iconCls: 'transition-push', displayValue: this.textTurnUp},
-                    {group: 'menu-effect-group-path',     value: AscFormat.MOTION_TURN_UP_RIGHT,              iconCls: 'transition-push', displayValue: this.textTurnUpRight},
-                    {group: 'menu-effect-group-path',     value: AscFormat.MOTION_CIRCLE,                     iconCls: 'transition-push', displayValue: this.textCircle},
-                    {group: 'menu-effect-group-path',     value: AscFormat.MOTION_DIAMOND,                    iconCls: 'transition-push', displayValue: this.textDiamond},
-                    {group: 'menu-effect-group-path',     value: AscFormat.MOTION_EQUAL_TRIANGLE,             iconCls: 'transition-push', displayValue: this.textEqualTriangle},
-                    {group: 'menu-effect-group-path',     value: AscFormat.MOTION_HEXAGON,                    iconCls: 'transition-push', displayValue: this.textHexagon},
-                    {group: 'menu-effect-group-path',     value: AscFormat.MOTION_OCTAGON,                    iconCls: 'transition-push', displayValue: this.textOctagon},
-                    {group: 'menu-effect-group-path',     value: AscFormat.MOTION_PARALLELOGRAM,              iconCls: 'transition-push', displayValue: this.textParallelogram},
-                    {group: 'menu-effect-group-path',     value: AscFormat.MOTION_PENTAGON,                   iconCls: 'transition-push', displayValue: this.textPentagon},
-                    {group: 'menu-effect-group-path',     value: AscFormat.MOTION_RIGHT_TRIANGLE,             iconCls: 'transition-push', displayValue: this.textRightTriangle},
-                    {group: 'menu-effect-group-path',     value: AscFormat.MOTION_SQUARE,                     iconCls: 'transition-push', displayValue: this.textSquare},
-                    {group: 'menu-effect-group-path',     value: AscFormat.MOTION_TRAPEZOID,                  iconCls: 'transition-push', displayValue: this.textTrapezoid},
-                    {group: 'menu-effect-group-path',     value: AscFormat.MOTION_HORIZONTAL_FIGURE_8_FOUR,   iconCls: 'transition-push', displayValue: this.textHorizontalFigure},
-                    {group: 'menu-effect-group-path',     value: AscFormat.MOTION_VERTICAL_FIGURE_8,          iconCls: 'transition-push', displayValue: this.textVerticalFigure},
-                    {group: 'menu-effect-group-path',     value: AscFormat.MOTION_LOOP_DE_LOOP,               iconCls: 'transition-push', displayValue: this.textLoopDeLoop},
-                    {group: 'menu-effect-group-path',     value: AscFormat.MOTION_CUSTOM_PATH,                iconCls: 'transition-push', displayValue: this.textCustomPath}
-=======
                     {group: 'menu-effect-group-entrance',   value: AscFormat.ENTRANCE_APPEAR,                   iconCls: 'transition-push',    displayValue: this.textAppear},
                     {group: 'menu-effect-group-entrance',   value: AscFormat.ENTRANCE_FADE,                     iconCls: 'transition-push',    displayValue: this.textFade},
                     {group: 'menu-effect-group-entrance',   value: AscFormat.ENTRANCE_FLY_IN_FROM,              iconCls: 'transition-push',    displayValue: this.textFlyIn},
@@ -1158,33 +844,32 @@
                     {group: 'menu-effect-group-exit',       value: AscFormat.EXIT_ZOOM,                         iconCls: 'transition-push',    displayValue: this.textZoom},
                     {group: 'menu-effect-group-exit',       value: AscFormat.EXIT_BASIC_SWIVEL,                 iconCls: 'transition-push',    displayValue: this.textSwivel},
                     {group: 'menu-effect-group-exit',       value: AscFormat.EXIT_BOUNCE,                       iconCls: 'transition-push',    displayValue: this.textBounce},
-                    {group: 'menu-effect-group-motion',     value: AscFormat.MOTION_DOWN,                       iconCls: 'transition-push',    displayValue: this.textDown},
-                    {group: 'menu-effect-group-motion',     value: AscFormat.MOTION_LEFT,                       iconCls: 'transition-push',    displayValue: this.textLeft},
-                    {group: 'menu-effect-group-motion',     value: AscFormat.MOTION_RIGHT,                      iconCls: 'transition-push',    displayValue: this.textRight},
-                    {group: 'menu-effect-group-motion',     value: AscFormat.MOTION_UP,                         iconCls: 'transition-push',    displayValue: this.textUp},
-                    {group: 'menu-effect-group-motion',     value: AscFormat.MOTION_ARC_DOWN,                   iconCls: 'transition-push',    displayValue: this.textArcDown},
-                    {group: 'menu-effect-group-motion',     value: AscFormat.MOTION_ARC_LEFT,                   iconCls: 'transition-push',    displayValue: this.textArcLeft},
-                    {group: 'menu-effect-group-motion',     value: AscFormat.MOTION_ARC_RIGHT,                  iconCls: 'transition-push',    displayValue: this.textArcRight},
-                    {group: 'menu-effect-group-motion',     value: AscFormat.MOTION_ARC_UP,                     iconCls: 'transition-push',    displayValue: this.textArcUp},
-                    {group: 'menu-effect-group-motion',     value: AscFormat.MOTION_TURN_DOWN,                  iconCls: 'transition-push',    displayValue: this.textTurnDown},
-                    {group: 'menu-effect-group-motion',     value: AscFormat.MOTION_TURN_DOWN_RIGHT,            iconCls: 'transition-push',    displayValue: this.textTurnDownRight},
-                    {group: 'menu-effect-group-motion',     value: AscFormat.MOTION_TURN_UP,                    iconCls: 'transition-push',    displayValue: this.textTurnUp},
-                    {group: 'menu-effect-group-motion',     value: AscFormat.MOTION_TURN_UP_RIGHT,              iconCls: 'transition-push',    displayValue: this.textTurnUpRight},
-                    {group: 'menu-effect-group-motion',     value: AscFormat.MOTION_CIRCLE,                     iconCls: 'transition-push',    displayValue: this.textCircle},
-                    {group: 'menu-effect-group-motion',     value: AscFormat.MOTION_DIAMOND,                    iconCls: 'transition-push',    displayValue: this.textDiamond},
-                    {group: 'menu-effect-group-motion',     value: AscFormat.MOTION_EQUAL_TRIANGLE,             iconCls: 'transition-push',    displayValue: this.textEqualTriangle},
-                    {group: 'menu-effect-group-motion',     value: AscFormat.MOTION_HEXAGON,                    iconCls: 'transition-push',    displayValue: this.textHexagon},
-                    {group: 'menu-effect-group-motion',     value: AscFormat.MOTION_OCTAGON,                    iconCls: 'transition-push',    displayValue: this.textOctagon},
-                    {group: 'menu-effect-group-motion',     value: AscFormat.MOTION_PARALLELOGRAM,              iconCls: 'transition-push',    displayValue: this.textParallelogram},
-                    {group: 'menu-effect-group-motion',     value: AscFormat.MOTION_PENTAGON,                   iconCls: 'transition-push',    displayValue: this.textPentagon},
-                    {group: 'menu-effect-group-motion',     value: AscFormat.MOTION_RIGHT_TRIANGLE,             iconCls: 'transition-push',    displayValue: this.textRightTriangle},
-                    {group: 'menu-effect-group-motion',     value: AscFormat.MOTION_SQUARE,                     iconCls: 'transition-push',    displayValue: this.textSquare},
-                    {group: 'menu-effect-group-motion',     value: AscFormat.MOTION_TRAPEZOID,                  iconCls: 'transition-push',    displayValue: this.textTrapezoid},
-                    {group: 'menu-effect-group-motion',     value: AscFormat.MOTION_HORIZONTAL_FIGURE_8_FOUR,   iconCls: 'transition-push',    displayValue: this.textHorizontalFigure},
-                    {group: 'menu-effect-group-motion',     value: AscFormat.MOTION_VERTICAL_FIGURE_8,          iconCls: 'transition-push',    displayValue: this.textVerticalFigure},
-                    {group: 'menu-effect-group-motion',     value: AscFormat.MOTION_LOOP_DE_LOOP,               iconCls: 'transition-push',    displayValue: this.textLoopDeLoop},
-                    {group: 'menu-effect-group-motion',     value: AscFormat.MOTION_CUSTOM_PATH,                iconCls: 'transition-push',    displayValue: this.textCustomPath}
->>>>>>> fbc521f7
+                    {group: 'menu-effect-group-path',     value: AscFormat.MOTION_DOWN,                       iconCls: 'transition-push',    displayValue: this.textDown},
+                    {group: 'menu-effect-group-path',     value: AscFormat.MOTION_LEFT,                       iconCls: 'transition-push',    displayValue: this.textLeft},
+                    {group: 'menu-effect-group-path',     value: AscFormat.MOTION_RIGHT,                      iconCls: 'transition-push',    displayValue: this.textRight},
+                    {group: 'menu-effect-group-path',     value: AscFormat.MOTION_UP,                         iconCls: 'transition-push',    displayValue: this.textUp},
+                    {group: 'menu-effect-group-path',     value: AscFormat.MOTION_ARC_DOWN,                   iconCls: 'transition-push',    displayValue: this.textArcDown},
+                    {group: 'menu-effect-group-path',     value: AscFormat.MOTION_ARC_LEFT,                   iconCls: 'transition-push',    displayValue: this.textArcLeft},
+                    {group: 'menu-effect-group-path',     value: AscFormat.MOTION_ARC_RIGHT,                  iconCls: 'transition-push',    displayValue: this.textArcRight},
+                    {group: 'menu-effect-group-path',     value: AscFormat.MOTION_ARC_UP,                     iconCls: 'transition-push',    displayValue: this.textArcUp},
+                    {group: 'menu-effect-group-path',     value: AscFormat.MOTION_TURN_DOWN,                  iconCls: 'transition-push',    displayValue: this.textTurnDown},
+                    {group: 'menu-effect-group-path',     value: AscFormat.MOTION_TURN_DOWN_RIGHT,            iconCls: 'transition-push',    displayValue: this.textTurnDownRight},
+                    {group: 'menu-effect-group-path',     value: AscFormat.MOTION_TURN_UP,                    iconCls: 'transition-push',    displayValue: this.textTurnUp},
+                    {group: 'menu-effect-group-path',     value: AscFormat.MOTION_TURN_UP_RIGHT,              iconCls: 'transition-push',    displayValue: this.textTurnUpRight},
+                    {group: 'menu-effect-group-path',     value: AscFormat.MOTION_CIRCLE,                     iconCls: 'transition-push',    displayValue: this.textCircle},
+                    {group: 'menu-effect-group-path',     value: AscFormat.MOTION_DIAMOND,                    iconCls: 'transition-push',    displayValue: this.textDiamond},
+                    {group: 'menu-effect-group-path',     value: AscFormat.MOTION_EQUAL_TRIANGLE,             iconCls: 'transition-push',    displayValue: this.textEqualTriangle},
+                    {group: 'menu-effect-group-path',     value: AscFormat.MOTION_HEXAGON,                    iconCls: 'transition-push',    displayValue: this.textHexagon},
+                    {group: 'menu-effect-group-path',     value: AscFormat.MOTION_OCTAGON,                    iconCls: 'transition-push',    displayValue: this.textOctagon},
+                    {group: 'menu-effect-group-path',     value: AscFormat.MOTION_PARALLELOGRAM,              iconCls: 'transition-push',    displayValue: this.textParallelogram},
+                    {group: 'menu-effect-group-path',     value: AscFormat.MOTION_PENTAGON,                   iconCls: 'transition-push',    displayValue: this.textPentagon},
+                    {group: 'menu-effect-group-path',     value: AscFormat.MOTION_RIGHT_TRIANGLE,             iconCls: 'transition-push',    displayValue: this.textRightTriangle},
+                    {group: 'menu-effect-group-path',     value: AscFormat.MOTION_SQUARE,                     iconCls: 'transition-push',    displayValue: this.textSquare},
+                    {group: 'menu-effect-group-path',     value: AscFormat.MOTION_TRAPEZOID,                  iconCls: 'transition-push',    displayValue: this.textTrapezoid},
+                    {group: 'menu-effect-group-path',     value: AscFormat.MOTION_HORIZONTAL_FIGURE_8_FOUR,   iconCls: 'transition-push',    displayValue: this.textHorizontalFigure},
+                    {group: 'menu-effect-group-path',     value: AscFormat.MOTION_VERTICAL_FIGURE_8,          iconCls: 'transition-push',    displayValue: this.textVerticalFigure},
+                    {group: 'menu-effect-group-path',     value: AscFormat.MOTION_LOOP_DE_LOOP,               iconCls: 'transition-push',    displayValue: this.textLoopDeLoop},
+                    {group: 'menu-effect-group-path',     value: AscFormat.MOTION_CUSTOM_PATH,                iconCls: 'transition-push',    displayValue: this.textCustomPath}
                 ];
             },
 
