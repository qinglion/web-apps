--- conflicted
+++ resolved
@@ -760,17 +760,10 @@
             textObjectCenter: 'Object Center',
             textSlideCenter: 'Slide Center',
             textInFromScreenCenter: 'In From Screen Center',
-<<<<<<< HEAD
-            textInToScreenCenter: 'In To Screen Center',
-            textInSlightly: 'In Slightly',
-            textOutFromScreenBottom: 'Out From Screen Bottom',
-            textToFromScreenBottom: 'Out To Screen Bottom',
-=======
             textOutFromScreenBottom: 'Out From Screen Bottom',
             textInSlightly: 'In Slightly',
             textInToScreenBottom: 'In To Screen Bottom',
             textOutToScreenCenter: 'Out To Screen Center',
->>>>>>> d2c5b7ff
             textOutSlightly: 'Out Slightly',
             textToBottom: 'To Bottom',
             textToBottomLeft: 'To Bottom-Left',
@@ -781,17 +774,10 @@
             textToRight: 'To Right',
             textToBottomRight: 'To Bottom-Right',
             textSpoke1: '1 Spoke',
-<<<<<<< HEAD
-            textSpoke2: '2 Spoke',
-            textSpoke3: '3 Spoke',
-            textSpoke4: '4 Spoke',
-            textSpoke8: '8 Spoke',
-=======
             textSpoke2: '2 Spokes',
             textSpoke3: '3 Spokes',
             textSpoke4: '4 Spokes',
             textSpoke8: '8 Spokes',
->>>>>>> d2c5b7ff
             textCustomPath: 'Custom Path',
             textHorizontalIn: 'Horizontal In',
             textHorizontalOut: 'Horizontal Out',
@@ -803,14 +789,11 @@
             textOut: 'Out',
             textWedge: 'Wedge',
             textFlip: 'Flip',
-<<<<<<< HEAD
-=======
             textLines: 'Lines',
             textArcs: 'Arcs',
             textTurns: 'Turns',
             textShapes: 'Shapes',
             textLoops: 'Loops',
->>>>>>> d2c5b7ff
 
             getEffectGroupData: function () {
                 return [
@@ -826,20 +809,10 @@
                     {group: 'menu-effect-group-entrance',   value: AscFormat.ENTRANCE_APPEAR,                   iconCls: 'animation-entrance-appear',               displayValue: this.textAppear},
                     {group: 'menu-effect-group-entrance',   value: AscFormat.ENTRANCE_FADE,                     iconCls: 'animation-entrance-fade',                 displayValue: this.textFade},
                     {group: 'menu-effect-group-entrance',   value: AscFormat.ENTRANCE_FLY_IN_FROM,              iconCls: 'animation-entrance-fly_in',               displayValue: this.textFlyIn},
-<<<<<<< HEAD
-                    {group: 'menu-effect-group-entrance',   value: AscFormat.ENTRANCE_FLOAT,                    iconCls: 'animation-entrance-float_in',             displayValue: this.textFloatIn},
-                    {group: 'menu-effect-group-entrance',   value: AscFormat.ENTRANCE_SPLIT,                    iconCls: 'animation-entrance-split',                displayValue: this.textSplit},
-                    {group: 'menu-effect-group-entrance',   value: AscFormat.ENTRANCE_WIPE_FROM,                iconCls: 'animation-entrance-wipe',                 displayValue: this.textWipe},
-                    {group: 'menu-effect-group-entrance',   value: AscFormat.ENTRANCE_BOX,                      iconCls: 'animation-entrance-shape',                displayValue: this.textBox},
-                    {group: 'menu-effect-group-entrance',   value: AscFormat.ENTRANCE_CIRCLE,                   iconCls: 'animation-entrance-shape',                displayValue: this.textCircle},
-                    {group: 'menu-effect-group-entrance',   value: AscFormat.ENTRANCE_PLUS,                     iconCls: 'animation-entrance-shape',                displayValue: this.textPlus},
-                    {group: 'menu-effect-group-entrance',   value: AscFormat.ENTRANCE_DIAMOND,                  iconCls: 'animation-entrance-shape',                displayValue: this.textDiamond},
-=======
                     {group: 'menu-effect-group-entrance',   value: AscFormat.ENTRANCE_FLOAT_UP,                 iconCls: 'animation-entrance-float_in',             displayValue: this.textFloatIn,     familyEffect: 'entrfloat'},
                     {group: 'menu-effect-group-entrance',   value: AscFormat.ENTRANCE_SPLIT,                    iconCls: 'animation-entrance-split',                displayValue: this.textSplit},
                     {group: 'menu-effect-group-entrance',   value: AscFormat.ENTRANCE_WIPE_FROM,                iconCls: 'animation-entrance-wipe',                 displayValue: this.textWipe},
                     {group: 'menu-effect-group-entrance',   value: AscFormat.ENTRANCE_CIRCLE,                   iconCls: 'animation-entrance-shape',                displayValue: this.textShape,       familyEffect: 'entrshape'},
->>>>>>> d2c5b7ff
                     {group: 'menu-effect-group-entrance',   value: AscFormat.ENTRANCE_WHEEL,                    iconCls: 'animation-entrance-wheel',                displayValue: this.textWheel},
                     {group: 'menu-effect-group-entrance',   value: AscFormat.ENTRANCE_RANDOM_BARS,              iconCls: 'animation-entrance-random_bars',          displayValue: this.textRandomBars},
                     {group: 'menu-effect-group-entrance',   value: AscFormat.ENTRANCE_GROW_AND_TURN,            iconCls: 'animation-entrance-grow_turn',            displayValue: this.textGrowTurn},
@@ -862,54 +835,14 @@
                     {group: 'menu-effect-group-exit',       value: AscFormat.EXIT_DISAPPEAR,                    iconCls: 'animation-exit-disappear',                displayValue: this.textDisappear},
                     {group: 'menu-effect-group-exit',       value: AscFormat.EXIT_FADE,                         iconCls: 'animation-exit-fade',                     displayValue: this.textFade},
                     {group: 'menu-effect-group-exit',       value: AscFormat.EXIT_FLY_OUT_TO,                   iconCls: 'animation-exit-fly_out',                  displayValue: this.textFlyOut},
-<<<<<<< HEAD
-                    {group: 'menu-effect-group-exit',       value: AscFormat.EXIT_FLOAT,                        iconCls: 'animation-exit-float_out',                displayValue: this.textFloatOut},
-                    {group: 'menu-effect-group-exit',       value: AscFormat.EXIT_SPLIT,                        iconCls: 'animation-exit-split',                    displayValue: this.textSplit},
-                    {group: 'menu-effect-group-exit',       value: AscFormat.EXIT_WIPE_FROM,                    iconCls: 'animation-exit-wipe',                     displayValue: this.textWipe},
-                    {group: 'menu-effect-group-exit',       value: AscFormat.EXIT_BOX,                          iconCls: 'animation-exit-shape',                    displayValue: this.textBox},
-                    {group: 'menu-effect-group-exit',       value: AscFormat.EXIT_CIRCLE,                       iconCls: 'animation-exit-shape',                    displayValue: this.textCircle},
-                    {group: 'menu-effect-group-exit',       value: AscFormat.EXIT_PLUS,                         iconCls: 'animation-exit-shape',                    displayValue: this.textPlus},
-                    {group: 'menu-effect-group-exit',       value: AscFormat.EXIT_DIAMOND,                      iconCls: 'animation-exit-shape',                    displayValue: this.textDiamond},
-=======
                     {group: 'menu-effect-group-exit',       value: AscFormat.EXIT_FLOAT_DOWN,                   iconCls: 'animation-exit-float_out',                displayValue: this.textFloatOut,    familyEffect: 'exitfloat'},
                     {group: 'menu-effect-group-exit',       value: AscFormat.EXIT_SPLIT,                        iconCls: 'animation-exit-split',                    displayValue: this.textSplit},
                     {group: 'menu-effect-group-exit',       value: AscFormat.EXIT_WIPE_FROM,                    iconCls: 'animation-exit-wipe',                     displayValue: this.textWipe},
                     {group: 'menu-effect-group-exit',       value: AscFormat.EXIT_CIRCLE,                       iconCls: 'animation-exit-shape',                    displayValue: this.textShape,       familyEffect: 'shape'},
->>>>>>> d2c5b7ff
                     {group: 'menu-effect-group-exit',       value: AscFormat.EXIT_WHEEL,                        iconCls: 'animation-exit-wheel',                    displayValue: this.textWheel},
                     {group: 'menu-effect-group-exit',       value: AscFormat.EXIT_RANDOM_BARS,                  iconCls: 'animation-exit-random_bars',              displayValue: this.textRandomBars},
                     {group: 'menu-effect-group-exit',       value: AscFormat.EXIT_SHRINK_AND_TURN,              iconCls: 'animation-exit-shrink_turn',              displayValue: this.textShrinkTurn},
                     {group: 'menu-effect-group-exit',       value: AscFormat.EXIT_ZOOM,                         iconCls: 'animation-exit-zoom',                     displayValue: this.textZoom},
-<<<<<<< HEAD
-                    {group: 'menu-effect-group-exit',       value: AscFormat.EXIT_BASIC_SWIVEL,                 iconCls: 'animation-exit-swivel',                   displayValue: this.textSwivel},
-                    {group: 'menu-effect-group-exit',       value: AscFormat.EXIT_BOUNCE,                       iconCls: 'animation-exit-bounce',                   displayValue: this.textBounce},
-                    {group: 'menu-effect-group-path',     value: AscFormat.MOTION_DOWN,                       iconCls: 'animation-motion_paths-lines',              displayValue: this.textDown},
-                    {group: 'menu-effect-group-path',     value: AscFormat.MOTION_LEFT,                       iconCls: 'animation-motion_paths-lines',              displayValue: this.textLeft},
-                    {group: 'menu-effect-group-path',     value: AscFormat.MOTION_RIGHT,                      iconCls: 'animation-motion_paths-lines',              displayValue: this.textRight},
-                    {group: 'menu-effect-group-path',     value: AscFormat.MOTION_UP,                         iconCls: 'animation-motion_paths-lines',              displayValue: this.textUp},
-                    {group: 'menu-effect-group-path',     value: AscFormat.MOTION_ARC_DOWN,                   iconCls: 'animation-motion_paths-arcs',               displayValue: this.textArcDown},
-                    {group: 'menu-effect-group-path',     value: AscFormat.MOTION_ARC_LEFT,                   iconCls: 'animation-motion_paths-arcs',               displayValue: this.textArcLeft},
-                    {group: 'menu-effect-group-path',     value: AscFormat.MOTION_ARC_RIGHT,                  iconCls: 'animation-motion_paths-arcs',               displayValue: this.textArcRight},
-                    {group: 'menu-effect-group-path',     value: AscFormat.MOTION_ARC_UP,                     iconCls: 'animation-motion_paths-arcs',               displayValue: this.textArcUp},
-                    {group: 'menu-effect-group-path',     value: AscFormat.MOTION_TURN_DOWN,                  iconCls: 'animation-motion_paths-turns',              displayValue: this.textTurnDown},
-                    {group: 'menu-effect-group-path',     value: AscFormat.MOTION_TURN_DOWN_RIGHT,            iconCls: 'animation-motion_paths-turns',              displayValue: this.textTurnDownRight},
-                    {group: 'menu-effect-group-path',     value: AscFormat.MOTION_TURN_UP,                    iconCls: 'animation-motion_paths-turns',              displayValue: this.textTurnUp},
-                    {group: 'menu-effect-group-path',     value: AscFormat.MOTION_TURN_UP_RIGHT,              iconCls: 'animation-motion_paths-turns',              displayValue: this.textTurnUpRight},
-                    {group: 'menu-effect-group-path',     value: AscFormat.MOTION_CIRCLE,                     iconCls: 'animation-motion_paths-shapes',             displayValue: this.textCircle},
-                    {group: 'menu-effect-group-path',     value: AscFormat.MOTION_DIAMOND,                    iconCls: 'animation-motion_paths-shapes',             displayValue: this.textDiamond},
-                    {group: 'menu-effect-group-path',     value: AscFormat.MOTION_EQUAL_TRIANGLE,             iconCls: 'animation-motion_paths-shapes',             displayValue: this.textEqualTriangle},
-                    {group: 'menu-effect-group-path',     value: AscFormat.MOTION_HEXAGON,                    iconCls: 'animation-motion_paths-shapes',             displayValue: this.textHexagon},
-                    {group: 'menu-effect-group-path',     value: AscFormat.MOTION_OCTAGON,                    iconCls: 'animation-motion_paths-shapes',             displayValue: this.textOctagon},
-                    {group: 'menu-effect-group-path',     value: AscFormat.MOTION_PARALLELOGRAM,              iconCls: 'animation-motion_paths-shapes',             displayValue: this.textParallelogram},
-                    {group: 'menu-effect-group-path',     value: AscFormat.MOTION_PENTAGON,                   iconCls: 'animation-motion_paths-shapes',             displayValue: this.textPentagon},
-                    {group: 'menu-effect-group-path',     value: AscFormat.MOTION_RIGHT_TRIANGLE,             iconCls: 'animation-motion_paths-shapes',             displayValue: this.textRightTriangle},
-                    {group: 'menu-effect-group-path',     value: AscFormat.MOTION_SQUARE,                     iconCls: 'animation-motion_paths-shapes',             displayValue: this.textSquare},
-                    {group: 'menu-effect-group-path',     value: AscFormat.MOTION_TRAPEZOID,                  iconCls: 'animation-motion_paths-shapes',             displayValue: this.textTrapezoid},
-                    {group: 'menu-effect-group-path',     value: AscFormat.MOTION_HORIZONTAL_FIGURE_8_FOUR,   iconCls: 'animation-motion_paths-loops',              displayValue: this.textHorizontalFigure},
-                    {group: 'menu-effect-group-path',     value: AscFormat.MOTION_VERTICAL_FIGURE_8,          iconCls: 'animation-motion_paths-loops',              displayValue: this.textVerticalFigure},
-                    {group: 'menu-effect-group-path',     value: AscFormat.MOTION_LOOP_DE_LOOP,               iconCls: 'animation-motion_paths-loops',              displayValue: this.textLoopDeLoop}//,
-                    //{group: 'menu-effect-group-path',     value: AscFormat.MOTION_CUSTOM_PATH,                iconCls: 'animation-motion_paths-custom_path',        displayValue: this.textCustomPath}
-=======
                     {group: 'menu-effect-group-exit',       value: AscFormat.EXIT_SWIVEL,                       iconCls: 'animation-exit-swivel',                   displayValue: this.textSwivel},
                     {group: 'menu-effect-group-exit',       value: AscFormat.EXIT_BOUNCE,                       iconCls: 'animation-exit-bounce',                   displayValue: this.textBounce},
                     {group: 'menu-effect-group-path',       value: AscFormat.MOTION_DOWN,                       iconCls: 'animation-motion_paths-lines',            displayValue: this.textLines,       familyEffect: 'pathlines'},
@@ -918,7 +851,6 @@
                     {group: 'menu-effect-group-path',       value: AscFormat.MOTION_CIRCLE,                     iconCls: 'animation-motion_paths-shapes',           displayValue: this.textShapes,      familyEffect: 'pathshapes'},
                     {group: 'menu-effect-group-path',       value: AscFormat.MOTION_HORIZONTAL_FIGURE_8_FOUR,   iconCls: 'animation-motion_paths-loops',            displayValue: this.textLoops,       familyEffect: 'pathloops'}//,
                     //{group: 'menu-effect-group-path',     value: AscFormat.MOTION_CUSTOM_PATH,                iconCls: 'animation-motion_paths-custom_path',      displayValue: this.textCustomPath}
->>>>>>> d2c5b7ff
                 ];
             },
 
@@ -943,16 +875,6 @@
                 return [
                     {group: 'menu-effect-group-entrance',   level: 'menu-effect-level-basic',           value: AscFormat.ENTRANCE_APPEAR,                   displayValue: this.textAppear},
                     {group: 'menu-effect-group-entrance',   level: 'menu-effect-level-basic',           value: AscFormat.ENTRANCE_BLINDS,                   displayValue: this.textBlinds},
-<<<<<<< HEAD
-                    {group: 'menu-effect-group-entrance',   level: 'menu-effect-level-basic',           value: AscFormat.ENTRANCE_BOX,                      displayValue: this.textBox},
-                    {group: 'menu-effect-group-entrance',   level: 'menu-effect-level-basic',           value: AscFormat.ENTRANCE_CHECKERBOARD,             displayValue: this.textCheckerboard},
-                    {group: 'menu-effect-group-entrance',   level: 'menu-effect-level-basic',           value: AscFormat.ENTRANCE_CIRCLE,                   displayValue: this.textCircle},
-                    {group: 'menu-effect-group-entrance',   level: 'menu-effect-level-basic',           value: AscFormat.ENTRANCE_DIAMOND,                  displayValue: this.textDiamond},
-                    {group: 'menu-effect-group-entrance',   level: 'menu-effect-level-basic',           value: AscFormat.ENTRANCE_DISSOLVE_IN,              displayValue: this.textDissolveIn},
-                    {group: 'menu-effect-group-entrance',   level: 'menu-effect-level-basic',           value: AscFormat.ENTRANCE_FLY_IN_FROM,              displayValue: this.textFlyIn},
-                    {group: 'menu-effect-group-entrance',   level: 'menu-effect-level-basic',           value: AscFormat.ENTRANCE_PEEK_IN_FROM,             displayValue: this.textPeekIn},
-                    {group: 'menu-effect-group-entrance',   level: 'menu-effect-level-basic',           value: AscFormat.ENTRANCE_PLUS,                     displayValue: this.textPlus},
-=======
                     {group: 'menu-effect-group-entrance',   level: 'menu-effect-level-basic',           value: AscFormat.ENTRANCE_BOX,                      displayValue: this.textBox,                 familyEffect: 'entrshape'},
                     {group: 'menu-effect-group-entrance',   level: 'menu-effect-level-basic',           value: AscFormat.ENTRANCE_CHECKERBOARD,             displayValue: this.textCheckerboard},
                     {group: 'menu-effect-group-entrance',   level: 'menu-effect-level-basic',           value: AscFormat.ENTRANCE_CIRCLE,                   displayValue: this.textCircle,              familyEffect: 'entrshape'},
@@ -961,7 +883,6 @@
                     {group: 'menu-effect-group-entrance',   level: 'menu-effect-level-basic',           value: AscFormat.ENTRANCE_FLY_IN_FROM,              displayValue: this.textFlyIn},
                     {group: 'menu-effect-group-entrance',   level: 'menu-effect-level-basic',           value: AscFormat.ENTRANCE_PEEK_IN_FROM,             displayValue: this.textPeekIn},
                     {group: 'menu-effect-group-entrance',   level: 'menu-effect-level-basic',           value: AscFormat.ENTRANCE_PLUS,                     displayValue: this.textPlus,                familyEffect: 'entrshape'},
->>>>>>> d2c5b7ff
                     {group: 'menu-effect-group-entrance',   level: 'menu-effect-level-basic',           value: AscFormat.ENTRANCE_RANDOM_BARS,              displayValue: this.textRandomBars},
                     {group: 'menu-effect-group-entrance',   level: 'menu-effect-level-basic',           value: AscFormat.ENTRANCE_SPLIT,                    displayValue: this.textSplit},
                     {group: 'menu-effect-group-entrance',   level: 'menu-effect-level-basic',           value: AscFormat.ENTRANCE_STRIPS,                   displayValue: this.textStrips},
@@ -975,13 +896,8 @@
                     {group: 'menu-effect-group-entrance',   level: 'menu-effect-level-moderate',        value: AscFormat.ENTRANCE_BASIC_ZOOM,               displayValue: this.textBasicZoom},
                     {group: 'menu-effect-group-entrance',   level: 'menu-effect-level-moderate',        value: AscFormat.ENTRANCE_CENTER_REVOLVE,           displayValue: this.textCenterRevolve},
                     {group: 'menu-effect-group-entrance',   level: 'menu-effect-level-moderate',        value: AscFormat.ENTRANCE_CENTER_COMPRESS,          displayValue: this.textCompress},
-<<<<<<< HEAD
-                    {group: 'menu-effect-group-entrance',   level: 'menu-effect-level-moderate',        value: AscFormat.ENTRANCE_FLOAT_DOWN,               displayValue: this.textFloatDown},
-                    {group: 'menu-effect-group-entrance',   level: 'menu-effect-level-moderate',        value: AscFormat.ENTRANCE_FLOAT_UP,                 displayValue: this.textFloatUp},
-=======
                     {group: 'menu-effect-group-entrance',   level: 'menu-effect-level-moderate',        value: AscFormat.ENTRANCE_FLOAT_DOWN,               displayValue: this.textFloatDown,           familyEffect: 'entrfloat'},
                     {group: 'menu-effect-group-entrance',   level: 'menu-effect-level-moderate',        value: AscFormat.ENTRANCE_FLOAT_UP,                 displayValue: this.textFloatUp,             familyEffect: 'entrfloat'},
->>>>>>> d2c5b7ff
                     {group: 'menu-effect-group-entrance',   level: 'menu-effect-level-moderate',        value: AscFormat.ENTRANCE_GROW_AND_TURN,            displayValue: this.textGrowTurn},
                     {group: 'menu-effect-group-entrance',   level: 'menu-effect-level-moderate',        value: AscFormat.ENTRANCE_RISE_UP,                  displayValue: this.textRiseUp},
                     {group: 'menu-effect-group-entrance',   level: 'menu-effect-level-moderate',        value: AscFormat.ENTRANCE_SPINNER,                  displayValue: this.textSpinner},
@@ -1006,11 +922,7 @@
                     {group: 'menu-effect-group-emphasis',   level: 'menu-effect-level-subtle',          value: AscFormat.EMPHASIS_COMPLEMENTARY_COLOR_2,    displayValue: this.textComplementaryColor2},
                     {group: 'menu-effect-group-emphasis',   level: 'menu-effect-level-subtle',          value: AscFormat.EMPHASIS_CONTRASTING_COLOR,        displayValue: this.textContrastingColor},
                     {group: 'menu-effect-group-emphasis',   level: 'menu-effect-level-subtle',          value: AscFormat.EMPHASIS_CONTRASTING_DARKEN,       displayValue: this.textDarken},
-<<<<<<< HEAD
-                    {group: 'menu-effect-group-emphasis',   level: 'menu-effect-level-subtle',          value: AscFormat.EMPHASIS_DESATURAT,                displayValue: this.textDesaturate},
-=======
                     {group: 'menu-effect-group-emphasis',   level: 'menu-effect-level-subtle',          value: AscFormat.EMPHASIS_DESATURATE,                displayValue: this.textDesaturate},
->>>>>>> d2c5b7ff
                     {group: 'menu-effect-group-emphasis',   level: 'menu-effect-level-subtle',          value: AscFormat.EMPHASIS_LIGHTEN,                  displayValue: this.textLighten},
                     {group: 'menu-effect-group-emphasis',   level: 'menu-effect-level-subtle',          value: AscFormat.EMPHASIS_OBJECT_COLOR,             displayValue: this.textObjectColor},
                     {group: 'menu-effect-group-emphasis',   level: 'menu-effect-level-subtle',          value: AscFormat.EMPHASIS_PULSE,                    displayValue: this.textPulse},
@@ -1020,26 +932,15 @@
                     {group: 'menu-effect-group-emphasis',   level: 'menu-effect-level-moderate',        value: AscFormat.EMPHASIS_TEETER,                   displayValue: this.textTeeter},
                     {group: 'menu-effect-group-emphasis',   level: 'menu-effect-level-exciting',        value: AscFormat.EMPHASIS_BLINK,                    displayValue: this.textBlink},
                     {group: 'menu-effect-group-exit',       level: 'menu-effect-level-basic',           value: AscFormat.EXIT_BLINDS,                       displayValue: this.textBlinds},
-<<<<<<< HEAD
-                    {group: 'menu-effect-group-exit',       level: 'menu-effect-level-basic',           value: AscFormat.EXIT_BOX,                          displayValue: this.textBox},
-                    {group: 'menu-effect-group-exit',       level: 'menu-effect-level-basic',           value: AscFormat.EXIT_CHECKERBOARD,                 displayValue: this.textCheckerboard},
-                    {group: 'menu-effect-group-exit',       level: 'menu-effect-level-basic',           value: AscFormat.EXIT_CIRCLE,                       displayValue: this.textCircle},
-                    {group: 'menu-effect-group-exit',       level: 'menu-effect-level-basic',           value: AscFormat.EXIT_DIAMOND,                      displayValue: this.textDiamond},
-=======
                     {group: 'menu-effect-group-exit',       level: 'menu-effect-level-basic',           value: AscFormat.EXIT_BOX,                          displayValue: this.textBox,                 familyEffect: 'shape'},
                     {group: 'menu-effect-group-exit',       level: 'menu-effect-level-basic',           value: AscFormat.EXIT_CHECKERBOARD,                 displayValue: this.textCheckerboard},
                     {group: 'menu-effect-group-exit',       level: 'menu-effect-level-basic',           value: AscFormat.EXIT_CIRCLE,                       displayValue: this.textCircle,              familyEffect: 'shape'},
                     {group: 'menu-effect-group-exit',       level: 'menu-effect-level-basic',           value: AscFormat.EXIT_DIAMOND,                      displayValue: this.textDiamond,             familyEffect: 'shape'},
->>>>>>> d2c5b7ff
                     {group: 'menu-effect-group-exit',       level: 'menu-effect-level-basic',           value: AscFormat.EXIT_DISAPPEAR,                    displayValue: this.textDisappear},
                     {group: 'menu-effect-group-exit',       level: 'menu-effect-level-basic',           value: AscFormat.EXIT_DISSOLVE_OUT,                 displayValue: this.textDissolveOut},
                     {group: 'menu-effect-group-exit',       level: 'menu-effect-level-basic',           value: AscFormat.EXIT_FLY_OUT_TO,                   displayValue: this.textFlyOut},
                     {group: 'menu-effect-group-exit',       level: 'menu-effect-level-basic',           value: AscFormat.EXIT_PEEK_OUT_TO,                  displayValue: this.textPeekOut},
-<<<<<<< HEAD
-                    {group: 'menu-effect-group-exit',       level: 'menu-effect-level-basic',           value: AscFormat.EXIT_PLUS,                         displayValue: this.textPlus},
-=======
                     {group: 'menu-effect-group-exit',       level: 'menu-effect-level-basic',           value: AscFormat.EXIT_PLUS,                         displayValue: this.textPlus,                familyEffect: 'shape'},
->>>>>>> d2c5b7ff
                     {group: 'menu-effect-group-exit',       level: 'menu-effect-level-basic',           value: AscFormat.EXIT_RANDOM_BARS,                  displayValue: this.textRandomBars},
                     {group: 'menu-effect-group-exit',       level: 'menu-effect-level-basic',           value: AscFormat.EXIT_SPLIT,                        displayValue: this.textSplit},
                     {group: 'menu-effect-group-exit',       level: 'menu-effect-level-basic',           value: AscFormat.EXIT_STRIPS,                       displayValue: this.textStrips},
@@ -1053,17 +954,10 @@
                     {group: 'menu-effect-group-exit',       level: 'menu-effect-level-moderate',        value: AscFormat.EXIT_BASIC_ZOOM,                   displayValue: this.textBasicZoom},
                     {group: 'menu-effect-group-exit',       level: 'menu-effect-level-moderate',        value: AscFormat.EXIT_CENTER_REVOLVE,               displayValue: this.textCenterRevolve},
                     {group: 'menu-effect-group-exit',       level: 'menu-effect-level-moderate',        value: AscFormat.EXIT_COLLAPSE,                     displayValue: this.textCollapse},
-<<<<<<< HEAD
-                    {group: 'menu-effect-group-exit',       level: 'menu-effect-level-moderate',        value: AscFormat.EXIT_FLOAT_DOWN,                   displayValue: this.textFloatDown},
-                    {group: 'menu-effect-group-exit',       level: 'menu-effect-level-moderate',        value: AscFormat.EXIT_FLOAT_UP,                     displayValue: this.textFloatUp},
-                    {group: 'menu-effect-group-exit',       level: 'menu-effect-level-moderate',        value: AscFormat.EXIT_SHRINK_AND_TURN,              displayValue: this.textShrinkTurn},
-                    {group: 'menu-effect-group-exit',       level: 'menu-effect-level-moderate',        value: AscFormat.EXIT_SINK_DOWN,                    displayValue: this.textSinkDown},                    //sink down- EXIT_SHRINK_DOWN?
-=======
                     {group: 'menu-effect-group-exit',       level: 'menu-effect-level-moderate',        value: AscFormat.EXIT_FLOAT_DOWN,                   displayValue: this.textFloatDown,    familyEffect: 'exitfloat'},
                     {group: 'menu-effect-group-exit',       level: 'menu-effect-level-moderate',        value: AscFormat.EXIT_FLOAT_UP,                     displayValue: this.textFloatUp,      familyEffect: 'exitfloat'},
                     {group: 'menu-effect-group-exit',       level: 'menu-effect-level-moderate',        value: AscFormat.EXIT_SHRINK_AND_TURN,              displayValue: this.textShrinkTurn},
                     {group: 'menu-effect-group-exit',       level: 'menu-effect-level-moderate',        value: AscFormat.EXIT_SINK_DOWN,                    displayValue: this.textSinkDown},
->>>>>>> d2c5b7ff
                     {group: 'menu-effect-group-exit',       level: 'menu-effect-level-moderate',        value: AscFormat.EXIT_SPINNER,                      displayValue: this.textSpinner},
                     {group: 'menu-effect-group-exit',       level: 'menu-effect-level-moderate',        value: AscFormat.EXIT_STRETCHY,                     displayValue: this.textStretch},
                     {group: 'menu-effect-group-exit',       level: 'menu-effect-level-exciting',        value: AscFormat.EXIT_BASIC_SWIVEL,                 displayValue: this.textBasicSwivel},
@@ -1081,26 +975,6 @@
                     {group: 'menu-effect-group-path',       level: 'menu-effect-level-basic',           value: AscFormat.MOTION_PATH_5_POINT_STAR,          displayValue: this.textPointStar5},
                     {group: 'menu-effect-group-path',       level: 'menu-effect-level-basic',           value: AscFormat.MOTION_PATH_6_POINT_STAR,          displayValue: this.textPointStar6},
                     {group: 'menu-effect-group-path',       level: 'menu-effect-level-basic',           value: AscFormat.MOTION_PATH_8_POINT_STAR,          displayValue: this.textPointStar8},
-<<<<<<< HEAD
-                    {group: 'menu-effect-group-path',       level: 'menu-effect-level-basic',           value: AscFormat.MOTION_CIRCLE,                     displayValue: this.textCircle},
-                    {group: 'menu-effect-group-path',       level: 'menu-effect-level-basic',           value: AscFormat.MOTION_CRESCENT_MOON,              displayValue: this.textCrescentMoon},
-                    {group: 'menu-effect-group-path',       level: 'menu-effect-level-basic',           value: AscFormat.MOTION_DIAMOND,                    displayValue: this.textDiamond},
-                    {group: 'menu-effect-group-path',       level: 'menu-effect-level-basic',           value: AscFormat.MOTION_EQUAL_TRIANGLE,             displayValue: this.textEqualTriangle},
-                    {group: 'menu-effect-group-path',       level: 'menu-effect-level-basic',           value: AscFormat.MOTION_FOOTBALL,                   displayValue: this.textFootball},
-                    {group: 'menu-effect-group-path',       level: 'menu-effect-level-basic',           value: AscFormat.MOTION_HEART,                      displayValue: this.textHeart},
-                    {group: 'menu-effect-group-path',       level: 'menu-effect-level-basic',           value: AscFormat.MOTION_HEXAGON,                    displayValue: this.textHexagon},
-                    {group: 'menu-effect-group-path',       level: 'menu-effect-level-basic',           value: AscFormat.MOTION_OCTAGON,                    displayValue: this.textOctagon},
-                    {group: 'menu-effect-group-path',       level: 'menu-effect-level-basic',           value: AscFormat.MOTION_PARALLELOGRAM,              displayValue: this.textParallelogram},
-                    {group: 'menu-effect-group-path',       level: 'menu-effect-level-basic',           value: AscFormat.MOTION_PENTAGON,                   displayValue: this.textPentagon},
-                    {group: 'menu-effect-group-path',       level: 'menu-effect-level-basic',           value: AscFormat.MOTION_RIGHT_TRIANGLE,             displayValue: this.textRightTriangle},
-                    {group: 'menu-effect-group-path',       level: 'menu-effect-level-basic',           value: AscFormat.MOTION_SQUARE,                     displayValue: this.textSquare},
-                    {group: 'menu-effect-group-path',       level: 'menu-effect-level-basic',           value: AscFormat.MOTION_TEARDROP,                   displayValue: this.textTeardrop},
-                    {group: 'menu-effect-group-path',       level: 'menu-effect-level-basic',           value: AscFormat.MOTION_TRAPEZOID,                  displayValue: this.textTrapezoid},
-                    {group: 'menu-effect-group-path',       level: 'menu-effect-level-lines_curves',    value: AscFormat.MOTION_ARC_DOWN,                   displayValue: this.textArcDown},
-                    {group: 'menu-effect-group-path',       level: 'menu-effect-level-lines_curves',    value: AscFormat.MOTION_ARC_LEFT,                   displayValue: this.textArcLeft},
-                    {group: 'menu-effect-group-path',       level: 'menu-effect-level-lines_curves',    value: AscFormat.MOTION_ARC_RIGHT,                  displayValue: this.textArcRight},
-                    {group: 'menu-effect-group-path',       level: 'menu-effect-level-lines_curves',    value: AscFormat.MOTION_ARC_UP,                     displayValue: this.textArcUp},
-=======
                     {group: 'menu-effect-group-path',       level: 'menu-effect-level-basic',           value: AscFormat.MOTION_CIRCLE,                     displayValue: this.textCircle,              familyEffect: 'pathshapes'},
                     {group: 'menu-effect-group-path',       level: 'menu-effect-level-basic',           value: AscFormat.MOTION_CRESCENT_MOON,              displayValue: this.textCrescentMoon},
                     {group: 'menu-effect-group-path',       level: 'menu-effect-level-basic',           value: AscFormat.MOTION_DIAMOND,                    displayValue: this.textDiamond,             familyEffect: 'pathshapes'},
@@ -1119,7 +993,6 @@
                     {group: 'menu-effect-group-path',       level: 'menu-effect-level-lines_curves',    value: AscFormat.MOTION_ARC_LEFT,                   displayValue: this.textArcLeft,             familyEffect: 'patharcs'},
                     {group: 'menu-effect-group-path',       level: 'menu-effect-level-lines_curves',    value: AscFormat.MOTION_ARC_RIGHT,                  displayValue: this.textArcRight,            familyEffect: 'patharcs'},
                     {group: 'menu-effect-group-path',       level: 'menu-effect-level-lines_curves',    value: AscFormat.MOTION_ARC_UP,                     displayValue: this.textArcUp,               familyEffect: 'patharcs'},
->>>>>>> d2c5b7ff
                     {group: 'menu-effect-group-path',       level: 'menu-effect-level-lines_curves',    value: AscFormat.MOTION_BOUNCE_LEFT,                displayValue: this.textBounceLeft},
                     {group: 'menu-effect-group-path',       level: 'menu-effect-level-lines_curves',    value: AscFormat.MOTION_BOUNCE_RIGHT,               displayValue: this.textBounceRight},
                     {group: 'menu-effect-group-path',       level: 'menu-effect-level-lines_curves',    value: AscFormat.MOTION_CURVY_LEFT,                 displayValue: this.textCurvyLeft},
@@ -1127,18 +1000,11 @@
                     {group: 'menu-effect-group-path',       level: 'menu-effect-level-lines_curves',    value: AscFormat.MOTION_DECAYING_WAVE,              displayValue: this.textDecayingWave},
                     {group: 'menu-effect-group-path',       level: 'menu-effect-level-lines_curves',    value: AscFormat.MOTION_DIAGONAL_DOWN_RIGHT,        displayValue: this.textDiagonalDownRight},
                     {group: 'menu-effect-group-path',       level: 'menu-effect-level-lines_curves',    value: AscFormat.MOTION_DIAGONAL_UP_RIGHT,          displayValue: this.textDiagonalUpRight},
-<<<<<<< HEAD
-                    {group: 'menu-effect-group-path',       level: 'menu-effect-level-lines_curves',    value: AscFormat.MOTION_DOWN,                       displayValue: this.textDown},
-                    {group: 'menu-effect-group-path',       level: 'menu-effect-level-lines_curves',    value: AscFormat.MOTION_FUNNEL,                     displayValue: this.textFunnel},
-                    {group: 'menu-effect-group-path',       level: 'menu-effect-level-lines_curves',    value: AscFormat.MOTION_HEARTBEAT,                  displayValue: this.textHeartbeat},
-                    {group: 'menu-effect-group-path',       level: 'menu-effect-level-lines_curves',    value: AscFormat.MOTION_LEFT,                       displayValue: this.textLeft},
-=======
                     {group: 'menu-effect-group-path',       level: 'menu-effect-level-lines_curves',    value: AscFormat.MOTION_DOWN,                       displayValue: this.textDown,                familyEffect: 'pathlines'},
                     {group: 'menu-effect-group-path',       level: 'menu-effect-level-lines_curves',    value: AscFormat.MOTION_FUNNEL,                     displayValue: this.textFunnel},
                     {group: 'menu-effect-group-path',       level: 'menu-effect-level-lines_curves',    value: AscFormat.MOTION_HEARTBEAT,                  displayValue: this.textHeartbeat},
                     {group: 'menu-effect-group-path',       level: 'menu-effect-level-lines_curves',    value: AscFormat.MOTION_LEFT,                       displayValue: this.textLeft,                familyEffect: 'pathlines'},
                     {group: 'menu-effect-group-path',       level: 'menu-effect-level-lines_curves',    value: AscFormat.MOTION_RIGHT,                      displayValue: this.textRight,               familyEffect: 'pathlines'},
->>>>>>> d2c5b7ff
                     {group: 'menu-effect-group-path',       level: 'menu-effect-level-lines_curves',    value: AscFormat.MOTION_S_CURVE_1,                  displayValue: this.textSCurve1},
                     {group: 'menu-effect-group-path',       level: 'menu-effect-level-lines_curves',    value: AscFormat.MOTION_S_CURVE_2,                  displayValue: this.textSCurve2},
                     {group: 'menu-effect-group-path',       level: 'menu-effect-level-lines_curves',    value: AscFormat.MOTION_SINE_WAVE,                  displayValue: this.textSineWave},
@@ -1146,19 +1012,11 @@
                     {group: 'menu-effect-group-path',       level: 'menu-effect-level-lines_curves',    value: AscFormat.MOTION_SINE_SPIRAL_RIGHT,          displayValue: this.textSpiralRight},
                     {group: 'menu-effect-group-path',       level: 'menu-effect-level-lines_curves',    value: AscFormat.MOTION_SPRING,                     displayValue: this.textSpring},
                     {group: 'menu-effect-group-path',       level: 'menu-effect-level-lines_curves',    value: AscFormat.MOTION_STAIRS_DOWN,                displayValue: this.textStairsDown},
-<<<<<<< HEAD
-                    {group: 'menu-effect-group-path',       level: 'menu-effect-level-lines_curves',    value: AscFormat.MOTION_TURN_DOWN,                  displayValue: this.textTurnDown},
-                    {group: 'menu-effect-group-path',       level: 'menu-effect-level-lines_curves',    value: AscFormat.MOTION_TURN_DOWN_RIGHT,            displayValue: this.textTurnDownRight},
-                    {group: 'menu-effect-group-path',       level: 'menu-effect-level-lines_curves',    value: AscFormat.MOTION_TURN_UP,                    displayValue: this.textTurnUp},
-                    {group: 'menu-effect-group-path',       level: 'menu-effect-level-lines_curves',    value: AscFormat.MOTION_TURN_UP_RIGHT,              displayValue: this.textTurnUpRight},
-                    {group: 'menu-effect-group-path',       level: 'menu-effect-level-lines_curves',    value: AscFormat.MOTION_UP,                         displayValue: this.textUp},
-=======
                     {group: 'menu-effect-group-path',       level: 'menu-effect-level-lines_curves',    value: AscFormat.MOTION_TURN_DOWN,                  displayValue: this.textTurnDown,            familyEffect: 'pathturns'},
                     {group: 'menu-effect-group-path',       level: 'menu-effect-level-lines_curves',    value: AscFormat.MOTION_TURN_DOWN_RIGHT,            displayValue: this.textTurnDownRight,       familyEffect: 'pathturns'},
                     {group: 'menu-effect-group-path',       level: 'menu-effect-level-lines_curves',    value: AscFormat.MOTION_TURN_UP,                    displayValue: this.textTurnUp,              familyEffect: 'pathturns'},
                     {group: 'menu-effect-group-path',       level: 'menu-effect-level-lines_curves',    value: AscFormat.MOTION_TURN_UP_RIGHT,              displayValue: this.textTurnUpRight,         familyEffect: 'pathturns'},
                     {group: 'menu-effect-group-path',       level: 'menu-effect-level-lines_curves',    value: AscFormat.MOTION_UP,                         displayValue: this.textUp,                  familyEffect: 'pathlines'},
->>>>>>> d2c5b7ff
                     {group: 'menu-effect-group-path',       level: 'menu-effect-level-lines_curves',    value: AscFormat.MOTION_WAVE,                       displayValue: this.textWave},
                     {group: 'menu-effect-group-path',       level: 'menu-effect-level-lines_curves',    value: AscFormat.MOTION_ZIGZAG,                     displayValue: this.textZigzag},
                     {group: 'menu-effect-group-path',       level: 'menu-effect-level-special',         value: AscFormat.MOTION_BEAN,                       displayValue: this.textBean},
@@ -1166,26 +1024,15 @@
                     {group: 'menu-effect-group-path',       level: 'menu-effect-level-special',         value: AscFormat.MOTION_CURVED_X,                   displayValue: this.textCurvedX},
                     {group: 'menu-effect-group-path',       level: 'menu-effect-level-special',         value: AscFormat.MOTION_CURVY_STAR,                 displayValue: this.textCurvyStar},
                     {group: 'menu-effect-group-path',       level: 'menu-effect-level-special',         value: AscFormat.MOTION_FIGURE_8_FOUR,              displayValue: this.textFigureFour},
-<<<<<<< HEAD
-                    {group: 'menu-effect-group-path',       level: 'menu-effect-level-special',         value: AscFormat.MOTION_HORIZONTAL_FIGURE_8_FOUR,   displayValue: this.textHorizontalFigure},
-                    {group: 'menu-effect-group-path',       level: 'menu-effect-level-special',         value: AscFormat.MOTION_INVERTED_SQUARE,            displayValue: this.textInvertedSquare},
-                    {group: 'menu-effect-group-path',       level: 'menu-effect-level-special',         value: AscFormat.MOTION_INVERTED_TRIANGLE,          displayValue: this.textInvertedTriangle},
-                    {group: 'menu-effect-group-path',       level: 'menu-effect-level-special',         value: AscFormat.MOTION_LOOP_DE_LOOP,               displayValue: this.textLoopDeLoop},
-=======
                     {group: 'menu-effect-group-path',       level: 'menu-effect-level-special',         value: AscFormat.MOTION_HORIZONTAL_FIGURE_8_FOUR,   displayValue: this.textHorizontalFigure,    familyEffect: 'pathloops'},
                     {group: 'menu-effect-group-path',       level: 'menu-effect-level-special',         value: AscFormat.MOTION_INVERTED_SQUARE,            displayValue: this.textInvertedSquare},
                     {group: 'menu-effect-group-path',       level: 'menu-effect-level-special',         value: AscFormat.MOTION_INVERTED_TRIANGLE,          displayValue: this.textInvertedTriangle},
                     {group: 'menu-effect-group-path',       level: 'menu-effect-level-special',         value: AscFormat.MOTION_LOOP_DE_LOOP,               displayValue: this.textLoopDeLoop,          familyEffect: 'pathloops'},
->>>>>>> d2c5b7ff
                     {group: 'menu-effect-group-path',       level: 'menu-effect-level-special',         value: AscFormat.MOTION_NEUTRON,                    displayValue: this.textNeutron},
                     {group: 'menu-effect-group-path',       level: 'menu-effect-level-special',         value: AscFormat.MOTION_PEANUT,                     displayValue: this.textPeanut},
                     {group: 'menu-effect-group-path',       level: 'menu-effect-level-special',         value: AscFormat.MOTION_POINTY_STAR,                displayValue: this.textPointStar},
                     {group: 'menu-effect-group-path',       level: 'menu-effect-level-special',         value: AscFormat.MOTION_SWOOSH,                     displayValue: this.textSwoosh},
-<<<<<<< HEAD
-                    {group: 'menu-effect-group-path',       level: 'menu-effect-level-special',         value: AscFormat.MOTION_VERTICAL_FIGURE_8,          displayValue: this.textVerticalFigure}
-=======
                     {group: 'menu-effect-group-path',       level: 'menu-effect-level-special',         value: AscFormat.MOTION_VERTICAL_FIGURE_8,          displayValue: this.textVerticalFigure,      familyEffect: 'pathloops'}
->>>>>>> d2c5b7ff
 
                 ];
             },
@@ -1196,57 +1043,33 @@
                         switch (type) {
                             case AscFormat.ENTRANCE_BLINDS:
                                 return [
-<<<<<<< HEAD
-                                    {value: AscFormat.ENTRANCE_BLINDS_HORIZONTAL,       caption: this.textHorizontal},
-=======
                                     {value: AscFormat.ENTRANCE_BLINDS_HORIZONTAL,       caption: this.textHorizontal, defvalue: true},
->>>>>>> d2c5b7ff
                                     {value: AscFormat.ENTRANCE_BLINDS_VERTICAL,         caption: this.textVertical}
                                 ];
                             case AscFormat.ENTRANCE_BOX:
                                 return [
-<<<<<<< HEAD
-                                    {value: AscFormat.ENTRANCE_BOX_IN,                  caption: this.textIn},
-=======
                                     {value: AscFormat.ENTRANCE_BOX_IN,                  caption: this.textIn, defvalue: true},
->>>>>>> d2c5b7ff
                                     {value: AscFormat.ENTRANCE_BOX_OUT,                 caption: this.textOut}
                                 ];
                             case AscFormat.ENTRANCE_CHECKERBOARD:
                                 return [
-<<<<<<< HEAD
-                                    {value: AscFormat.ENTRANCE_CHECKERBOARD_ACROSS,     caption: this.textAcross},
-=======
                                     {value: AscFormat.ENTRANCE_CHECKERBOARD_ACROSS,     caption: this.textAcross, defvalue: true},
->>>>>>> d2c5b7ff
                                     {value: AscFormat.ENTRANCE_CHECKERBOARD_DOWN,       caption: this.textDown}
                                 ];
                             case AscFormat.ENTRANCE_CIRCLE:
                                 return [
-<<<<<<< HEAD
-                                    {value: AscFormat.ENTRANCE_CIRCLE_IN,               caption: this.textIn},
-=======
                                     {value: AscFormat.ENTRANCE_CIRCLE_IN,               caption: this.textIn, defvalue: true},
->>>>>>> d2c5b7ff
                                     {value: AscFormat.ENTRANCE_CIRCLE_OUT,              caption: this.textOut}
                                 ];
                             case AscFormat.ENTRANCE_DIAMOND:
                                 return [
-<<<<<<< HEAD
-                                    {value: AscFormat.ENTRANCE_DIAMOND_IN,              caption: this.textIn},
-=======
                                     {value: AscFormat.ENTRANCE_DIAMOND_IN,              caption: this.textIn, defvalue: true},
->>>>>>> d2c5b7ff
                                     {value: AscFormat.ENTRANCE_DIAMOND_OUT,             caption: this.textOut}
                                 ];
 
                             case AscFormat.ENTRANCE_FLY_IN_FROM:
                                 return [
-<<<<<<< HEAD
-                                    {value: AscFormat.ENTRANCE_FLY_IN_FROM_BOTTOM,      caption: this.textFromBottom},
-=======
                                     {value: AscFormat.ENTRANCE_FLY_IN_FROM_BOTTOM,      caption: this.textFromBottom, defvalue: true},
->>>>>>> d2c5b7ff
                                     {value: AscFormat.ENTRANCE_FLY_IN_FROM_BOTTOM_LEFT, caption: this.textFromBottomLeft},
                                     {value: AscFormat.ENTRANCE_FLY_IN_FROM_LEFT,        caption: this.textFromLeft},
                                     {value: AscFormat.ENTRANCE_FLY_IN_FROM_TOP_LEFT,    caption: this.textFromTopLeft},
@@ -1257,75 +1080,37 @@
                                 ];
                             case AscFormat.ENTRANCE_PEEK_IN_FROM:
                                 return [
-<<<<<<< HEAD
-                                    {value: AscFormat.ENTRANCE_PEEK_IN_FROM_BOTTOM,     caption: this.textFromBottom},
-=======
                                     {value: AscFormat.ENTRANCE_PEEK_IN_FROM_BOTTOM,     caption: this.textFromBottom, defvalue: true},
->>>>>>> d2c5b7ff
                                     {value: AscFormat.ENTRANCE_PEEK_IN_FROM_LEFT,       caption: this.textFromLeft},
                                     {value: AscFormat.ENTRANCE_PEEK_IN_FROM_RIGHT,      caption: this.textFromRight},
                                     {value: AscFormat.ENTRANCE_PEEK_IN_FROM_TOP,        caption: this.textFromTop}
                                 ];
                             case AscFormat.ENTRANCE_PLUS:
                                 return [
-<<<<<<< HEAD
-                                    {value: AscFormat.ENTRANCE_PLUS_IN,                 caption: this.textIn},
-=======
                                     {value: AscFormat.ENTRANCE_PLUS_IN,                 caption: this.textIn, defvalue: true},
->>>>>>> d2c5b7ff
                                     {value: AscFormat.ENTRANCE_PLUS_OUT,                caption: this.textOut}
                                 ];
                             case AscFormat.ENTRANCE_RANDOM_BARS:
                                 return [
-<<<<<<< HEAD
-                                    {value: AscFormat.ENTRANCE_RANDOM_BARS_HORIZONTAL,  caption: this.textHorizontal},
-=======
                                     {value: AscFormat.ENTRANCE_RANDOM_BARS_HORIZONTAL,  caption: this.textHorizontal, defvalue: true},
->>>>>>> d2c5b7ff
                                     {value: AscFormat.ENTRANCE_RANDOM_BARS_VERTICAL,    caption: this.textVertical}
                                 ];
                             case AscFormat.ENTRANCE_SPLIT:
                                 return [
                                     {value: AscFormat.ENTRANCE_SPLIT_HORIZONTAL_IN,     caption: this.textHorizontalIn},
                                     {value: AscFormat.ENTRANCE_SPLIT_HORIZONTAL_OUT,    caption: this.textHorizontalOut},
-<<<<<<< HEAD
-                                    {value: AscFormat.ENTRANCE_SPLIT_VERTICAL_IN,       caption: this.textVerticalIn},
-=======
                                     {value: AscFormat.ENTRANCE_SPLIT_VERTICAL_IN,       caption: this.textVerticalIn, defvalue: true},
->>>>>>> d2c5b7ff
                                     {value: AscFormat.ENTRANCE_SPLIT_VERTICAL_OUT,      caption: this.textVerticalOut}
                                 ];
                             case AscFormat.ENTRANCE_STRIPS:
                                 return [
-<<<<<<< HEAD
-                                    {value: AscFormat.ENTRANCE_STRIPS_LEFT_DOWN,        caption: this.textLeftDown},
-=======
                                     {value: AscFormat.ENTRANCE_STRIPS_LEFT_DOWN,        caption: this.textLeftDown, defvalue: true},
->>>>>>> d2c5b7ff
                                     {value: AscFormat.ENTRANCE_STRIPS_LEFT_UP,          caption: this.textLeftUp},
                                     {value: AscFormat.ENTRANCE_STRIPS_RIGHT_DOWN,       caption: this.textRightDown},
                                     {value: AscFormat.ENTRANCE_STRIPS_RIGHT_UP,         caption: this.textRightUp}
                                 ];
                             case AscFormat.ENTRANCE_WHEEL:
                                 return [
-<<<<<<< HEAD
-                                    {value: AscFormat.ENTRANCE_WHEEL_1_SPOKE,           caption: this.textSpoke1},
-                                    {value: AscFormat.ENTRANCE_WHEEL_2_SPOKE,           caption: this.textSpoke2},
-                                    {value: AscFormat.ENTRANCE_WHEEL_3_SPOKE,           caption: this.textSpoke3},
-                                    {value: AscFormat.ENTRANCE_WHEEL_4_SPOKE,           caption: this.textSpoke4},
-                                    {value: AscFormat.ENTRANCE_WHEEL_8_SPOKE,           caption: this.textSpoke8}
-                                ];
-                            case AscFormat.ENTRANCE_WIPE_FROM:
-                                return [
-                                    {value: AscFormat.ENTRANCE_WIPE_FROM_BOTTOM,        caption: this.textFromBottom},
-                                    {value: AscFormat.ENTRANCE_WIPE_FROM_LEFT,          caption: this.textFromLeft},
-                                    {value: AscFormat.ENTRANCE_WIPE_FROM_RIGHT,         caption: this.textFromRight},
-                                    {value: AscFormat.ENTRANCE_WIPE_FROM_FROM_TOP,      caption: this.textFromTop}
-                                ];
-                            case AscFormat.ENTRANCE_ZOOM:
-                                return [
-                                    {value: AscFormat.ENTRANCE_ZOOM_OBJECT_CENTER,      caption: this.textObjectCenter},
-=======
                                     {value: AscFormat.ENTRANCE_WHEEL_1_SPOKE,           caption: this.textSpoke1, defvalue: true},
                                     {value: AscFormat.ENTRANCE_WHEEL_2_SPOKES,           caption: this.textSpoke2},
                                     {value: AscFormat.ENTRANCE_WHEEL_3_SPOKES,           caption: this.textSpoke3},
@@ -1342,16 +1127,11 @@
                             case AscFormat.ENTRANCE_ZOOM:
                                 return [
                                     {value: AscFormat.ENTRANCE_ZOOM_OBJECT_CENTER,      caption: this.textObjectCenter, defvalue: true},
->>>>>>> d2c5b7ff
                                     {value: AscFormat.ENTRANCE_ZOOM_SLIDE_CENTER,       caption: this.textSlideCenter}
                                 ];
                             case AscFormat.ENTRANCE_BASIC_ZOOM:
                                 return [
-<<<<<<< HEAD
-                                    {value: AscFormat.ENTRANCE_BASIC_ZOOM_IN,           caption: this.textIn},
-=======
                                     {value: AscFormat.ENTRANCE_BASIC_ZOOM_IN,           caption: this.textIn, defvalue: true},
->>>>>>> d2c5b7ff
                                     {value: AscFormat.ENTRANCE_BASIC_ZOOM_IN_FROM_SCREEN_CENTER, caption: this.textInFromScreenCenter},
                                     {value: AscFormat.ENTRANCE_BASIC_ZOOM_IN_SLIGHTLY,  caption: this.textInSlightly},
                                     {value: AscFormat.ENTRANCE_BASIC_ZOOM_OUT,          caption: this.textOut},
@@ -1360,11 +1140,7 @@
                                 ];
                             case AscFormat.ENTRANCE_STRETCH:
                                 return [
-<<<<<<< HEAD
-                                    {value: AscFormat.ENTRANCE_STRETCH_ACROSS,          caption: this.textAcross},
-=======
                                     {value: AscFormat.ENTRANCE_STRETCH_ACROSS,          caption: this.textAcross, defvalue: true},
->>>>>>> d2c5b7ff
                                     {value: AscFormat.ENTRANCE_STRETCH_FROM_BOTTOM,     caption: this.textFromBottom},
                                     {value: AscFormat.ENTRANCE_STRETCH_FROM_LEFT,       caption: this.textFromLeft},
                                     {value: AscFormat.ENTRANCE_STRETCH_FROM_RIGHT,      caption: this.textFromRight},
@@ -1372,11 +1148,7 @@
                                 ];
                             case AscFormat.ENTRANCE_BASIC_SWIVEL:
                                 return [
-<<<<<<< HEAD
-                                    {value: AscFormat.ENTRANCE_BASIC_SWIVEL_HORIZONTAL, caption: this.textHorizontal},
-=======
                                     {value: AscFormat.ENTRANCE_BASIC_SWIVEL_HORIZONTAL, caption: this.textHorizontal, defvalue: true},
->>>>>>> d2c5b7ff
                                     {value: AscFormat.ENTRANCE_BASIC_SWIVEL_VERTICAL,   caption: this.textVertical}
                                 ];
                             default:
@@ -1388,56 +1160,32 @@
                         switch (type){
                             case AscFormat.EXIT_BLINDS:
                                 return [
-<<<<<<< HEAD
-                                    {value: AscFormat.EXIT_BLINDS_HORIZONTAL,       caption: this.textHorizontal},
-=======
                                     {value: AscFormat.EXIT_BLINDS_HORIZONTAL,       caption: this.textHorizontal, defvalue: true},
->>>>>>> d2c5b7ff
                                     {value: AscFormat.EXIT_BLINDS_VERTICAL,         caption: this.textVertical}
                                 ];
                             case AscFormat.EXIT_BOX:
                                 return [
                                     {value: AscFormat.EXIT_BOX_IN,                  caption: this.textIn},
-<<<<<<< HEAD
-                                    {value: AscFormat.EXIT_BOX_OUT,                 caption: this.textOut}
+                                    {value: AscFormat.EXIT_BOX_OUT,                 caption: this.textOut, defvalue: true}
                                 ];
                             case AscFormat.EXIT_CHECKERBOARD:
                                 return [
-                                    {value: AscFormat.EXIT_CHECKERBOARD_ACROSS,     caption: this.textAcross},
-=======
-                                    {value: AscFormat.EXIT_BOX_OUT,                 caption: this.textOut, defvalue: true}
-                                ];
-                            case AscFormat.EXIT_CHECKERBOARD:
-                                return [
                                     {value: AscFormat.EXIT_CHECKERBOARD_ACROSS,     caption: this.textAcross, defvalue: true},
->>>>>>> d2c5b7ff
                                     {value: AscFormat.EXIT_CIRCLE_OUT,              caption: this.textUp}
                                 ];
                             case AscFormat.EXIT_CIRCLE:
                                 return [
                                     {value: AscFormat.EXIT_CIRCLE_IN,               caption: this.textIn},
-<<<<<<< HEAD
-                                    {value: AscFormat.EXIT_BOX_OUT,                 caption: this.textOut}
-=======
                                     {value: AscFormat.EXIT_CIRCLE_OUT,              caption: this.textOut, defvalue: true}
->>>>>>> d2c5b7ff
                                 ];
                             case AscFormat.EXIT_DIAMOND:
                                 return [
                                     {value: AscFormat.EXIT_DIAMOND_IN,              caption: this.textIn},
-<<<<<<< HEAD
-                                    {value: AscFormat.EXIT_DIAMOND_IN,              caption: this.textOut}
+                                    {value: AscFormat.EXIT_DIAMOND_OUT,             caption: this.textOut, defvalue: true}
                                 ];
                             case AscFormat.EXIT_FLY_OUT_TO:
                                 return [
-                                    {value: AscFormat.EXIT_FLY_OUT_TO_BOTTOM,       caption: this.textToBottom},
-=======
-                                    {value: AscFormat.EXIT_DIAMOND_OUT,             caption: this.textOut, defvalue: true}
-                                ];
-                            case AscFormat.EXIT_FLY_OUT_TO:
-                                return [
                                     {value: AscFormat.EXIT_FLY_OUT_TO_BOTTOM,       caption: this.textToBottom, defvalue: true},
->>>>>>> d2c5b7ff
                                     {value: AscFormat.EXIT_FLY_OUT_TO_BOTTOM_LEFT,  caption: this.textToBottomLeft},
                                     {value: AscFormat.EXIT_FLY_OUT_TO_LEFT,         caption: this.textToLeft},
                                     {value: AscFormat.EXIT_FLY_OUT_TO_TOP_LEFT,     caption: this.textToTopLeft},
@@ -1448,11 +1196,7 @@
                                 ];
                             case AscFormat.EXIT_PEEK_OUT_TO:
                                 return [
-<<<<<<< HEAD
-                                    {value: AscFormat.EXIT_PEEK_OUT_TO_BOTTOM,      caption: this.textToBottom},
-=======
                                     {value: AscFormat.EXIT_PEEK_OUT_TO_BOTTOM,      caption: this.textToBottom, defvalue: true},
->>>>>>> d2c5b7ff
                                     {value: AscFormat.EXIT_PEEK_OUT_TO_LEFT,        caption: this.textToLeft},
                                     {value: AscFormat.EXIT_PEEK_OUT_TO_RIGHT,       caption: this.textToRight},
                                     {value: AscFormat.EXIT_PEEK_OUT_TO_TOP,         caption: this.textToTop}
@@ -1460,56 +1204,29 @@
                             case AscFormat.EXIT_PLUS:
                                 return [
                                     {value: AscFormat.EXIT_PLUS_IN,                 caption: this.textIn},
-<<<<<<< HEAD
-                                    {value: AscFormat.EXIT_PLUS_OUT,                caption: this.textOut}
+                                    {value: AscFormat.EXIT_PLUS_OUT,                caption: this.textOut, defvalue: true}
                                 ];
                             case AscFormat.EXIT_RANDOM_BARS:
                                 return [
-                                    {value: AscFormat.EXIT_RANDOM_BARS_HORIZONTAL,  caption: this.textHorizontal},
-=======
-                                    {value: AscFormat.EXIT_PLUS_OUT,                caption: this.textOut, defvalue: true}
-                                ];
-                            case AscFormat.EXIT_RANDOM_BARS:
-                                return [
                                     {value: AscFormat.EXIT_RANDOM_BARS_HORIZONTAL,  caption: this.textHorizontal, defvalue: true},
->>>>>>> d2c5b7ff
                                     {value: AscFormat.EXIT_RANDOM_BARS_VERTICAL,    caption: this.textVertical}
                                 ];
                             case AscFormat.EXIT_SPLIT:
                                 return [
                                     {value: AscFormat.EXIT_SPLIT_HORIZONTAL_IN,     caption: this.textHorizontalIn},
                                     {value: AscFormat.EXIT_SPLIT_HORIZONTAL_OUT,    caption: this.textHorizontalOut},
-<<<<<<< HEAD
-                                    {value: AscFormat.EXIT_SPLIT_VERTICAL_IN,       caption: this.textVerticalIn},
-=======
                                     {value: AscFormat.EXIT_SPLIT_VERTICAL_IN,       caption: this.textVerticalIn, defvalue: true},
->>>>>>> d2c5b7ff
                                     {value: AscFormat.EXIT_SPLIT_VERTICAL_OUT,      caption: this.textVerticalOut}
                                 ];
                             case AscFormat.EXIT_STRIPS:
                                 return [
-<<<<<<< HEAD
-                                    {value: AscFormat.EXIT_STRIPS_LEFT_DOWN,        caption: this.textLeftDown},
-=======
                                     {value: AscFormat.EXIT_STRIPS_LEFT_DOWN,        caption: this.textLeftDown, defvalue: true},
->>>>>>> d2c5b7ff
                                     {value: AscFormat.EXIT_STRIPS_LEFT_UP,          caption: this.textLeftUp},
                                     {value: AscFormat.EXIT_STRIPS_RIGHT_DOWN,       caption: this.textRightDown},
                                     {value: AscFormat.EXIT_STRIPS_RIGHT_UP,         caption: this.textRightUp}
                                 ];
                             case AscFormat.EXIT_WHEEL:
                                 return [
-<<<<<<< HEAD
-                                    {value: AscFormat.EXIT_WHEEL_1_SPOKE,           caption: this.textSpoke1},
-                                    {value: AscFormat.EXIT_WHEEL_2_SPOKE,           caption: this.textSpoke2},
-                                    {value: AscFormat.EXIT_WHEEL_3_SPOKE,           caption: this.textSpoke3},
-                                    {value: AscFormat.EXIT_WHEEL_4_SPOKE,           caption: this.textSpoke4},
-                                    {value: AscFormat.EXIT_WHEEL_8_SPOKE,           caption: this.textSpoke8}
-                                ];
-                            case AscFormat.EXIT_WIPE_FROM:
-                                return [
-                                    {value: AscFormat.EXIT_WIPE_FROM_BOTTOM,        caption: this.textFromBottom},
-=======
                                     {value: AscFormat.EXIT_WHEEL_1_SPOKE,           caption: this.textSpoke1, defvalue: true},
                                     {value: AscFormat.EXIT_WHEEL_2_SPOKES,           caption: this.textSpoke2},
                                     {value: AscFormat.EXIT_WHEEL_3_SPOKES,           caption: this.textSpoke3},
@@ -1519,30 +1236,12 @@
                             case AscFormat.EXIT_WIPE_FROM:
                                 return [
                                     {value: AscFormat.EXIT_WIPE_FROM_BOTTOM,        caption: this.textFromBottom, defvalue: true},
->>>>>>> d2c5b7ff
                                     {value: AscFormat.EXIT_WIPE_FROM_LEFT,          caption: this.textFromLeft},
                                     {value: AscFormat.EXIT_WIPE_FROM_RIGHT,         caption: this.textFromRight},
                                     {value: AscFormat.EXIT_WIPE_FROM_TOP,           caption: this.textFromTop}
                                 ];
                             case AscFormat.EXIT_ZOOM:
                                 return [
-<<<<<<< HEAD
-                                    {value: AscFormat.ENTRANCE_ZOOM_OBJECT_CENTER,  caption: this.textObjectCenter},
-                                    {value: AscFormat.ENTRANCE_ZOOM_SLIDE_CENTER,   caption: this.textSlideCenter}
-                                ];
-                            case AscFormat.EXIT_BASIC_ZOOM:
-                                return [
-                                    {value: AscFormat.EXIT_BASIC_ZOOM_IN,           caption: this.textIn},
-                                    {value: AscFormat.EXIT_BASIC_ZOOM_IN_TO_SCREEN_BOTTOM, caption: this.textInToScreenCenter},
-                                    {value: AscFormat.EXIT_BASIC_ZOOM_IN_SLIGHTLY,  caption: this.textInSlightly},
-                                    {value: AscFormat.EXIT_BASIC_ZOOM_OUT,          caption: this.textOut},
-                                    {value: AscFormat.EXIT_BASIC_ZOOM_OUT_TO_SCREEN_CENTER, caption: this.textOutToScreenBottom},
-                                    {value: AscFormat.EXIT_BASIC_ZOOM_OUT_SLIGHTLY, caption: this.textOutSlightly}
-                                ];
-                            case AscFormat.EXIT_COLLAPSE:
-                                return [
-                                    {value: AscFormat.EXIT_COLLAPSE_ACROSS,         caption: this.textAcross},
-=======
                                     {value: AscFormat.EXIT_ZOOM_OBJECT_CENTER,  caption: this.textObjectCenter, defvalue: true},
                                     {value: AscFormat.EXIT_ZOOM_SLIDE_CENTER,   caption: this.textSlideCenter}
                                 ];
@@ -1558,7 +1257,6 @@
                             case AscFormat.EXIT_COLLAPSE:
                                 return [
                                     {value: AscFormat.EXIT_COLLAPSE_ACROSS,         caption: this.textAcross, defvalue: true},
->>>>>>> d2c5b7ff
                                     {value: AscFormat.EXIT_COLLAPSE_TO_BOTTOM,      caption: this.textToBottom},
                                     {value: AscFormat.EXIT_COLLAPSE_TO_LEFT,        caption: this.textToLeft},
                                     {value: AscFormat.EXIT_COLLAPSE_TO_RIGHT,       caption: this.textToRight},
@@ -1566,11 +1264,7 @@
                                 ];
                             case AscFormat.EXIT_BASIC_SWIVEL:
                                 return [
-<<<<<<< HEAD
-                                    {value: AscFormat.EXIT_BASIC_SWIVEL_HORIZONTAL, caption: this.textHorizontal},
-=======
                                     {value: AscFormat.EXIT_BASIC_SWIVEL_HORIZONTAL, caption: this.textHorizontal, defvalue: true},
->>>>>>> d2c5b7ff
                                     {value: AscFormat.EXIT_BASIC_SWIVEL_VERTICAL,   caption: this.textVertical}
                                 ];
                            default:
@@ -1580,8 +1274,6 @@
                     default:
                         return undefined;
                 }
-<<<<<<< HEAD
-=======
             },
             getSimilarEffectsArray: function (group, familyEffect) {
                 switch (familyEffect){
@@ -1653,7 +1345,6 @@
                     default:
                         return [];
                 }
->>>>>>> d2c5b7ff
             }
         }
     })(), Common.define.effectData || {});
