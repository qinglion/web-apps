/*
 * (c) Copyright Ascensio System SIA 2010-2023
 *
 * This program is a free software product. You can redistribute it and/or
 * modify it under the terms of the GNU Affero General Public License (AGPL)
 * version 3 as published by the Free Software Foundation. In accordance with
 * Section 7(a) of the GNU AGPL its Section 15 shall be amended to the effect
 * that Ascensio System SIA expressly excludes the warranty of non-infringement
 * of any third-party rights.
 *
 * This program is distributed WITHOUT ANY WARRANTY; without even the implied
 * warranty of MERCHANTABILITY or FITNESS FOR A PARTICULAR  PURPOSE. For
 * details, see the GNU AGPL at: http://www.gnu.org/licenses/agpl-3.0.html
 *
 * You can contact Ascensio System SIA at 20A-6 Ernesta Birznieka-Upish
 * street, Riga, Latvia, EU, LV-1050.
 *
 * The  interactive user interfaces in modified source and object code versions
 * of the Program must display Appropriate Legal Notices, as required under
 * Section 5 of the GNU AGPL version 3.
 *
 * Pursuant to Section 7(b) of the License you must retain the original Product
 * logo when distributing the program. Pursuant to Section 7(e) we decline to
 * grant you any rights under trademark law for use of our trademarks.
 *
 * All the Product's GUI elements, including illustrations and icon sets, as
 * well as technical writing content are licensed under the terms of the
 * Creative Commons Attribution-ShareAlike 4.0 International. See the License
 * terms at http://creativecommons.org/licenses/by-sa/4.0/legalcode
 *
 */

if ( window.AscDesktopEditor ) {
    window.desktop = window.AscDesktopEditor;
    desktop.features = {};
    window.native_message_cmd = [];

    window.on_native_message = function (cmd, param) {
        if ( /window:features/.test(cmd) ) {
            var obj = JSON.parse(param);
            if ( obj.singlewindow !== undefined ) {
                desktop.features.singlewindow = obj.singlewindow;
            }
        } else
            window.native_message_cmd[cmd] = param;
    }

    if ( !!window.RendererProcessVariable ) {
        const theme = desktop.theme = window.RendererProcessVariable.theme;
        const map_themes = window.RendererProcessVariable.localthemes;

        if ( theme ) {
            window.uitheme = {
                id: theme.id,
                type: theme.type,
            }

            if ( /dark|light/.test(theme.system) ) {
                window.uitheme.is_system_theme_dark = function () {
                    return theme.system == 'dark';
                }
            }

            if ( map_themes && map_themes[theme.id] ) {
                window.uitheme.colors = map_themes[theme.id].colors;
                // window.desktop.themes = map_themes;
            }
        }

<<<<<<< HEAD
        if ( window.RendererProcessVariable.rtl != undefined ) {
            window.native = {
=======
        if ( window.RendererProcessVariable.rtl !== undefined ) {
            window.nativeprocvars = {
>>>>>>> 4f4bab1a
                rtl: window.RendererProcessVariable.rtl === true || window.RendererProcessVariable.rtl == "yes" || window.RendererProcessVariable.rtl == "true"
            };
        }
    }

    !window.features && (window.features = {});
    window.features.framesize = {width: window.innerWidth, height: window.innerHeight};
    window.desktop.execCommand('webapps:entry', (window.features && JSON.stringify(window.features)) || '');
}<|MERGE_RESOLUTION|>--- conflicted
+++ resolved
@@ -67,13 +67,8 @@
             }
         }
 
-<<<<<<< HEAD
-        if ( window.RendererProcessVariable.rtl != undefined ) {
-            window.native = {
-=======
         if ( window.RendererProcessVariable.rtl !== undefined ) {
             window.nativeprocvars = {
->>>>>>> 4f4bab1a
                 rtl: window.RendererProcessVariable.rtl === true || window.RendererProcessVariable.rtl == "yes" || window.RendererProcessVariable.rtl == "true"
             };
         }
