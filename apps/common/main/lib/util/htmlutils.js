--- conflicted
+++ resolved
@@ -48,13 +48,8 @@
 window.lang && (window.lang = window.lang.split(/[\-\_]/)[0].toLowerCase());
 
 var ui_rtl = false;
-<<<<<<< HEAD
-if ( window.native && window.native.rtl !== undefined ) {
-    ui_rtl = window.native.rtl;
-=======
 if ( window.nativeprocvars && window.nativeprocvars.rtl !== undefined ) {
     ui_rtl = window.nativeprocvars.rtl;
->>>>>>> 4f4bab1a
 } else {
     if ( checkLocalStorage && localStorage.getItem("ui-rtl") !== null )
         ui_rtl = localStorage.getItem("ui-rtl") === '1';
