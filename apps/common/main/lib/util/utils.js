--- conflicted
+++ resolved
@@ -259,16 +259,13 @@
     };
 
     me.currentMetric = me.c_MetricUnits.pt;
-<<<<<<< HEAD
-    me.metricName = ['Cm', 'Pt'];
-=======
-    me.metricName = ['cm', 'pt', '\"'];
->>>>>>> 99414899
+    me.metricName = ['Cm', 'Pt', 'Inch'];
 
     return {
         c_MetricUnits: me.c_MetricUnits,
         txtCm        : 'cm',
         txtPt        : 'pt',
+        txtInch      : '\"',
 
         setCurrentMetric: function(value) {
             me.currentMetric = value;
