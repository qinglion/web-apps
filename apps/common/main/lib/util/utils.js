/*
 * (c) Copyright Ascensio System SIA 2010-2024
 *
 * This program is a free software product. You can redistribute it and/or
 * modify it under the terms of the GNU Affero General Public License (AGPL)
 * version 3 as published by the Free Software Foundation. In accordance with
 * Section 7(a) of the GNU AGPL its Section 15 shall be amended to the effect
 * that Ascensio System SIA expressly excludes the warranty of non-infringement
 * of any third-party rights.
 *
 * This program is distributed WITHOUT ANY WARRANTY; without even the implied
 * warranty of MERCHANTABILITY or FITNESS FOR A PARTICULAR  PURPOSE. For
 * details, see the GNU AGPL at: http://www.gnu.org/licenses/agpl-3.0.html
 *
 * You can contact Ascensio System SIA at 20A-6 Ernesta Birznieka-Upish
 * street, Riga, Latvia, EU, LV-1050.
 *
 * The  interactive user interfaces in modified source and object code versions
 * of the Program must display Appropriate Legal Notices, as required under
 * Section 5 of the GNU AGPL version 3.
 *
 * Pursuant to Section 7(b) of the License you must retain the original Product
 * logo when distributing the program. Pursuant to Section 7(e) we decline to
 * grant you any rights under trademark law for use of our trademarks.
 *
 * All the Product's GUI elements, including illustrations and icon sets, as
 * well as technical writing content are licensed under the terms of the
 * Creative Commons Attribution-ShareAlike 4.0 International. See the License
 * terms at http://creativecommons.org/licenses/by-sa/4.0/legalcode
 *
 */
define([], function () {

    if (window.Common === undefined) {
        window.Common = {};
    }

    if (Common.Utils === undefined) {
        Common.Utils = {};
    }

    function _extend_object(dest, source) {
        if (typeof _ != "undefined") {
            return _.extend({}, dest, source);
        } else if (!!Object) {
            return Object.assign({}, dest, source);
        }

        return source;
    }

    var utils = new (function () {
        var userAgent = navigator.userAgent.toLowerCase(),
            check = function (regex) {
                return regex.test(userAgent);
            },
            isStrict = document.compatMode == "CSS1Compat",
            version = function (is, regex) {
                var m;
                return (is && (m = regex.exec(userAgent))) ? parseFloat(m[1]) : 0;
            },
            docMode = document.documentMode,
            isEdge = check(/edge/),
            isOpera = check(/opera/),
            isOpera10_5 = isOpera && check(/version\/10\.5/),
            isIE = !isOpera && (check(/msie/) || check(/trident/) || check(/edge/)),
            isIE7 = isIE && ((check(/msie 7/) && docMode != 8 && docMode != 9 && docMode != 10) || docMode == 7),
            isIE8 = isIE && ((check(/msie 8/) && docMode != 7 && docMode != 9 && docMode != 10) || docMode == 8),
            isIE9 = isIE && ((check(/msie 9/) && docMode != 7 && docMode != 8 && docMode != 10) || docMode == 9),
            isIE10 = isIE && ((check(/msie 10/) && docMode != 7 && docMode != 8 && docMode != 9) || docMode == 10),
            isIE11 = isIE && ((check(/trident\/7\.0/) && docMode != 7 && docMode != 8 && docMode != 9 && docMode != 10) || docMode == 11),
            isIE6 = isIE && check(/msie 6/),
            isChrome = !isIE && check(/\bchrome\b/),
            isWebKit = !isIE && check(/webkit/),
            isSafari = !isIE && !isChrome && check(/safari/),
            isSafari2 = isSafari && check(/applewebkit\/4/), // unique to Safari 2
            isSafari3 = isSafari && check(/version\/3/),
            isSafari4 = isSafari && check(/version\/4/),
            isSafari5_0 = isSafari && check(/version\/5\.0/),
            isSafari5 = isSafari && check(/version\/5/),
            isGecko = !isWebKit && !isIE && check(/gecko/), // IE11 adds "like gecko" into the user agent string
            isGecko3 = isGecko && check(/rv:1\.9/),
            isGecko4 = isGecko && check(/rv:2\.0/),
            isGecko5 = isGecko && check(/rv:5\./),
            isGecko10 = isGecko && check(/rv:10\./),
            isFF3_0 = isGecko3 && check(/rv:1\.9\.0/),
            isFF3_5 = isGecko3 && check(/rv:1\.9\.1/),
            isFF3_6 = isGecko3 && check(/rv:1\.9\.2/),
            isWindows = check(/windows|win32/),
            isMac = check(/macintosh|mac os x/),
            isLinux = check(/linux/),
            chromeVersion = version(true, /\bchrome\/(\d+\.\d+)/),
            firefoxVersion = version(true, /\bfirefox\/(\d+\.\d+)/),
            ieVersion = version(isIE, /msie (\d+\.\d+)/),
            operaVersion = version(isOpera, /version\/(\d+\.\d+)/),
            safariVersion = version(isSafari, /version\/(\d+\.\d+)/),
            webKitVersion = version(isWebKit, /webkit\/(\d+\.\d+)/),
            isSecure = /^https/i.test(window.location.protocol),
            emailRe = /^(mailto:)?([a-z0-9'\._-]+@[a-z0-9\.-]+\.[a-z0-9]{2,4})([a-яё0-9\._%+-=\? :&]*)/i,
            ipRe = /^(((https?)|(ftps?)):\/\/)?([\-\wа-яё]*:?[\-\wа-яё]*@)?(((1[0-9]{2}|2[0-4][0-9]|25[0-5]|[1-9][0-9]|[0-9])\.){3}(1[0-9]{2}|2[0-4][0-9]|25[0-5]|[1-9][0-9]|[0-9]))(:\d+)?(\/[%\-\wа-яё]*(\.[\wа-яё]{2,})?(([\wа-яё\-\.\?\\\/+@&#;:`~=%!,\(\)]*)(\.[\wа-яё]{2,})?)*)*\/?/i,
            hostnameRe = /^(((https?)|(ftps?)):\/\/)?([\-\wа-яё]*:?[\-\wа-яё]*@)?(([\-\wа-яё]+\.)+[\wа-яё\-]{2,}(:\d+)?(\/[%\-\wа-яё]*(\.[\wа-яё]{2,})?(([\wа-яё\-\.\?\\\/\+@&#;:`'~=%!,\(\)]*)(\.[\wа-яё]{2,})?)*)*\/?)/i,
            localRe = /^(((https?)|(ftps?)):\/\/)([\-\wа-яё]*:?[\-\wа-яё]*@)?(([\-\wа-яё]+)(:\d+)?(\/[%\-\wа-яё]*(\.[\wа-яё]{2,})?(([\wа-яё\-\.\?\\\/\+@&#;:`'~=%!,\(\)]*)(\.[\wа-яё]{2,})?)*)*\/?)/i,
            emailStrongRe = /(mailto:)?([a-z0-9'\._-]+@[a-z0-9\.-]+\.[a-z0-9]{2,4})([a-яё0-9\._%+-=\?:&]*)/ig,
            emailAddStrongRe = /(mailto:|\s[@]|\s[+])?([a-z0-9'\._-]+@[a-z0-9\.-]+\.[a-z0-9]{2,4})([a-яё0-9\._%\+-=\?:&]*)/ig,
            ipStrongRe = /(((https?)|(ftps?)):\/\/([\-\wа-яё]*:?[\-\wа-яё]*@)?)(((1[0-9]{2}|2[0-4][0-9]|25[0-5]|[1-9][0-9]|[0-9])\.){3}(1[0-9]{2}|2[0-4][0-9]|25[0-5]|[1-9][0-9]|[0-9]))(:\d+)?(\/[%\-\wа-яё]*(\.[\wа-яё]{2,})?(([\wа-яё\-\.\?\\\/\+@&#;:`~=%!,\(\)]*)(\.[\wа-яё]{2,})?)*)*\/?/ig,
            hostnameStrongRe = /((((https?)|(ftps?)):\/\/([\-\wа-яё]*:?[\-\wа-яё]*@)?)|(([\-\wа-яё]*:?[\-\wа-яё]*@)?www\.))((([\-\wа-яё]+\.)+[\wа-яё\-]{2,}|([\-\wа-яё]+))(:\d+)?(\/[%\-\wа-яё]*(\.[\wа-яё]{2,})?(([\wа-яё\-\.\?\\\/\+@&#;:`~=%!,\(\)]*)(\.[\wа-яё]{2,})?)*)*\/?)/ig,
            documentSettingsType = {
                Paragraph: 0,
                Table: 1,
                Header: 2,
                TextArt: 3,
                Shape: 4,
                Image: 5,
                Slide: 6,
                Chart: 7,
                MailMerge: 8,
                Signature: 9,
                Pivot: 10,
                Cell: 11,
                Slicer: 12,
                Form: 13
            },
            importTextType = {
                DRM: 0,
                CSV: 1,
                TXT: 2,
                Paste: 3,
                Columns: 4,
                Data: 5
            },
            isMobile = /android|avantgo|blackberry|blazer|compal|elaine|fennec|hiptop|iemobile|ip(hone|od|ad)|iris|kindle|lge |maemo|midp|mmp|opera m(ob|in)i|palm( os)?|phone|p(ixi|re)\/|plucker|pocket|psp|symbian|treo|up\.(browser|link)|vodafone|wap|windows (ce|phone)|xda|xiino/i.test(navigator.userAgent || navigator.vendor || window.opera),
            me = this,
            checkSize = function () {
                var scale = {};
                if (!!window.AscCommon && !!window.AscCommon.checkDeviceScale) {
                    scale = window.AscCommon.checkDeviceScale();
                    AscCommon.correctApplicationScale(scale);
                } else {
                    var str_mq_125 = "screen and (-webkit-min-device-pixel-ratio: 1.25) and (-webkit-max-device-pixel-ratio: 1.49), " +
                        "screen and (min-resolution: 1.25dppx) and (max-resolution: 1.49dppx)";
                    var str_mq_150 = "screen and (-webkit-min-device-pixel-ratio: 1.5) and (-webkit-max-device-pixel-ratio: 1.74), " +
                        "screen and (min-resolution: 1.5dppx) and (max-resolution: 1.74dppx)";
                    var str_mq_175 = "screen and (-webkit-min-device-pixel-ratio: 1.75) and (-webkit-max-device-pixel-ratio: 1.99), " +
                        "screen and (min-resolution: 1.75dppx) and (max-resolution: 1.99dppx)";
                    var str_mq_200 = "screen and (-webkit-min-device-pixel-ratio: 2), " +
                        "screen and (min-resolution: 2dppx), screen and (min-resolution: 192dpi)";
                    const str_mq_225 = "screen and (-webkit-min-device-pixel-ratio: 2.25), " +
                        "screen and (min-resolution: 2.25dppx), screen and (min-resolution: 216dpi)";

                    if (window.matchMedia(str_mq_125).matches) {
                        scale.devicePixelRatio = 1.5;
                    } else if (window.matchMedia(str_mq_150).matches) {
                        scale.devicePixelRatio = 1.5;
                    } else if (window.matchMedia(str_mq_175).matches) {
                        scale.devicePixelRatio = 1.75;
                    } else if (window.matchMedia(str_mq_200).matches)
                        scale.devicePixelRatio = 2;
                    else scale.devicePixelRatio = 1;

                    if (window.matchMedia(str_mq_225).matches) {
                        scale.devicePixelRatio = 2.25;
                    }
                }

                var $root = $(document.body);
                var classes = document.body.className;
                var clear_list = classes.replace(/pixel-ratio__[\w-]+/gi, '').trim();
                if (scale.devicePixelRatio < 1.25) {
                    if (/pixel-ratio__/.test(classes)) {
                        document.body.className = clear_list;
                    }
                } else if (scale.devicePixelRatio < 1.5) {
                    if (!/pixel-ratio__1_25/.test(classes)) {
                        document.body.className = clear_list + ' pixel-ratio__1_25';
                    }
                } else if (scale.devicePixelRatio < 1.75) {
                    if (!/pixel-ratio__1_5/.test(classes)) {
                        document.body.className = clear_list + ' pixel-ratio__1_5';
                    }
                } else if (!(scale.devicePixelRatio < 1.75) && scale.devicePixelRatio < 2) {
                    if (!/pixel-ratio__1_75/.test(classes)) {
                        document.body.className = clear_list + ' pixel-ratio__1_75';
                    }
                } else if (!(scale.devicePixelRatio < 2) && scale.devicePixelRatio < 2.25) {
                    if (!/pixel-ratio__2\b/.test(classes)) {
                        document.body.className = clear_list + ' pixel-ratio__2';
                    }
                } else {
                    // $root.addClass('pixel-ratio__2_5');
                    if (!/pixel-ratio__2_5/.test(classes)) {
                        document.body.className = clear_list + ' pixel-ratio__2_5';
                    }
                }

                me.zoom = scale.correct ? scale.zoom : 1;
                me.innerWidth = window.innerWidth * me.zoom;
                me.innerHeight = window.innerHeight * me.zoom;
                me.applicationPixelRatio = scale.applicationPixelRatio || scale.devicePixelRatio;
            };
        checkSizeIE = function () {
            me.innerWidth = window.innerWidth;
            me.innerHeight = window.innerHeight;
        };
        me.zoom = 1;
        me.applicationPixelRatio = 1;
        me.innerWidth = window.innerWidth;
        me.innerHeight = window.innerHeight;
        if (isIE) {
            $(document.body).addClass('ie');
            $(window).on('resize', checkSizeIE);
        } else {
            checkSize();
            $(window).on('resize', checkSize);
        }

        return {
            checkSize: checkSize,

            userAgent: userAgent,
            isStrict: isStrict,
            isIEQuirks: isIE && (!isStrict && (isIE6 || isIE7 || isIE8 || isIE9)),
            isOpera: isOpera,
            isOpera10_5: isOpera10_5,
            isWebKit: isWebKit,
            isChrome: isChrome,
            isSafari: isSafari,
            isSafari3: isSafari3,
            isSafari4: isSafari4,
            isSafari5: isSafari5,
            isSafari5_0: isSafari5_0,
            isSafari2: isSafari2,
            isIE: isIE,
            isIE6: isIE6,
            isIE7: isIE7,
            isIE7m: isIE6 || isIE7,
            isIE7p: isIE && !isIE6,
            isIE8: isIE8,
            isIE8m: isIE6 || isIE7 || isIE8,
            isIE8p: isIE && !(isIE6 || isIE7),
            isIE9: isIE9,
            isIE9m: isIE6 || isIE7 || isIE8 || isIE9,
            isIE9p: isIE && !(isIE6 || isIE7 || isIE8),
            isIE10: isIE10,
            isIE10m: isIE6 || isIE7 || isIE8 || isIE9 || isIE10,
            isIE10p: isIE && !(isIE6 || isIE7 || isIE8 || isIE9),
            isIE11: isIE11,
            isIE11m: isIE6 || isIE7 || isIE8 || isIE9 || isIE10 || isIE11,
            isIE11p: isIE && !(isIE6 || isIE7 || isIE8 || isIE9 || isIE10),
            isGecko: isGecko,
            isGecko3: isGecko3,
            isGecko4: isGecko4,
            isGecko5: isGecko5,
            isGecko10: isGecko10,
            isFF3_0: isFF3_0,
            isFF3_5: isFF3_5,
            isFF3_6: isFF3_6,
            isFF4: 4 <= firefoxVersion && firefoxVersion < 5,
            isFF5: 5 <= firefoxVersion && firefoxVersion < 6,
            isFF10: 10 <= firefoxVersion && firefoxVersion < 11,
            isLinux: isLinux,
            isWindows: isWindows,
            isMac: isMac,
            chromeVersion: chromeVersion,
            firefoxVersion: firefoxVersion,
            ieVersion: ieVersion,
            operaVersion: operaVersion,
            safariVersion: safariVersion,
            webKitVersion: webKitVersion,
            isSecure: isSecure,
            emailRe: emailRe,
            ipRe: ipRe,
            hostnameRe: hostnameRe,
            localRe: localRe,
            emailStrongRe: emailStrongRe,
            emailAddStrongRe: emailAddStrongRe,
            ipStrongRe: ipStrongRe,
            hostnameStrongRe: hostnameStrongRe,
            documentSettingsType: documentSettingsType,
            importTextType: importTextType,
            zoom: function () {
                return me.zoom;
            },
            applicationPixelRatio: function () {
                return me.applicationPixelRatio;
            },
            topOffset: 0,
            innerWidth: function () {
                return me.innerWidth;
            },
            innerHeight: function () {
                return me.innerHeight;
            },
            croppedGeometry: function () {
                return {
                    left: 0,
                    top: Common.Utils.InternalSettings.get('window-inactive-area-top'),
                    width: me.innerWidth,
                    height: me.innerHeight - Common.Utils.InternalSettings.get('window-inactive-area-top')
                }
            }
        }
    })();

    Common.Utils = _extend_object(Common.Utils, utils);

    var themecolor = new (function () {
        var initnames = true;

        return {
            txtBlack: 'Black',
            txtWhite: 'White',
            txtRed: 'Red',
            txtGreen: 'Green',
            txtBlue: 'Blue',
            txtYellow: 'Yellow',
            txtPurple: 'Purple',
            txtAqua: 'Aqua',
            txtDarkRed: 'Dark red',
            txtDarkGreen: 'Dark green',
            txtDarkBlue: 'Dark blue',
            txtDarkYellow: 'Dark yellow',
            txtDarkPurple: 'Dark purple',
            txtDarkTeal: 'Dark teal',
            txtLightGray: 'Light gray',
            txtGray: 'Gray',
            txtLightBlue: 'Light blue',
            txtPink: 'Pink',
            txtLightYellow: 'Light yellow',
            txtSkyBlue: 'Sky blue',
            txtRose: 'Rose',
            txtTurquosie: 'Turquosie',
            txtLightGreen: 'Light green',
            txtLavender: 'Lavender',
            txtLightOrange: 'Light orange',
            txtTeal: 'Teal',
            txtGold: 'Gold',
            txtOrange: 'Orange',
            txtIndigo: 'Indigo',
            txtBrown: 'Brown',
            txtDarkGray: 'Dark gray',
            txtbackground: 'Background',
            txttext: 'Text',
            txtaccent: 'Accent',
            txtDarker: 'Darker',
            txtLighter: 'Lighter',
            txtBrightGreen: 'Bright green',
            txtViolet: 'Violet',

            ThemeValues: [6, 15, 7, 16, 0, 1, 2, 3, 4, 5],

            getTranslation: function (name) {
                if (!name) return '';

                return this['txt' + name.replace(' ', '')] || name
            },

            getEffectTranslation: function (value) {
                value = parseInt(value * 100);
                if (value !== 0) {
                    return (value > 0 ? this.txtLighter : this.txtDarker) + ' ' + Math.abs(value) + '%';
                }
                return '';
            },

            setColors: function (colors, standart_colors) {
                if (initnames) {
                    for (var i = 1; i < 3; i++) {
                        this['txtbackground' + i] = this.txtbackground + ' ' + i;
                        this['txttext' + i] = this.txttext + ' ' + i;
                    }
                    for (var i = 1; i < 7; i++) {
                        this['txtaccent' + i] = this.txtaccent + ' ' + i;
                    }
                    initnames = false;
                }

                var i, j, item;

                if (standart_colors && standart_colors.length > 0) {
                    var standartcolors = [];

                    for (i = 0; i < standart_colors.length; i++) {
                        item = {
                            color: this.getHexColor(standart_colors[i].get_r(), standart_colors[i].get_g(), standart_colors[i].get_b()),
                            tip: this.getTranslation(standart_colors[i].asc_getName())
                        };
                        standartcolors.push(item);
                    }

                    this.standartcolors = standartcolors;
                }

                var effectСolors = [];

                for (i = 0; i < 6; i++) {
                    for (j = 0; j < 10; j++) {
                        var idx = i + j * 6;
                        var colorName = this.getTranslation(colors[idx].asc_getName()),
                            schemeName = this.getTranslation(colors[idx].asc_getNameInColorScheme()),
                            effectName = this.getEffectTranslation(colors[idx].asc_getEffectValue());
                        if (colorName) {
                            schemeName && (colorName += Common.Utils.String.textComma + ' ' + schemeName);
                            effectName && (colorName += Common.Utils.String.textComma + ' ' + effectName);
                        }
                        item = {
                            color: this.getHexColor(colors[idx].get_r(), colors[idx].get_g(), colors[idx].get_b()),
                            effectId: idx,
                            effectValue: this.ThemeValues[j],
                            tip: colorName
                        };
                        effectСolors.push(item);
                    }
                }
                this.effectcolors = effectСolors;
            },

            getEffectColors: function () {
                return this.effectcolors;
            },

            getStandartColors: function () {
                return this.standartcolors;
            },

            getHexColor: function (r, g, b) {
                r = r.toString(16);
                g = g.toString(16);
                b = b.toString(16);
                if (r.length == 1) r = '0' + r;
                if (g.length == 1) g = '0' + g;
                if (b.length == 1) b = '0' + b;
                return r + g + b;
            },

            getRgbColor: function (clr) {
                var color = (typeof (clr) == 'object') ? clr.color : clr;

                color = color.replace(/#/, '');
                if (color.length == 3) color = color.replace(/(.)/g, '$1$1');
                color = parseInt(color, 16);
                var c = new Asc.asc_CColor();
                c.put_type((typeof (clr) == 'object' && clr.effectId !== undefined) ? Asc.c_oAscColor.COLOR_TYPE_SCHEME : Asc.c_oAscColor.COLOR_TYPE_SRGB);
                c.put_r(color >> 16);
                c.put_g((color & 0xff00) >> 8);
                c.put_b(color & 0xff);
                c.put_a(0xff);
                if (clr.effectId !== undefined)
                    c.put_value(clr.effectId);
                return c;
            },

            colorValue2EffectId: function (clr) {
                if (typeof (clr) == 'object' && clr && clr.effectValue !== undefined && this.effectcolors) {
                    for (var i = 0; i < this.effectcolors.length; i++) {
                        if (this.effectcolors[i].effectValue === clr.effectValue && clr.color.toUpperCase() === this.effectcolors[i].color.toUpperCase()) {
                            clr.effectId = this.effectcolors[i].effectId;
                            break;
                        }
                    }
                }
                return clr;
            },

            selectPickerColorByEffect: function(color, picker) {
                if (!color)
                    picker.clearSelection();
                else {
                    if ( typeof(color) == 'object' ) {
                        var isselected = false;
                        for (var i=0; i<10; i++) {
                            if ( Common.Utils.ThemeColor.ThemeValues[i] == color.effectValue ) {
                                picker.select(color, true);
                                isselected = true;
                                break;
                            }
                        }
                        if (!isselected) picker.clearSelection();
                    } else
                        picker.select(color,true);
                }
            }
        }
    })();
    Common.Utils.ThemeColor = _extend_object(themecolor, Common.Utils.ThemeColor);

    var metrics = new (function () {
        var me = this;

        me.c_MetricUnits = {
            cm: 0,
            pt: 1,
            inch: 2
        };

        me.currentMetric = me.c_MetricUnits.pt;
        me.metricName = ['Cm', 'Pt', 'Inch'];
        me.defaultMetric = me.c_MetricUnits.cm;

        return {
            c_MetricUnits: me.c_MetricUnits,
            txtCm: 'cm',
            txtPt: 'pt',
            txtInch: '\"',

            setCurrentMetric: function (value) {
                me.currentMetric = value;
            },

            getCurrentMetric: function () {
                return me.currentMetric;
            },

            getCurrentMetricName: function () {
                return this['txt' + me.metricName[me.currentMetric]];
            },

            getMetricName: function (unit) {
                return this['txt' + me.metricName[(unit !== undefined) ? unit : 0]];
            },

            setDefaultMetric: function (value) {
                me.defaultMetric = value;
            },

            getDefaultMetric: function () {
                return me.defaultMetric;
            },

            fnRecalcToMM: function (value) {
                // value in pt/cm/inch. need to convert to mm
                if (value !== null && value !== undefined) {
                    switch (me.currentMetric) {
                        case me.c_MetricUnits.cm:
                            return value * 10;
                        case me.c_MetricUnits.pt:
                            return value * 25.4 / 72.0;
                        case me.c_MetricUnits.inch:
                            return value * 25.4;
                    }
                }
                return value;
            },

            fnRecalcFromMM: function (value) {
                // value in mm. need to convert to pt/cm/inch
                switch (me.currentMetric) {
                    case me.c_MetricUnits.cm:
                        return parseFloat((value / 10.).toFixed(4));
                    case me.c_MetricUnits.pt:
                        return parseFloat((value * 72.0 / 25.4).toFixed(3));
                    case me.c_MetricUnits.inch:
                        return parseFloat((value / 25.4).toFixed(3));
                }
                return value;
            }
        }
    })();

    Common.Utils.Metric = _extend_object(metrics, Common.Utils.Metric);

    Common.Utils.RGBColor = function (colorString) {
        var r, g, b;

        if (colorString.charAt(0) == '#') {
            colorString = colorString.substr(1, 6);
        }

        colorString = colorString.replace(/ /g, '');
        colorString = colorString.toLowerCase();

        var colorDefinitions = [
            {
                re: /^rgb\((\d{1,3}),\s*(\d{1,3}),\s*(\d{1,3})\)$/,
//                    example: ['rgb(123, 234, 45)', 'rgb(255,234,245)'],
                process: function (bits) {
                    return [
                        parseInt(bits[1]),
                        parseInt(bits[2]),
                        parseInt(bits[3])
                    ];
                }
            },
            {
                re: /^hsb\((\d{1,3}),\s*(\d{1,3}),\s*(\d{1,3})\)$/,
//                    example: ['hsb(123, 34, 100)'],
                process: function (bits) {
                    var rgb = {};
                    var h = Math.round(bits[1]);
                    var s = Math.round(bits[2] * 255 / 100);
                    var v = Math.round(bits[3] * 255 / 100);
                    if (s == 0) {
                        rgb.r = rgb.g = rgb.b = v;
                    } else {
                        var t1 = v;
                        var t2 = (255 - s) * v / 255;
                        var t3 = (t1 - t2) * (h % 60) / 60;

                        if (h == 360) h = 0;
                        if (h < 60) {
                            rgb.r = t1;
                            rgb.b = t2;
                            rgb.g = t2 + t3
                        } else if (h < 120) {
                            rgb.g = t1;
                            rgb.b = t2;
                            rgb.r = t1 - t3
                        } else if (h < 180) {
                            rgb.g = t1;
                            rgb.r = t2;
                            rgb.b = t2 + t3
                        } else if (h < 240) {
                            rgb.b = t1;
                            rgb.r = t2;
                            rgb.g = t1 - t3
                        } else if (h < 300) {
                            rgb.b = t1;
                            rgb.g = t2;
                            rgb.r = t2 + t3
                        } else if (h < 360) {
                            rgb.r = t1;
                            rgb.g = t2;
                            rgb.b = t1 - t3
                        } else {
                            rgb.r = 0;
                            rgb.g = 0;
                            rgb.b = 0
                        }
                    }
                    return [
                        Math.round(rgb.r),
                        Math.round(rgb.g),
                        Math.round(rgb.b)
                    ];
                }
            },
            {
                re: /^(\w{2})(\w{2})(\w{2})$/,
//                    example: ['#00ff00', '336699'],
                process: function (bits) {
                    return [
                        parseInt(bits[1], 16),
                        parseInt(bits[2], 16),
                        parseInt(bits[3], 16)
                    ];
                }
            },
            {
                re: /^(\w{1})(\w{1})(\w{1})$/,
//                    example: ['#fb0', 'f0f'],
                process: function (bits) {
                    return [
                        parseInt(bits[1] + bits[1], 16),
                        parseInt(bits[2] + bits[2], 16),
                        parseInt(bits[3] + bits[3], 16)
                    ];
                }
            }
        ];

        for (var i = 0; i < colorDefinitions.length; i++) {
            var re = colorDefinitions[i].re;
            var processor = colorDefinitions[i].process;
            var bits = re.exec(colorString);
            if (bits) {
                var channels = processor(bits);
                r = channels[0];
                g = channels[1];
                b = channels[2];
            }
        }

        r = (r < 0 || isNaN(r)) ? 0 : ((r > 255) ? 255 : r);
        g = (g < 0 || isNaN(g)) ? 0 : ((g > 255) ? 255 : g);
        b = (b < 0 || isNaN(b)) ? 0 : ((b > 255) ? 255 : b);

        var isEqual = function (color) {
            return ((r == color.r) && (g == color.g) && (b == color.b));
        };

        var toRGB = function () {
            return 'rgb(' + r + ', ' + g + ', ' + b + ')';
        };

        var toRGBA = function (alfa) {
            if (alfa === undefined) alfa = 1;
            return 'rgba(' + r + ', ' + g + ', ' + b + ', ' + alfa + ')';
        };

        var toHex = function () {
            var _r = r.toString(16);
            var _g = g.toString(16);
            var _b = b.toString(16);
            if (_r.length == 1) _r = '0' + _r;
            if (_g.length == 1) _g = '0' + _g;
            if (_b.length == 1) _b = '0' + _b;
            return '#' + _r + _g + _b;
        };

        var toHSB = function () {
            var hsb = {
                h: 0,
                s: 0,
                b: 0
            };

            var min = Math.min(r, g, b);
            var max = Math.max(r, g, b);
            var delta = max - min;
            hsb.b = max;
            hsb.s = max != 0 ? 255 * delta / max : 0;
            if (hsb.s != 0) {
                if (r == max) {
                    hsb.h = 0 + (g - b) / delta;
                } else if (g == max) {
                    hsb.h = 2 + (b - r) / delta;
                } else {
                    hsb.h = 4 + (r - g) / delta;
                }
            } else {
                hsb.h = 0;
            }
            hsb.h *= 60;
            if (hsb.h < 0) {
                hsb.h += 360;
            }
            hsb.s *= 100 / 255;
            hsb.b *= 100 / 255;

            hsb.h = parseInt(hsb.h);
            hsb.s = parseInt(hsb.s);
            hsb.b = parseInt(hsb.b);

            return hsb;
        };

        var isDark = function () {
            return Math.sqrt(0.299 * (r * r) + 0.587 * (g * g) + 0.114 * (b * b)) < 140;
        };

        return {
            r: r,
            g: g,
            b: b,
            isEqual: isEqual,
            toRGB: toRGB,
            toRGBA: toRGBA,
            toHex: toHex,
            toHSB: toHSB,
            isDark: isDark
        }
    };

    var utilsString = new (function () {
        return {
            textCtrl: 'Ctrl',
            textShift: 'Shift',
            textAlt: 'Alt',
            textComma: ',',

            format: function (format) {
                var args = _.toArray(arguments).slice(1);
                if (args.length && typeof args[0] == 'object')
                    args = args[0];
                return format.replace(/\{(\d+)\}/g, function (s, i) {
                    return args[i];
                });
            },

            htmlEncode: function (string) {
                return (typeof _ !== 'undefined') ? _.escape(string) :
                    string.replace(/[.*+?^${}()|[\]\\]/g, '\\$&'); // $& means the whole matched string
            },

            htmlDecode: function (string) {
                return _.unescape(string);
            },

            ellipsis: function (value, len, word) {
                if (value && value.length > len) {
                    if (word) {
                        var vs = value.substr(0, len - 2),
                            index = Math.max(vs.lastIndexOf(' '), vs.lastIndexOf('.'), vs.lastIndexOf('!'), vs.lastIndexOf('?'));
                        if (index !== -1 && index >= (len - 15)) {
                            return vs.substr(0, index) + "...";
                        }
                    }
                    return value.substr(0, len - 3) + "...";
                }
                return value;
            },

            platformKey: function (string, template, hookFn) {
                if (_.isEmpty(template))
                    template = ' ({0})';

                if (Common.Utils.isMac) {
                    if (_.isFunction(hookFn)) {
                        string = hookFn.call(this, string);
                    }
                    return Common.Utils.String.format(template, string.replace(/\+(?=\S)/g, '').replace(/Ctrl|ctrl/g, '⌘').replace(/Alt|alt/g, '⌥').replace(/Shift|shift/g, '⇧'));
                }

                return Common.Utils.String.format(template, string.replace(/Ctrl|ctrl/g, this.textCtrl).replace(/Alt|alt/g, this.textAlt).replace(/Shift|shift/g, this.textShift));
            },

            parseFloat: function (string) {
                (typeof string === 'string') && (string = string.replace(',', '.'));
                return parseFloat(string)
            },

            encodeSurrogateChar: function (nUnicode) {
                if (nUnicode < 0x10000) {
                    return String.fromCharCode(nUnicode);
                } else {
                    nUnicode = nUnicode - 0x10000;
                    var nLeadingChar = 0xD800 | (nUnicode >> 10);
                    var nTrailingChar = 0xDC00 | (nUnicode & 0x3FF);
                    return String.fromCharCode(nLeadingChar) + String.fromCharCode(nTrailingChar);
                }
            },

            fixedDigits: function (num, digits, fill) {
                (fill === undefined) && (fill = '0');
                var strfill = "",
                    str = num.toString();
                for (var i = str.length; i < digits; i++) strfill += fill;
                return strfill + str;
            }
        }
    })();

    Common.Utils.String = _extend_object(utilsString, Common.Utils.String);

    Common.Utils.isBrowserSupported = function () {
        return !((Common.Utils.ieVersion != 0 && Common.Utils.ieVersion < 10.0) ||
            (Common.Utils.safariVersion != 0 && Common.Utils.safariVersion < 5.0) ||
            (Common.Utils.firefoxVersion != 0 && Common.Utils.firefoxVersion < 4.0) ||
            (Common.Utils.chromeVersion != 0 && Common.Utils.chromeVersion < 7.0) ||
            (Common.Utils.operaVersion != 0 && Common.Utils.operaVersion < 10.5));
    };

    Common.Utils.showBrowserRestriction = function () {
        if (document.getElementsByClassName && document.getElementsByClassName('app-error-panel').length > 0) return;
        var editor = (window.DE ? 'Document' : window.SSE ? 'Spreadsheet' : window.PE ? 'Presentation' : window.PDFE ? 'PDF' : 'that');
        var newDiv = document.createElement("div");
        newDiv.innerHTML = '<div class="app-error-panel">' +
            '<div class="message-block">' +
            '<div class="message-inner">' +
            '<div class="title">Your browser is not supported.</div>' +
            '<div class="text">Sorry, ' + editor + ' Editor is currently only supported in the latest versions of the Chrome, Firefox, Safari or Internet Explorer web browsers.</div>' +
            '</div>' +
            '</div>' +
            '<div class="message-auxiliary"></div>' +
            '</div>';

        document.body.appendChild(newDiv);

        $('#loading-mask').hide().remove();
        $('#viewport').hide().remove();
    };

    Common.Utils.applyCustomization = function (config, elmap) {
        for (var name in config) {
            var $el;
            if (!!elmap[name]) {
                $el = $(elmap[name]);

                if ($el.length) {
                    var item = config[name];
                    if (item === false || item.visible === false) {
                        $el.hide()
                    } else {
                        if (!!item.text) {
                            $el.text(item.text);
                        }

                        if (item.visible === false) {
                            $el.hide();
                        }
                    }
                }
            }
        }
    };

    Common.Utils.applyCustomizationPlugins = function (plugins) {
        if (!plugins || plugins.length < 1) return;

        var _createXMLHTTPObject = function () {
            var xmlhttp;
            if (typeof XMLHttpRequest != 'undefined') {
                xmlhttp = new XMLHttpRequest();
            } else {
                try {
                    xmlhttp = new ActiveXObject("Msxml2.XMLHTTP");
                } catch (e) {
                    try {
                        xmlhttp = new ActiveXObject("Microsoft.XMLHTTP");
                    } catch (E) {
                        xmlhttp = false;
                    }
                }
            }

            return xmlhttp;
        };

        var _getPluginCode = function (url) {
            if (!url) return '';
            try {
                var xhrObj = _createXMLHTTPObject();
                if (xhrObj && url) {
                    xhrObj.open('GET', url, false);
                    xhrObj.send('');
                    if (xhrObj.status == 200)
                        eval(xhrObj.responseText);
                }
            } catch (e) {
            }
            return null;
        };

        plugins.forEach(function (url) {
            if (url) _getPluginCode(url);
        });
    };

    Common.Utils.fillUserInfo = function (info, lang, defname, defid) {
        var _user = info || {};
        _user.anonymous = !_user.id;
        !_user.id && (_user.id = defid);
        _user.fullname = !_user.name ? defname : _user.name;
        _user.group && (_user.fullname = (_user.group).toString() + AscCommon.UserInfoParser.getSeparator() + _user.fullname);
        _user.guest = !_user.name;
        return _user;
    };


    Common.Utils.createXhr = function () {
        var xmlhttp;

        if (typeof XMLHttpRequest != 'undefined') {
            xmlhttp = new XMLHttpRequest();
        } else {
            try {
                xmlhttp = new ActiveXObject("Msxml2.XMLHTTP");
            } catch (e) {
                try {
                    xmlhttp = new ActiveXObject("Microsoft.XMLHTTP");
                } catch (E) {
                    xmlhttp = false;
                }
            }
        }

        return xmlhttp;
    };

    Common.Utils.getConfigJson = function (url) {
        if (url) {
            try {
                var xhrObj = Common.Utils.createXhr();
                if (xhrObj) {
                    xhrObj.open('GET', url, false);
                    xhrObj.send('');

                    return JSON.parse(xhrObj.responseText);
                }
            } catch (e) {
            }
        }

        return null;
    };

    Common.Utils.loadConfig = function (url, callback) {
        fetch(url, {
            method: 'get',
            headers: {
                'Accept': 'application/json',
            },
        }).then(function (response) {
            if (response.ok)
                return response.json();
            else return 'error';
        }).then(function (json) {
            callback(json);
        }).catch(function (e) {
            callback('error');
        });
    };

    Common.Utils.asyncCall = function (callback, scope, args) {
        (new Promise(function (resolve, reject) {
            resolve();
        })).then(function () {
            callback.call(scope, args);
        });
    };

// Extend javascript String type
    String.prototype.strongMatch = function (regExp) {
        if (regExp && regExp instanceof RegExp) {
            var arr = this.toString().match(regExp);
            return !!(arr && arr.length > 0 && arr[0].length == this.length);
        }

        return false;
    };

    Common.Utils.InternalSettings = new (function () {
        var settings = {};

        var _get = function (name) {
                return settings[name];
            },
            _set = function (name, value) {
                settings[name] = value;
            };

        return {
            get: _get,
            set: _set
        }
    });

    Common.Utils.lockControls = function (causes, lock, opts, defControls) {
        !opts && (opts = {});

        var controls = opts.array || defControls;
        opts.merge && (controls = _.union(defControls, controls));

        function doLock(cmp, cause) {
            if (cmp && cmp.options && _.contains(cmp.options.lock, cause)) {
                var index = cmp.keepState.indexOf(cause);
                if (lock) {
                    if (index < 0) {
                        cmp.keepState.push(cause);
                    }
                } else {
                    if (!(index < 0)) {
                        cmp.keepState.splice(index, 1);
                    }
                }
            }
        }

        _.each(controls, function (item) {
            if (item && _.isFunction(item.setDisabled)) {
                !item.keepState && (item.keepState = []);
                if (opts.clear && opts.clear.length > 0 && item.keepState.length > 0) {
                    item.keepState = _.difference(item.keepState, opts.clear);
                }

                _.isArray(causes) ? _.each(causes, function (c) {
                    doLock(item, c)
                }) : doLock(item, causes);

                if (!(item.keepState.length > 0)) {
                    item.isDisabled() && item.setDisabled(false);
                } else {
                    !item.isDisabled() && item.setDisabled(true);
                }
            }
<<<<<<< HEAD
        }
    });
};

Common.Utils.injectButtons = function($slots, id, iconCls, caption, lock, split, menu, toggle, dataHint, dataHintDirection, dataHintOffset, dataHintTitle, action) {
    var btnsArr = createButtonSet();
    btnsArr.setDisabled(true);
    id = id || ("id-toolbar-" + iconCls);
    $slots.each(function(index, el) {
        var _cls = 'btn-toolbar';
        /x-huge/.test(el.className) && (_cls += ' x-huge icon-top');

        var button = new Common.UI.Button({
            parentEl: $slots.eq(index),
            id: id + index,
            cls: _cls,
            iconCls: iconCls,
            caption: caption,
            split: split || false,
            menu: menu || false,
            enableToggle: toggle || false,
            lock: lock,
            disabled: true,
            action: action,
            dataHint: dataHint,
            dataHintDirection: dataHintDirection,
            dataHintOffset: dataHintOffset,
            dataHintTitle: dataHintTitle
=======
>>>>>>> 39221cff
        });
    };

    Common.Utils.injectButtons = function ($slots, id, iconCls, caption, lock, split, menu, toggle, dataHint, dataHintDirection, dataHintOffset, dataHintTitle) {
        var btnsArr = createButtonSet();
        btnsArr.setDisabled(true);
        id = id || ("id-toolbar-" + iconCls);
        $slots.each(function (index, el) {
            var _cls = 'btn-toolbar';
            /x-huge/.test(el.className) && (_cls += ' x-huge icon-top');

            var button = new Common.UI.Button({
                parentEl: $slots.eq(index),
                id: id + index,
                cls: _cls,
                iconCls: iconCls,
                caption: caption,
                split: split || false,
                menu: menu || false,
                enableToggle: toggle || false,
                lock: lock,
                disabled: true,
                dataHint: dataHint,
                dataHintDirection: dataHintDirection,
                dataHintOffset: dataHintOffset,
                dataHintTitle: dataHintTitle
            });

            btnsArr.add(button);
        });
        return btnsArr;
    };

    Common.Utils.injectComponent = function ($slot, cmp) {
        if (cmp && $slot.length) {
            cmp.rendered ? $slot.append(cmp.$el) : cmp.render($slot);
        }
    };

    Common.Utils.startFullscreenForElement = function (element) {
        if (element) {
            if (element.requestFullscreen) {
                element.requestFullscreen();
            } else if (element.webkitRequestFullscreen) {
                element.webkitRequestFullscreen();
            } else if (element.mozRequestFullScreen) {
                element.mozRequestFullScreen();
            } else if (element.msRequestFullscreen) {
                element.msRequestFullscreen();
            }
        }
    }

    Common.Utils.cancelFullscreen = function () {
        if (document.cancelFullScreen) {
            document.cancelFullScreen();
        } else if (document.webkitCancelFullScreen) {
            document.webkitCancelFullScreen();
        } else if (document.mozCancelFullScreen) {
            document.mozCancelFullScreen();
        } else if (document.msExitFullscreen) {
            document.msExitFullscreen();
        }
    }

    Common.Utils.warningDocumentIsLocked = function (opts) {
        if (opts.disablefunc)
            opts.disablefunc(true);

        var app = window.DE || window.PE || window.SSE || window.PDFE;

        Common.UI.warning({
            msg: Common.Locale.get("warnFileLocked", {
                name: "Common.Translation",
                default: "You can't edit this file. Document is in use by another application."
            }),
            buttons: [{
                value: 'view',
                caption: Common.Locale.get("warnFileLockedBtnView", {
                    name: "Common.Translation",
                    default: "Open for viewing"
                })
            }, {
                value: 'edit',
                caption: Common.Locale.get("warnFileLockedBtnEdit", {
                    name: "Common.Translation",
                    default: "Create a copy"
                })
            }],
            primary: 'view',
            callback: function (btn) {
                if (btn == 'edit') {
                    if (opts.disablefunc) opts.disablefunc(false);
                    app.getController('Main').api.asc_setLocalRestrictions(Asc.c_oAscLocalRestrictionType.None);
                }
            }
        });
    };

    jQuery.fn.extend({
        elementById: function (id, parent) {
            /**
             * usage:   $obj.findById('#id')
             *          $().findById('#id', $obj | node)
             *          $.fn.findById('#id', $obj | node)
             *
             * return:  dom element
             * */
            var _el = document.getElementById(id.substring(1));
            if (!_el) {
                parent = parent || this;
                if (parent && parent.length > 0) {
                    parent.each(function (i, node) {
                        if (node.querySelectorAll) {
                            _el = node.querySelectorAll(id);
                            if (_el.length == 0) {
                                if (('#' + node.id) == id) {
                                    _el = node;
                                    return false;
                                }
                            } else if (_el.length) {
                                _el = _el[0];
                                return false;
                            }
                        }
                    })
                } else {
                    if (parent && parent.querySelectorAll) {
                        _el = parent.querySelectorAll(id);
                        if (_el && _el.length) return _el[0];
                    }
                }
            }

            return _el;
        },

        findById: function (id, parent) {
            var _el = $.fn.elementById.apply(this, arguments);
            return !!_el ? $(_el) : $();
        }
    });

    Common.Utils.InternalSettings.set('toolbar-height-tabs', 32);
    Common.Utils.InternalSettings.set('toolbar-height-tabs-top-title', 28);
    Common.Utils.InternalSettings.set('toolbar-height-controls', 67);
    Common.Utils.InternalSettings.set('document-title-height', 28);
    Common.Utils.InternalSettings.set('window-inactive-area-top', 0);

    Common.Utils.InternalSettings.set('toolbar-height-compact', Common.Utils.InternalSettings.get('toolbar-height-tabs'));
    Common.Utils.InternalSettings.set('toolbar-height-normal', Common.Utils.InternalSettings.get('toolbar-height-tabs') + Common.Utils.InternalSettings.get('toolbar-height-controls'));

    Common.Utils.ModalWindow = new (function () {
        var count = 0;
        return {
            show: function () {
                count++;
            },

            close: function () {
                count--;
            },

            isVisible: function () {
                return count > 0;
            }
        }
    })();

    Common.Utils.UserInfoParser = new (function () {
        var parse = false;
        var separator = String.fromCharCode(160);
        return {
            setParser: function (value) {
                parse = !!value;
            },

            getSeparator: function () {
                return separator;
            },

            getParsedName: function (username) {
                if (parse && username) {
                    return username.substring(username.indexOf(separator) + 1);
                } else
                    return username;
            },

            getParsedGroups: function (username) {
                if (parse && username) {
                    var idx = username.indexOf(separator),
                        groups = (idx > -1) ? username.substring(0, idx).split(',') : [];
                    for (var i = 0; i < groups.length; i++)
                        groups[i] = groups[i].trim();
                    return groups;
                } else
                    return undefined;
            }
        }
    })();

    Common.Utils.getUserInitials = function (username) {
        var fio = username.split(' ');
        var initials = fio[0].substring(0, 1).toUpperCase();
        for (var i = fio.length - 1; i > 0; i--) {
            if (fio[i][0] !== '(' && fio[i][0] !== ')') {
                if (/[\u0600-\u06FF]/.test(initials))
                    initials += '\u2009';
                initials += fio[i].substring(0, 1).toUpperCase();
                break;
            }
        }
        return initials;
    };

    Common.Utils.getKeyByValue = function (obj, value) {
        for (var prop in obj) {
            if (obj.hasOwnProperty(prop)) {
                if (obj[prop] === value)
                    return prop;
            }
        }
    };

    Common.Utils.checkComponentLoaded = function (cmp) {
        return typeof cmp === 'function';
    }

    !Common.UI && (Common.UI = {});
    Common.UI.isRTL = function () {
        if (window.isrtl === undefined) {
            if (window.nativeprocvars && window.nativeprocvars.rtl !== undefined)
                window.isrtl = window.nativeprocvars.rtl;
            else window.isrtl = !Common.Utils.isIE && Common.localStorage.getBool("ui-rtl", Common.Locale.isCurrentLanguageRtl());
        }

        return window.isrtl;
    };

    Common.UI.iconsStr2IconsObj = function (icons) {
        if (typeof icons !== 'string')
            return icons;
       
        /*
            valid params:
            theme-type - {string} theme type (light|dark|common)
            theme-name - {string} the name of theme
            state - {string} state of icons for different situations (normal|hover|active)
            scale - {string} list of avaliable scales (100|125|150|175|200|default|extended)
            extension - {string} use it after symbol "." (png|jpeg|svg)

            Example: "resources/%theme-type%(light|dark)/%state%(normal)/icon%scale%(default).%extension%(png)"
        */
        let params_array = {
            "theme-name" : { origin : "", values : [""] },
            "theme-type" : { origin : "", values : [""] },
            "state" : { origin : "", values : ["normal"] },
            "scale" : { origin : "", values : [] },
            "extension" : { origin : "", values : [] }
        };

        let param_parse = function(name) {
            let posOrigin = icons.indexOf("%" + name + "%");
            if (posOrigin === -1)
                return;
            let pos = posOrigin + name.length + 2;
            let pos1 = icons.indexOf("(", pos);
            if (pos1 != pos)
                return;
            let pos2 = icons.indexOf(")", pos1);
            params_array[name].origin = icons.substring(posOrigin, pos2 + 1);
            params_array[name].values = icons.substring(pos1 + 1, pos2).split("|");                    
        };

        for (let name in params_array)
            param_parse(name);

        for (let styleIndex = 0, stylesLen = params_array["scale"].values.length; styleIndex < stylesLen; styleIndex++) {
            if ("default" === params_array["scale"].values[styleIndex])
                params_array["scale"].values.splice(styleIndex, 1, "100", "125", "150", "175", "200");
        }

        let rasterExt = "";
        let isSvgPresent = false;

        for (let extIndex = 0, extsLen = params_array["extension"].values.length; extIndex < extsLen; extIndex++) {
            if ("svg" === params_array["extension"].values[extIndex])
                isSvgPresent = true;
            else
                rasterExt = params_array["extension"].values[extIndex];
        }
        if (isSvgPresent && rasterExt === "")
            rasterExt = "svg";

        let iconsObject = [];
        for (let themeNameIndex = 0, themeNamesLen = params_array["theme-name"].values.length; themeNameIndex < themeNamesLen; themeNameIndex++) {
            let themeName = params_array["theme-name"].values[themeNameIndex];
            for (let themeTypeIndex = 0, themeTypesLen = params_array["theme-type"].values.length; themeTypeIndex < themeTypesLen; themeTypeIndex++) {
                let url = icons;
                let themeType = params_array["theme-type"].values[themeTypeIndex];
                
                let obj = {};
                if ("" !== themeName)
                    obj["theme"] = themeName;
                
                if ("" !== themeType)
                    obj["style"] = themeType;

                if ("" != params_array["theme-name"].origin)
                    url = url.replaceAll(params_array["theme-name"].origin, themeName);
                if ("" != params_array["theme-type"].origin)
                    url = url.replaceAll(params_array["theme-type"].origin, themeType);

                let scalesLen = params_array["scale"].values.length;
                if (0 == scalesLen) {
                    params_array["scale"].values.push("100");
                    scalesLen++;
                }
                for (let scaleIndex = 0; scaleIndex < scalesLen; scaleIndex++) {
                    let scaleValue = params_array["scale"].values[scaleIndex];
                    let isAll = false;

                    if (scaleValue.length > 0) {
                        if (scaleValue === "*")
                            isAll = true;
                        else if (scaleValue.charAt(scaleValue.length - 1) === "%")
                            scaleValue = scaleValue.substring(0, scaleValue.length - 1);
                    } else {
                        isAll = true;
                        scaleValue = "*";
                    }                    

                    let addonScale = "";
                    if (!isAll) {
                        let intScale = parseInt(scaleValue);
                        if (intScale !== 100) {
                            let addon100 = intScale % 100;
                            addonScale = "@" + ((intScale / 100) >> 0);
                            if (addon100 !== 0) {
                                if (0 === (addon100 % 10))
                                    addon100 /= 10;
                                addonScale += ("." + addon100);
                            }
                            addonScale += "x";
                        }
                        scaleValue = scaleValue + "%";
                    }

                    let urlAll = url;
                    if (params_array["scale"].origin != "")
                        urlAll = urlAll.replaceAll(params_array["scale"].origin, addonScale);
                    if (params_array["extension"].origin != "")
                        urlAll = urlAll.replaceAll(params_array["extension"].origin, (isAll && isSvgPresent) ? "svg" : rasterExt);

                    obj[scaleValue] = {};
                    let states =  params_array["state"].values;
                    for (let stateIndex = 0, statesLen = states.length; stateIndex < statesLen; stateIndex++) {
                        let stateValue = params_array["state"].values[stateIndex];
                        if (params_array["state"].origin !== "") {
                            if ("normal" === stateValue) {
                                let statePos = urlAll.indexOf(params_array["state"].origin);
                                obj[scaleValue][stateValue] = urlAll.replace(params_array["state"].origin, "");
                                if (obj[scaleValue][stateValue].charAt(statePos) == "/")
                                    obj[scaleValue][stateValue] = obj[scaleValue][stateValue].substring(0, statePos) + obj[scaleValue][stateValue].substring(statePos + 1);
                            } else {
                                obj[scaleValue][stateValue] = urlAll.replace(params_array["state"].origin, "_" + stateValue);
                            }
                        } else
                            obj[scaleValue][stateValue] = urlAll;
                    }                            
                }                        
                iconsObject.push(obj);
            }
        }

        return iconsObject;
    }

    Common.UI.getSuitableIcons = function (icons) {
        if (!icons) return;

        icons = Common.UI.iconsStr2IconsObj(icons);
        if (icons.length && typeof icons[0] !== 'string') {
            var theme = Common.UI.Themes.currentThemeId().toLowerCase(),
                style = Common.UI.Themes.isDarkTheme() ? 'dark' : 'light',
                idx = -1;
            for (var i = 0; i < icons.length; i++) {
                if (icons[i].theme && icons[i].theme.toLowerCase() == theme) {
                    idx = i;
                    break;
                }
            }
            if (idx < 0)
                for (var i = 0; i < icons.length; i++) {
                    if (icons[i].style && icons[i].style.toLowerCase() == style) {
                        idx = i;
                        break;
                    }
                }
            (idx < 0) && (idx = 0);

            var ratio = Common.Utils.applicationPixelRatio() * 100,
                current = icons[idx],
                bestDistance = 10000,
                currentDistance = 0,
                defUrl,
                bestUrl;
            for (var key in current) {
                if (current.hasOwnProperty(key)) {
                    if (key == 'default') {
                        defUrl = current[key];
                    } else if (!isNaN(parseInt(key))) {
                        currentDistance = Math.abs(ratio - parseInt(key));
                        if (currentDistance < (bestDistance - 0.01)) {
                            bestDistance = currentDistance;
                            bestUrl = current[key];
                        }
                    }
                }
            }
            (bestDistance > 0.01 && defUrl) && (bestUrl = defUrl);
            return {
                'normal': bestUrl ? bestUrl['normal'] : '',
                'hover': bestUrl ? bestUrl['hover'] || bestUrl['normal'] : '',
                'active': bestUrl ? bestUrl['active'] || bestUrl['normal'] : ''
            };
        } else { // old version
            var url = icons[((Common.Utils.applicationPixelRatio() > 1 && icons.length > 1) ? 1 : 0) + (icons.length > 2 ? 2 : 0)];
            return {
                'normal': url,
                'hover': url,
                'active': url
            };
        }
    }

    Common.UI.simpleColorsConfig = {
        colors: [
            '1755A0', 'D43230', 'F5C346', 'EA3368', '12A489', '552F8B', '9D1F87', 'BB2765', '479ED2', '67C9FA',
            '3D8A44', '80CA3D', '1C19B4', '7F4B0F', 'FF7E07', 'FFFFFF', 'D3D3D4', '879397', '575757', '000000'
        ],
        dynamiccolors: 5,
        themecolors: 0,
        effects: 0,
        columns: 5,
        cls: 'palette-large',
        paletteWidth: 174
    };
});<|MERGE_RESOLUTION|>--- conflicted
+++ resolved
@@ -1062,41 +1062,10 @@
                     !item.isDisabled() && item.setDisabled(true);
                 }
             }
-<<<<<<< HEAD
-        }
-    });
-};
-
-Common.Utils.injectButtons = function($slots, id, iconCls, caption, lock, split, menu, toggle, dataHint, dataHintDirection, dataHintOffset, dataHintTitle, action) {
-    var btnsArr = createButtonSet();
-    btnsArr.setDisabled(true);
-    id = id || ("id-toolbar-" + iconCls);
-    $slots.each(function(index, el) {
-        var _cls = 'btn-toolbar';
-        /x-huge/.test(el.className) && (_cls += ' x-huge icon-top');
-
-        var button = new Common.UI.Button({
-            parentEl: $slots.eq(index),
-            id: id + index,
-            cls: _cls,
-            iconCls: iconCls,
-            caption: caption,
-            split: split || false,
-            menu: menu || false,
-            enableToggle: toggle || false,
-            lock: lock,
-            disabled: true,
-            action: action,
-            dataHint: dataHint,
-            dataHintDirection: dataHintDirection,
-            dataHintOffset: dataHintOffset,
-            dataHintTitle: dataHintTitle
-=======
->>>>>>> 39221cff
         });
     };
 
-    Common.Utils.injectButtons = function ($slots, id, iconCls, caption, lock, split, menu, toggle, dataHint, dataHintDirection, dataHintOffset, dataHintTitle) {
+    Common.Utils.injectButtons = function ($slots, id, iconCls, caption, lock, split, menu, toggle, dataHint, dataHintDirection, dataHintOffset, dataHintTitle, action) {
         var btnsArr = createButtonSet();
         btnsArr.setDisabled(true);
         id = id || ("id-toolbar-" + iconCls);
@@ -1115,6 +1084,7 @@
                 enableToggle: toggle || false,
                 lock: lock,
                 disabled: true,
+                action: action,
                 dataHint: dataHint,
                 dataHintDirection: dataHintDirection,
                 dataHintOffset: dataHintOffset,
