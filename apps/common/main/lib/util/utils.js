--- conflicted
+++ resolved
@@ -102,11 +102,8 @@
             Slide      : 6,
             Chart      : 7,
             MailMerge  : 8,
-<<<<<<< HEAD
-            Pivot      : 9
-=======
-            Signature   : 9
->>>>>>> 837e5073
+            Signature  : 9,
+            Pivot      : 10
         },
         isMobile = /android|avantgo|blackberry|blazer|compal|elaine|fennec|hiptop|iemobile|ip(hone|od|ad)|iris|kindle|lge |maemo|midp|mmp|opera m(ob|in)i|palm( os)?|phone|p(ixi|re)\/|plucker|pocket|psp|symbian|treo|up\.(browser|link)|vodafone|wap|windows (ce|phone)|xda|xiino/i.test(navigator.userAgent || navigator.vendor || window.opera),
         me = this,
