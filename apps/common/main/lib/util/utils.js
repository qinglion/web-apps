--- conflicted
+++ resolved
@@ -743,14 +743,9 @@
 Common.Utils.fillUserInfo = function(info, lang, defname) {
     var _user = info || {};
     !_user.id && (_user.id = ('uid-' + Date.now()));
-<<<<<<< HEAD
-    _user.fullname = _.isEmpty(_user.name) ? defname : _user.name;
+    _user.fullname = !_user.name ? defname : _user.name;
     _user.group && (_user.fullname = (_user.group).toString() + AscCommon.UserInfoParser.getSeparator() + _user.fullname);
-    _user.guest = _.isEmpty(_user.name);
-=======
-    _user.fullname = !_user.name ? defname : _user.name;
-    _user.group && (_user.fullname = (_user.group).toString() + Common.Utils.UserInfoParser.getSeparator() + _user.fullname);
->>>>>>> 537498e8
+    _user.guest = !_user.name;
     return _user;
 };
 
@@ -800,17 +795,10 @@
                 return response.json();
             else return 'error';
         }).then(function(json){
-<<<<<<< HEAD
             callback(json);
         }).catch(function(e) {
             callback('error');
         });
-=======
-        callback(json);
-    }).catch(function(e) {
-        callback('error');
-    });
->>>>>>> 537498e8
 };
 
 Common.Utils.asyncCall = function (callback, scope, args) {
