#comments-box {
    display: table;
    position: relative;
    border-collapse: collapse;

    > div {
        display: table-row;
    }

    .messages-ct {
        position: absolute;
        overflow: hidden;
        left: 0;
        right: 0;
        bottom: 45px;
        height: 300px;
<<<<<<< HEAD
        border-bottom: @scaled-one-px-value solid @gray-dark;
=======
        border-bottom: 1px solid @border-toolbar;
>>>>>>> cb214909

        &.stretch {
            border-bottom: none;
        }

        .ps-scrollbar-y-rail {
            margin-top: 5px;
            margin-bottom: 5px;
            right: 4px !important;
        }
    }

    .add-link-ct {
        height: 45px;
        text-align: center;

        label {
            color: @text-normal;
            font: 12px arial;
            line-height: normal;
<<<<<<< HEAD
            border-bottom: @scaled-one-px-value dotted @black;
=======
            border-bottom: 1px dotted @text-normal;
>>>>>>> cb214909
            padding-top: 12px;
            outline: none;
            height: 29px;
            cursor: pointer;
        }
    }

    .new-comment-ct {
        height: 110px;
        display: none;

        .inner-ct{
            padding: 7px 20px 37px;
            height: 100%;
            margin-bottom: -32px;
        }

        textarea {
            font-size: 12px;
            width: 100%;
            resize: none;
            margin-bottom: 5px;
<<<<<<< HEAD
            border: @scaled-one-px-value solid @gray-dark;
=======
            border: 1px solid @border-regular-control;
>>>>>>> cb214909
            height: 100%;
            &:focus {
                border-color: @border-control-focus;
            }
        }
    }

    .btn {
        &.add {
            margin-left: 20px;
        }
        &.cancel {
            margin-left: 7px;
        }
    }
}

.dataview-ct {
    width: 100%;
    height: 100%;
    font: 12px arial;
    line-height: normal;
    position: relative;
    overflow: hidden;
    color: @border-preview-select;

    textarea {
        width: 100%;
        height: 50px;
        resize: none;
        margin-bottom: 5px;
<<<<<<< HEAD
        border: @scaled-one-px-value solid @gray-dark;
=======
        border: 1px solid @border-regular-control;
>>>>>>> cb214909
        word-break: break-all;
        line-height: 15px;
        color: @text-normal;
        &:focus {
            border-color: @border-control-focus;
        }
    }

    .btn-fix {
        margin-left: -3px;
    }

    .textarea-fix {
        margin-left: -3px;
        margin-top: -1px;
    }

    .separator-cmt {
<<<<<<< HEAD
        border-bottom: @scaled-one-px-value solid @gray-dark;
=======
        border-bottom: 1px solid @border-toolbar;
>>>>>>> cb214909
        margin: 20px 0px 0px 0px;
    }

    .user-comment-item {
        position: relative;
        padding: 0px 20px 10px 20px;
    }

    .user-name {
        color: @text-normal;
        font-size: 12px;
        font-weight: bold;
        overflow: hidden;
        text-overflow: ellipsis;
        white-space: nowrap;
        padding: 10px 65px 0 0px;
        height: 26px;
        cursor: default;
    }

    .color {
        width: 12px;
        height: 12px;
<<<<<<< HEAD
        border: @scaled-one-px-value solid @gray-dark;
=======
        border: 1px solid @border-toolbar;
>>>>>>> cb214909
        margin: 0 5px 3px 0;
        vertical-align: middle;
    }

    .user-name-colored {
        padding: 10px 0px 0 0px;
        cursor: default;
        max-width: 175px;
        span {
            display: inline-block;
            height: 20px;
            max-width: 175px;
            background-color: #ee3525;
            padding: 3px 10px;
            color: #ffffff;
            font: 11px arial;
            white-space: nowrap;
            overflow: hidden;
            text-overflow: ellipsis;
        }
    }

    .user-date {
        font-size: 11px;
        white-space: nowrap;
        padding: 0;
        height: 12px;
        overflow: hidden;
        text-overflow: ellipsis;
        cursor: default;
    }

    .user-quote {
        font-style: italic;
        margin-top: 10px;
        padding: 0px 5px 5px 5px;
        border-left: @scaled-one-px-value solid #939393;
        word-break: break-all;
        white-space: pre-wrap;
        cursor: pointer;
    }

    .user-message {
        color: @text-normal;
        padding: 9px 0px 0 0px;
        white-space: pre-wrap;
        word-wrap: break-word;
        cursor: pointer;

        &.limit-height {
            max-height: 80px;
            overflow: hidden;
            text-overflow: ellipsis;
            cursor: default;
        }
        
        &.user-select {
            cursor: text;
        }
        &.user-select::selection {
            background: #3494fb;
            color: white;
        }
    }

    .user-reply {
        color: @text-normal;
        margin-top: 10px;
        white-space: pre-wrap;
        width: auto;
<<<<<<< HEAD
        border-bottom: @scaled-one-px-value dotted @black;
=======
        border-bottom: 1px dotted @text-normal;
>>>>>>> cb214909
        height: 16px;
        cursor: pointer;
    }

    .msg-reply {
        max-height:150px;
        word-break: break-word !important;
    }

    .edit-ct {
        position: absolute;
        right: 0;
        top: 0;
        margin: 11px 21px 10px 10px;
        height: 20px;
    }

    .btns-reply-ct {
        position: absolute;
        right: 0;
        top: 0;
        height: 30px;
        margin-top: 11px;
    }

    .reply-item-ct {
        position: relative;
        padding-bottom: 10px;
        padding-left: 20px;
    }

    div[class^=btn-] {
        float: left;
        cursor: pointer;
    }

    .btn-edit,.btn-delete, .btn-resolve, .btn-resolve-check, .btn-accept, .btn-reject, .btn-goto {
        width: 16px;
        height: 16px;
        margin: 0 0 0 5px;
        background-color: transparent;
    }

    .btn-edit {
        background-position: -2px -233px;
    }

    .btn-delete {
        background-position: -22px -233px;
    }

    .btn-accept {
        background-position: -2px -253px;
    }

    .btn-reject {
        background-position: -22px -253px;
    }

    .btn-resolve {
        position: relative;

        &:after {
            content: '';
            position: absolute;
            border: solid @text-normal;
            border-width: 0 2px 2px 0;
            transform: rotate(40deg);
            width: 7px;
            height: 12px;
            left: 6px;
            top: -2px;
        }

        &.comment-resolved {
            &:after {
                border-color: @icon-success;
            }
        }
    }

    .btn-resolve-check {
        background-position: -42px -234px;
    }

    .btn-goto {
        background-position: -22px -272px;
    }

    .inner-edit-ct {
        padding: 7px 0px 0px 0px;

        .btn-inner-close {
            margin-left: 7px;
        }
    }

    .reply-ct {
        padding: 10px 0px 0px 0px;

        .btn-close {
            margin-left: 7px;
        }
    }
    .reply-inner-ct {
        padding: 0px 20px 0px 30px;
    }

    .reply-arrow {
        background-color: transparent;
        background-position: -60px -232px;
        width: 16px;
        height: 16px;
        margin-top: 10px;
        position: absolute;
    }

    .lock-area {
        display: block;
        position: absolute;
        left: 0;
        top: 0;
        right: 0;
        bottom: 0;
        background-color: #F4F4F4;
        margin-top: 2px;
        margin-bottom: -2px;
        opacity: .5;
        cursor: pointer;
    }

    .lock-author {
        display: block;
        position: absolute;
        right: 0;
        top: 0;
        max-width: 150px;
        height: 20px;
        line-height: @line-height-base;
        background-color: #EE3525;
        margin: 10px 18px;
        padding: 2px 10px;
        color: #fff;
        overflow: hidden;
        text-overflow: ellipsis;
        white-space: nowrap;
        min-width: 100px;
        text-align: center;
        cursor: pointer;
        font-size: 11px;
        font-family: "Helvetica Neue", Helvetica, Arial, sans-serif;
    }

    .resolved {
        width: 18px;
        height: 16px;
        float: left;
        margin: 5px 5px 0 0;
        background-color: transparent;
        background-position: -40px -232px;
    }
}

.comments-caret {
    width: 7px;
    height: 7px;
    border: 0;
    background-position: @arrow-small-offset-x @arrow-small-offset-y;
    margin: 10px 8px 0 -2px;
    display: inline-block;
    vertical-align: middle;
}

// POPOVER

.comments-popover {
    width:100%;
    position: relative;
    overflow-y: hidden;
    margin-bottom: 5px;

    .dataview-ct.inner {
        overflow: visible;
    }
}

.comments-arrow {
    position: absolute;
    overflow: hidden;
    left: -10px;
    top: 20px;
    width: 10px;
    height: 30px;

    &.right {
        left: 100%;

        &:after {
            left: -8px;
            box-shadow: 0 5px 15px rgba(0, 0, 0, 0.2);

            body.safari &,
            body.chrome & {
                box-shadow: none;
            }
        }
    }

    &:after {
        content: '';
        position: absolute;
        top: 5px;
        left: 2px;
        width: 15px;
        height: 15px;
        background-color: @background-normal;
        -moz-transform: rotate(45deg);
        -ms-transform: rotate(45deg);
        -webkit-transform: rotate(45deg);
        -o-transform: rotate(45deg);
        transform: rotate(45deg);
<<<<<<< HEAD
        border: solid @scaled-one-px-value @gray-dark;
=======
        border: solid 1px @border-toolbar;
>>>>>>> cb214909
    }
}
<|MERGE_RESOLUTION|>--- conflicted
+++ resolved
@@ -1,463 +1,431 @@
-#comments-box {
-    display: table;
-    position: relative;
-    border-collapse: collapse;
-
-    > div {
-        display: table-row;
-    }
-
-    .messages-ct {
-        position: absolute;
-        overflow: hidden;
-        left: 0;
-        right: 0;
-        bottom: 45px;
-        height: 300px;
-<<<<<<< HEAD
-        border-bottom: @scaled-one-px-value solid @gray-dark;
-=======
-        border-bottom: 1px solid @border-toolbar;
->>>>>>> cb214909
-
-        &.stretch {
-            border-bottom: none;
-        }
-
-        .ps-scrollbar-y-rail {
-            margin-top: 5px;
-            margin-bottom: 5px;
-            right: 4px !important;
-        }
-    }
-
-    .add-link-ct {
-        height: 45px;
-        text-align: center;
-
-        label {
-            color: @text-normal;
-            font: 12px arial;
-            line-height: normal;
-<<<<<<< HEAD
-            border-bottom: @scaled-one-px-value dotted @black;
-=======
-            border-bottom: 1px dotted @text-normal;
->>>>>>> cb214909
-            padding-top: 12px;
-            outline: none;
-            height: 29px;
-            cursor: pointer;
-        }
-    }
-
-    .new-comment-ct {
-        height: 110px;
-        display: none;
-
-        .inner-ct{
-            padding: 7px 20px 37px;
-            height: 100%;
-            margin-bottom: -32px;
-        }
-
-        textarea {
-            font-size: 12px;
-            width: 100%;
-            resize: none;
-            margin-bottom: 5px;
-<<<<<<< HEAD
-            border: @scaled-one-px-value solid @gray-dark;
-=======
-            border: 1px solid @border-regular-control;
->>>>>>> cb214909
-            height: 100%;
-            &:focus {
-                border-color: @border-control-focus;
-            }
-        }
-    }
-
-    .btn {
-        &.add {
-            margin-left: 20px;
-        }
-        &.cancel {
-            margin-left: 7px;
-        }
-    }
-}
-
-.dataview-ct {
-    width: 100%;
-    height: 100%;
-    font: 12px arial;
-    line-height: normal;
-    position: relative;
-    overflow: hidden;
-    color: @border-preview-select;
-
-    textarea {
-        width: 100%;
-        height: 50px;
-        resize: none;
-        margin-bottom: 5px;
-<<<<<<< HEAD
-        border: @scaled-one-px-value solid @gray-dark;
-=======
-        border: 1px solid @border-regular-control;
->>>>>>> cb214909
-        word-break: break-all;
-        line-height: 15px;
-        color: @text-normal;
-        &:focus {
-            border-color: @border-control-focus;
-        }
-    }
-
-    .btn-fix {
-        margin-left: -3px;
-    }
-
-    .textarea-fix {
-        margin-left: -3px;
-        margin-top: -1px;
-    }
-
-    .separator-cmt {
-<<<<<<< HEAD
-        border-bottom: @scaled-one-px-value solid @gray-dark;
-=======
-        border-bottom: 1px solid @border-toolbar;
->>>>>>> cb214909
-        margin: 20px 0px 0px 0px;
-    }
-
-    .user-comment-item {
-        position: relative;
-        padding: 0px 20px 10px 20px;
-    }
-
-    .user-name {
-        color: @text-normal;
-        font-size: 12px;
-        font-weight: bold;
-        overflow: hidden;
-        text-overflow: ellipsis;
-        white-space: nowrap;
-        padding: 10px 65px 0 0px;
-        height: 26px;
-        cursor: default;
-    }
-
-    .color {
-        width: 12px;
-        height: 12px;
-<<<<<<< HEAD
-        border: @scaled-one-px-value solid @gray-dark;
-=======
-        border: 1px solid @border-toolbar;
->>>>>>> cb214909
-        margin: 0 5px 3px 0;
-        vertical-align: middle;
-    }
-
-    .user-name-colored {
-        padding: 10px 0px 0 0px;
-        cursor: default;
-        max-width: 175px;
-        span {
-            display: inline-block;
-            height: 20px;
-            max-width: 175px;
-            background-color: #ee3525;
-            padding: 3px 10px;
-            color: #ffffff;
-            font: 11px arial;
-            white-space: nowrap;
-            overflow: hidden;
-            text-overflow: ellipsis;
-        }
-    }
-
-    .user-date {
-        font-size: 11px;
-        white-space: nowrap;
-        padding: 0;
-        height: 12px;
-        overflow: hidden;
-        text-overflow: ellipsis;
-        cursor: default;
-    }
-
-    .user-quote {
-        font-style: italic;
-        margin-top: 10px;
-        padding: 0px 5px 5px 5px;
-        border-left: @scaled-one-px-value solid #939393;
-        word-break: break-all;
-        white-space: pre-wrap;
-        cursor: pointer;
-    }
-
-    .user-message {
-        color: @text-normal;
-        padding: 9px 0px 0 0px;
-        white-space: pre-wrap;
-        word-wrap: break-word;
-        cursor: pointer;
-
-        &.limit-height {
-            max-height: 80px;
-            overflow: hidden;
-            text-overflow: ellipsis;
-            cursor: default;
-        }
-        
-        &.user-select {
-            cursor: text;
-        }
-        &.user-select::selection {
-            background: #3494fb;
-            color: white;
-        }
-    }
-
-    .user-reply {
-        color: @text-normal;
-        margin-top: 10px;
-        white-space: pre-wrap;
-        width: auto;
-<<<<<<< HEAD
-        border-bottom: @scaled-one-px-value dotted @black;
-=======
-        border-bottom: 1px dotted @text-normal;
->>>>>>> cb214909
-        height: 16px;
-        cursor: pointer;
-    }
-
-    .msg-reply {
-        max-height:150px;
-        word-break: break-word !important;
-    }
-
-    .edit-ct {
-        position: absolute;
-        right: 0;
-        top: 0;
-        margin: 11px 21px 10px 10px;
-        height: 20px;
-    }
-
-    .btns-reply-ct {
-        position: absolute;
-        right: 0;
-        top: 0;
-        height: 30px;
-        margin-top: 11px;
-    }
-
-    .reply-item-ct {
-        position: relative;
-        padding-bottom: 10px;
-        padding-left: 20px;
-    }
-
-    div[class^=btn-] {
-        float: left;
-        cursor: pointer;
-    }
-
-    .btn-edit,.btn-delete, .btn-resolve, .btn-resolve-check, .btn-accept, .btn-reject, .btn-goto {
-        width: 16px;
-        height: 16px;
-        margin: 0 0 0 5px;
-        background-color: transparent;
-    }
-
-    .btn-edit {
-        background-position: -2px -233px;
-    }
-
-    .btn-delete {
-        background-position: -22px -233px;
-    }
-
-    .btn-accept {
-        background-position: -2px -253px;
-    }
-
-    .btn-reject {
-        background-position: -22px -253px;
-    }
-
-    .btn-resolve {
-        position: relative;
-
-        &:after {
-            content: '';
-            position: absolute;
-            border: solid @text-normal;
-            border-width: 0 2px 2px 0;
-            transform: rotate(40deg);
-            width: 7px;
-            height: 12px;
-            left: 6px;
-            top: -2px;
-        }
-
-        &.comment-resolved {
-            &:after {
-                border-color: @icon-success;
-            }
-        }
-    }
-
-    .btn-resolve-check {
-        background-position: -42px -234px;
-    }
-
-    .btn-goto {
-        background-position: -22px -272px;
-    }
-
-    .inner-edit-ct {
-        padding: 7px 0px 0px 0px;
-
-        .btn-inner-close {
-            margin-left: 7px;
-        }
-    }
-
-    .reply-ct {
-        padding: 10px 0px 0px 0px;
-
-        .btn-close {
-            margin-left: 7px;
-        }
-    }
-    .reply-inner-ct {
-        padding: 0px 20px 0px 30px;
-    }
-
-    .reply-arrow {
-        background-color: transparent;
-        background-position: -60px -232px;
-        width: 16px;
-        height: 16px;
-        margin-top: 10px;
-        position: absolute;
-    }
-
-    .lock-area {
-        display: block;
-        position: absolute;
-        left: 0;
-        top: 0;
-        right: 0;
-        bottom: 0;
-        background-color: #F4F4F4;
-        margin-top: 2px;
-        margin-bottom: -2px;
-        opacity: .5;
-        cursor: pointer;
-    }
-
-    .lock-author {
-        display: block;
-        position: absolute;
-        right: 0;
-        top: 0;
-        max-width: 150px;
-        height: 20px;
-        line-height: @line-height-base;
-        background-color: #EE3525;
-        margin: 10px 18px;
-        padding: 2px 10px;
-        color: #fff;
-        overflow: hidden;
-        text-overflow: ellipsis;
-        white-space: nowrap;
-        min-width: 100px;
-        text-align: center;
-        cursor: pointer;
-        font-size: 11px;
-        font-family: "Helvetica Neue", Helvetica, Arial, sans-serif;
-    }
-
-    .resolved {
-        width: 18px;
-        height: 16px;
-        float: left;
-        margin: 5px 5px 0 0;
-        background-color: transparent;
-        background-position: -40px -232px;
-    }
-}
-
-.comments-caret {
-    width: 7px;
-    height: 7px;
-    border: 0;
-    background-position: @arrow-small-offset-x @arrow-small-offset-y;
-    margin: 10px 8px 0 -2px;
-    display: inline-block;
-    vertical-align: middle;
-}
-
-// POPOVER
-
-.comments-popover {
-    width:100%;
-    position: relative;
-    overflow-y: hidden;
-    margin-bottom: 5px;
-
-    .dataview-ct.inner {
-        overflow: visible;
-    }
-}
-
-.comments-arrow {
-    position: absolute;
-    overflow: hidden;
-    left: -10px;
-    top: 20px;
-    width: 10px;
-    height: 30px;
-
-    &.right {
-        left: 100%;
-
-        &:after {
-            left: -8px;
-            box-shadow: 0 5px 15px rgba(0, 0, 0, 0.2);
-
-            body.safari &,
-            body.chrome & {
-                box-shadow: none;
-            }
-        }
-    }
-
-    &:after {
-        content: '';
-        position: absolute;
-        top: 5px;
-        left: 2px;
-        width: 15px;
-        height: 15px;
-        background-color: @background-normal;
-        -moz-transform: rotate(45deg);
-        -ms-transform: rotate(45deg);
-        -webkit-transform: rotate(45deg);
-        -o-transform: rotate(45deg);
-        transform: rotate(45deg);
-<<<<<<< HEAD
-        border: solid @scaled-one-px-value @gray-dark;
-=======
-        border: solid 1px @border-toolbar;
->>>>>>> cb214909
-    }
-}
+#comments-box {
+    display: table;
+    position: relative;
+    border-collapse: collapse;
+
+    > div {
+        display: table-row;
+    }
+
+    .messages-ct {
+        position: absolute;
+        overflow: hidden;
+        left: 0;
+        right: 0;
+        bottom: 45px;
+        height: 300px;
+        border-bottom: @scaled-one-px-value solid @border-toolbar;
+
+        &.stretch {
+            border-bottom: none;
+        }
+
+        .ps-scrollbar-y-rail {
+            margin-top: 5px;
+            margin-bottom: 5px;
+            right: 4px !important;
+        }
+    }
+
+    .add-link-ct {
+        height: 45px;
+        text-align: center;
+
+        label {
+            color: @text-normal;
+            font: 12px arial;
+            line-height: normal;
+            border-bottom: @scaled-one-px-value dotted @text-normal;
+            padding-top: 12px;
+            outline: none;
+            height: 29px;
+            cursor: pointer;
+        }
+    }
+
+    .new-comment-ct {
+        height: 110px;
+        display: none;
+
+        .inner-ct{
+            padding: 7px 20px 37px;
+            height: 100%;
+            margin-bottom: -32px;
+        }
+
+        textarea {
+            font-size: 12px;
+            width: 100%;
+            resize: none;
+            margin-bottom: 5px;
+            border: @scaled-one-px-value solid @border-regular-control;
+            height: 100%;
+            &:focus {
+                border-color: @border-control-focus;
+            }
+        }
+    }
+
+    .btn {
+        &.add {
+            margin-left: 20px;
+        }
+        &.cancel {
+            margin-left: 7px;
+        }
+    }
+}
+
+.dataview-ct {
+    width: 100%;
+    height: 100%;
+    font: 12px arial;
+    line-height: normal;
+    position: relative;
+    overflow: hidden;
+    color: @border-preview-select;
+
+    textarea {
+        width: 100%;
+        height: 50px;
+        resize: none;
+        margin-bottom: 5px;
+        border: @scaled-one-px-value solid @border-regular-control;
+        word-break: break-all;
+        line-height: 15px;
+        color: @text-normal;
+        &:focus {
+            border-color: @border-control-focus;
+        }
+    }
+
+    .btn-fix {
+        margin-left: -3px;
+    }
+
+    .textarea-fix {
+        margin-left: -3px;
+        margin-top: -1px;
+    }
+
+    .separator-cmt {
+        border-bottom: @scaled-one-px-value solid @border-toolbar;
+        margin: 20px 0px 0px 0px;
+    }
+
+    .user-comment-item {
+        position: relative;
+        padding: 0px 20px 10px 20px;
+    }
+
+    .user-name {
+        color: @text-normal;
+        font-size: 12px;
+        font-weight: bold;
+        overflow: hidden;
+        text-overflow: ellipsis;
+        white-space: nowrap;
+        padding: 10px 65px 0 0px;
+        height: 26px;
+        cursor: default;
+    }
+
+    .color {
+        width: 12px;
+        height: 12px;
+        border: @scaled-one-px-value solid @border-toolbar;
+        margin: 0 5px 3px 0;
+        vertical-align: middle;
+    }
+
+    .user-name-colored {
+        padding: 10px 0px 0 0px;
+        cursor: default;
+        max-width: 175px;
+        span {
+            display: inline-block;
+            height: 20px;
+            max-width: 175px;
+            background-color: #ee3525;
+            padding: 3px 10px;
+            color: #ffffff;
+            font: 11px arial;
+            white-space: nowrap;
+            overflow: hidden;
+            text-overflow: ellipsis;
+        }
+    }
+
+    .user-date {
+        font-size: 11px;
+        white-space: nowrap;
+        padding: 0;
+        height: 12px;
+        overflow: hidden;
+        text-overflow: ellipsis;
+        cursor: default;
+    }
+
+    .user-quote {
+        font-style: italic;
+        margin-top: 10px;
+        padding: 0px 5px 5px 5px;
+        border-left: @scaled-one-px-value solid #939393;
+        word-break: break-all;
+        white-space: pre-wrap;
+        cursor: pointer;
+    }
+
+    .user-message {
+        color: @text-normal;
+        padding: 9px 0px 0 0px;
+        white-space: pre-wrap;
+        word-wrap: break-word;
+        cursor: pointer;
+
+        &.limit-height {
+            max-height: 80px;
+            overflow: hidden;
+            text-overflow: ellipsis;
+            cursor: default;
+        }
+        
+        &.user-select {
+            cursor: text;
+        }
+        &.user-select::selection {
+            background: #3494fb;
+            color: white;
+        }
+    }
+
+    .user-reply {
+        color: @text-normal;
+        margin-top: 10px;
+        white-space: pre-wrap;
+        width: auto;
+        border-bottom: @scaled-one-px-value dotted @text-normal;
+        height: 16px;
+        cursor: pointer;
+    }
+
+    .msg-reply {
+        max-height:150px;
+        word-break: break-word !important;
+    }
+
+    .edit-ct {
+        position: absolute;
+        right: 0;
+        top: 0;
+        margin: 11px 21px 10px 10px;
+        height: 20px;
+    }
+
+    .btns-reply-ct {
+        position: absolute;
+        right: 0;
+        top: 0;
+        height: 30px;
+        margin-top: 11px;
+    }
+
+    .reply-item-ct {
+        position: relative;
+        padding-bottom: 10px;
+        padding-left: 20px;
+    }
+
+    div[class^=btn-] {
+        float: left;
+        cursor: pointer;
+    }
+
+    .btn-edit,.btn-delete, .btn-resolve, .btn-resolve-check, .btn-accept, .btn-reject, .btn-goto {
+        width: 16px;
+        height: 16px;
+        margin: 0 0 0 5px;
+        background-color: transparent;
+    }
+
+    .btn-edit {
+        background-position: -2px -233px;
+    }
+
+    .btn-delete {
+        background-position: -22px -233px;
+    }
+
+    .btn-accept {
+        background-position: -2px -253px;
+    }
+
+    .btn-reject {
+        background-position: -22px -253px;
+    }
+
+    .btn-resolve {
+        position: relative;
+
+        &:after {
+            content: '';
+            position: absolute;
+            border: solid @text-normal;
+            border-width: 0 2px 2px 0;
+            transform: rotate(40deg);
+            width: 7px;
+            height: 12px;
+            left: 6px;
+            top: -2px;
+        }
+
+        &.comment-resolved {
+            &:after {
+                border-color: @icon-success;
+            }
+        }
+    }
+
+    .btn-resolve-check {
+        background-position: -42px -234px;
+    }
+
+    .btn-goto {
+        background-position: -22px -272px;
+    }
+
+    .inner-edit-ct {
+        padding: 7px 0px 0px 0px;
+
+        .btn-inner-close {
+            margin-left: 7px;
+        }
+    }
+
+    .reply-ct {
+        padding: 10px 0px 0px 0px;
+
+        .btn-close {
+            margin-left: 7px;
+        }
+    }
+    .reply-inner-ct {
+        padding: 0px 20px 0px 30px;
+    }
+
+    .reply-arrow {
+        background-color: transparent;
+        background-position: -60px -232px;
+        width: 16px;
+        height: 16px;
+        margin-top: 10px;
+        position: absolute;
+    }
+
+    .lock-area {
+        display: block;
+        position: absolute;
+        left: 0;
+        top: 0;
+        right: 0;
+        bottom: 0;
+        background-color: #F4F4F4;
+        margin-top: 2px;
+        margin-bottom: -2px;
+        opacity: .5;
+        cursor: pointer;
+    }
+
+    .lock-author {
+        display: block;
+        position: absolute;
+        right: 0;
+        top: 0;
+        max-width: 150px;
+        height: 20px;
+        line-height: @line-height-base;
+        background-color: #EE3525;
+        margin: 10px 18px;
+        padding: 2px 10px;
+        color: #fff;
+        overflow: hidden;
+        text-overflow: ellipsis;
+        white-space: nowrap;
+        min-width: 100px;
+        text-align: center;
+        cursor: pointer;
+        font-size: 11px;
+        font-family: "Helvetica Neue", Helvetica, Arial, sans-serif;
+    }
+
+    .resolved {
+        width: 18px;
+        height: 16px;
+        float: left;
+        margin: 5px 5px 0 0;
+        background-color: transparent;
+        background-position: -40px -232px;
+    }
+}
+
+.comments-caret {
+    width: 7px;
+    height: 7px;
+    border: 0;
+    background-position: @arrow-small-offset-x @arrow-small-offset-y;
+    margin: 10px 8px 0 -2px;
+    display: inline-block;
+    vertical-align: middle;
+}
+
+// POPOVER
+
+.comments-popover {
+    width:100%;
+    position: relative;
+    overflow-y: hidden;
+    margin-bottom: 5px;
+
+    .dataview-ct.inner {
+        overflow: visible;
+    }
+}
+
+.comments-arrow {
+    position: absolute;
+    overflow: hidden;
+    left: -10px;
+    top: 20px;
+    width: 10px;
+    height: 30px;
+
+    &.right {
+        left: 100%;
+
+        &:after {
+            left: -8px;
+            box-shadow: 0 5px 15px rgba(0, 0, 0, 0.2);
+
+            body.safari &,
+            body.chrome & {
+                box-shadow: none;
+            }
+        }
+    }
+
+    &:after {
+        content: '';
+        position: absolute;
+        top: 5px;
+        left: 2px;
+        width: 15px;
+        height: 15px;
+        background-color: @background-normal;
+        -moz-transform: rotate(45deg);
+        -ms-transform: rotate(45deg);
+        -webkit-transform: rotate(45deg);
+        -o-transform: rotate(45deg);
+        transform: rotate(45deg);
+        border: solid @scaled-one-px-value @border-toolbar;
+    }
+}