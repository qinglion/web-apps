--- conflicted
+++ resolved
@@ -1,584 +1,574 @@
-#comments-box {
-    display: table;
-    position: relative;
-    border-collapse: collapse;
-
-    > div {
-        display: table-row;
-    }
-
-    #comments-header {
-        position: absolute;
-        height: 45px;
-        left: 0;
-        top: 0;
-        right: 0;
-        padding: 12px;
-        overflow: hidden;
-        border-bottom: @scaled-one-px-value-ie solid @border-toolbar-ie;
-        border-bottom: @scaled-one-px-value solid @border-toolbar;
-
-        label {
-            .font-size-medium();
-            .font-weight-bold();
-            margin-top: 2px;
-        }
-    }
-
-    .messages-ct {
-        position: absolute;
-        overflow: hidden;
-        left: 0;
-        right: 0;
-        bottom: 45px;
-        height: 300px;
-        padding-top: 45px;
-        border-bottom: @scaled-one-px-value-ie solid @border-toolbar-ie;
-        border-bottom: @scaled-one-px-value solid @border-toolbar;
-
-        &.stretch {
-            border-bottom: none;
-        }
-
-        .ps-scrollbar-y-rail {
-            margin-top: 5px;
-            margin-bottom: 5px;
-            right: 4px !important;
-        }
-
-        .dataview-ct.inner {
-            .empty-text {
-                text-align: center;
-                height: 100%;
-                width: 100%;
-                color: @text-tertiary-ie;
-                color: @text-tertiary;
-                tr {
-                    vertical-align: top;
-                    td {
-                        padding-top: 18px;
-                    }
-                }
-            }
-        }
-    }
-
-    .add-link-ct {
-        height: 45px;
-        text-align: center;
-
-        label {
-            color: @text-normal-ie;
-            color: @text-normal;
-<<<<<<< HEAD
-            font: 12px arial;
-            .font-size-medium();
-=======
-            font-size: 12px;
->>>>>>> 9d83b3d5
-            line-height: normal;
-            border-bottom: @scaled-one-px-value-ie dotted @text-normal-ie;
-            border-bottom: @scaled-one-px-value dotted @text-normal;
-            border-radius: 0;
-            padding-top: 12px;
-            outline: none;
-            height: 29px;
-            cursor: pointer;
-        }
-    }
-
-    .new-comment-ct {
-        height: 110px;
-        display: none;
-
-        .inner-ct{
-            padding: 7px 20px 37px;
-            height: 100%;
-            margin-bottom: -32px;
-        }
-
-        textarea {
-            .font-size-medium();
-            width: 100%;
-            resize: none;
-            margin-bottom: 5px;
-            border: @scaled-one-px-value-ie solid @border-regular-control-ie;
-            border: @scaled-one-px-value solid @border-regular-control;
-            height: 100%;
-            &:focus {
-                border-color: @border-control-focus-ie;
-                border-color: @border-control-focus;
-            }
-        }
-    }
-
-    .btn {
-        &.add {
-            margin-left: 20px;
-        }
-        &.cancel {
-            margin-left: 7px;
-        }
-    }
-}
-
-.dataview-ct {
-    width: 100%;
-    height: 100%;
-<<<<<<< HEAD
-    font: 12px arial;
-    .font-size-medium();
-=======
-    font-size: 12px;
->>>>>>> 9d83b3d5
-    line-height: normal;
-    position: relative;
-    overflow: hidden;
-    color: @border-preview-select-ie;
-    color: @border-preview-select;
-
-    textarea {
-        width: 100%;
-        height: 55px;
-        resize: none;
-        margin-bottom: 5px;
-        border: @scaled-one-px-value-ie solid @border-regular-control-ie;
-        border: @scaled-one-px-value solid @border-regular-control;
-        word-break: break-all;
-        line-height: 15px;
-        color: @text-normal-ie;
-        color: @text-normal;
-        &:focus {
-            border-color: @border-control-focus-ie;
-            border-color: @border-control-focus;
-        }
-    }
-
-    .btn-fix {
-        margin-left: -3px;
-    }
-
-    .textarea-fix {
-        margin-left: -3px;
-        margin-top: -1px;
-    }
-
-    .separator-cmt {
-        border-bottom: @scaled-one-px-value-ie solid @border-toolbar-ie;
-        border-bottom: @scaled-one-px-value solid @border-toolbar;
-        margin: 20px 0px 0px 0px;
-    }
-
-    .user-comment-item {
-        position: relative;
-        padding: 0px 20px 10px 20px;
-    }
-
-    .user-name {
-        color: @text-normal-ie;
-        color: @text-normal;
-        .font-size-medium();
-        .font-weight-bold();
-        overflow: hidden;
-        text-overflow: ellipsis;
-        white-space: nowrap;
-        padding: 10px 65px 0 0px;
-        height: 26px;
-        cursor: default;
-    }
-
-    .color {
-        width: 12px;
-        height: 12px;
-        border: @scaled-one-px-value-ie solid @border-toolbar-ie;
-        border: @scaled-one-px-value solid @border-toolbar;
-        margin: 0 5px 3px 0;
-        vertical-align: middle;
-    }
-
-    .user-name-colored {
-        padding: 10px 0px 0 0px;
-        cursor: default;
-        max-width: 175px;
-        span {
-            display: inline-block;
-            height: 20px;
-            max-width: 175px;
-            background-color: #ee3525;
-            padding: 3px 10px;
-            color: #ffffff;
-            //font: 11px arial;
-            .font-size-normal();
-            white-space: nowrap;
-            overflow: hidden;
-            text-overflow: ellipsis;
-        }
-    }
-
-    .user-date {
-        .font-size-normal();
-        white-space: nowrap;
-        padding: 0;
-        //height: 12px;
-        overflow: hidden;
-        text-overflow: ellipsis;
-        cursor: default;
-    }
-
-    .user-quote {
-        font-style: italic;
-        margin-top: 10px;
-        padding: 0px 5px 5px 5px;
-        border-left: @scaled-one-px-value-ie solid #939393;
-        border-left: @scaled-one-px-value solid #939393;
-        word-break: break-all;
-        white-space: pre-wrap;
-        cursor: pointer;
-    }
-
-    .user-message {
-        color: @text-normal-ie;
-        color: @text-normal;
-        padding: 9px 0px 0 0px;
-        white-space: pre-wrap;
-        word-wrap: break-word;
-        cursor: pointer;
-
-        &.limit-height {
-            max-height: 80px;
-            overflow: hidden;
-            text-overflow: ellipsis;
-            cursor: default;
-        }
-        
-        &.user-select {
-            cursor: text;
-        }
-        &.user-select::selection {
-            background: #3494fb;
-            color: white;
-        }
-    }
-
-    .user-reply {
-        color: @text-normal-ie;
-        color: @text-normal;
-        margin-top: 10px;
-        white-space: pre-wrap;
-        width: auto;
-        border-bottom: @scaled-one-px-value-ie dotted @text-normal-ie;
-        border-bottom: @scaled-one-px-value dotted @text-normal;
-        height: 16px;
-        cursor: pointer;
-    }
-
-    .msg-reply {
-        max-height:150px;
-        word-break: break-word !important;
-    }
-
-    .edit-ct {
-        position: absolute;
-        right: 0;
-        top: 0;
-        margin: 11px 21px 10px 10px;
-        height: 20px;
-    }
-
-    .btns-reply-ct {
-        position: absolute;
-        right: 0;
-        top: 0;
-        height: 30px;
-        margin-top: 11px;
-    }
-
-    .reply-item-ct {
-        position: relative;
-        padding-bottom: 10px;
-        padding-left: 20px;
-    }
-
-    div[class^=btn-] {
-        float: left;
-        cursor: pointer;
-    }
-
-    .btn-edit,.btn-delete, .btn-resolve, .icon-resolve, .btn-resolve-check, .btn-accept, .btn-reject, .btn-goto {
-        width: 16px;
-        height: 16px;
-        margin: 0 0 0 5px;
-        background-color: transparent;
-    }
-
-    .icon-resolve {
-        float: left;
-    }
-
-    .btn-edit {
-        background-position: -2px -232px;
-    }
-
-    .btn-delete {
-        background-position: -22px -232px;
-    }
-
-    
-    .tool {
-        float: right;
-        width: 16px;
-        height: 16px;
-        cursor: pointer;
-        overflow: hidden;
-        padding: 0px;
-        margin-right: 2px;
-
-        &.btn-reject {
-            position: relative;
-
-            &.disabled {
-                cursor: default;
-            }
-
-            &:before, &:after {
-                content: ' ';
-                position: absolute;
-                left: 8px;
-                top: 2px;
-                height: 12px;
-                width: 2px;
-                background-color: @icon-normal-ie;
-                background-color: @icon-normal;
-            }
-
-            &:before {
-                transform: rotate(45deg);
-            }
-
-            &:after {
-                transform: rotate(-45deg);
-            }
-        }
-
-        &.help {
-            width: 20px;
-            margin-right:0;
-            line-height: 14px;
-            font-size: 14px;
-            .font-weight-bold();
-            color: @text-normal-ie;
-            color: @text-normal;
-            opacity: 0.7;
-
-            &:hover {
-                opacity: 1;
-            }
-
-            &.disabled {
-                opacity: @component-disabled-opacity-ie;
-                opacity: @component-disabled-opacity;
-                cursor: default;
-            }
-        }
-    }
-
-    .btn-resolve, .btn-accept, .icon-resolve {
-        position: relative;
-
-        &:after {
-            content: '';
-            position: absolute;
-            border: solid @text-normal-ie;
-            border: solid @text-normal;
-            border-width: 0 2px 2px 0;
-            transform: rotate(40deg);
-            width: 7px;
-            height: 12px;
-            left: 6px;
-            top: 0px;
-        }
-
-        &.comment-resolved, &.i-comment-resolved {
-            &:after {
-                border-color: @icon-success-ie;
-                border-color: @icon-success;
-            }
-        }
-    }
-
-    .btn-resolve-check {
-        background-position: -42px -234px;
-    }
-
-    .btn-goto {
-        background-position: -22px -272px;
-    }
-
-    .inner-edit-ct {
-        padding: 7px 0px 0px 0px;
-
-        .btn-inner-close {
-            margin-left: 7px;
-        }
-    }
-
-    .reply-ct {
-        padding: 10px 0px 0px 0px;
-
-        .btn-close {
-            margin-left: 7px;
-        }
-    }
-    .reply-inner-ct {
-        padding: 0px 20px 0px 30px;
-    }
-
-    .reply-arrow {
-        background-color: transparent;
-        background-position: -60px -232px;
-        width: 16px;
-        height: 16px;
-        margin-top: 10px;
-        position: absolute;
-    }
-
-    .lock-area {
-        display: block;
-        position: absolute;
-        left: 0;
-        top: 0;
-        right: 0;
-        bottom: 0;
-        background-color: #F4F4F4;
-        margin-top: 2px;
-        margin-bottom: -2px;
-        opacity: .5;
-        cursor: pointer;
-    }
-
-    .lock-author {
-        display: block;
-        position: absolute;
-        right: 0;
-        top: 0;
-        max-width: 150px;
-        height: 20px;
-        line-height: @line-height-base;
-        background-color: #EE3525;
-        margin: 10px 18px;
-        padding: 2px 10px;
-        color: #fff;
-        overflow: hidden;
-        text-overflow: ellipsis;
-        white-space: nowrap;
-        min-width: 100px;
-        text-align: center;
-        cursor: pointer;
-        .font-size-normal();
-        font-family: @font-family-base;
-    }
-
-    .resolved {
-        width: 18px;
-        height: 16px;
-        float: left;
-        margin: 5px 5px 0 0;
-        background-color: transparent;
-        background-position: -40px -232px;
-    }
-}
-
-.comments-caret {
-    width: 7px;
-    height: 7px;
-    border: 0;
-    background-position: @arrow-small-offset-x @arrow-small-offset-y;
-    margin: 10px 8px 0 -2px;
-    display: inline-block;
-    vertical-align: middle;
-}
-
-// POPOVER
-
-.comments-popover {
-    width:100%;
-    position: relative;
-    overflow-y: hidden;
-    //margin-bottom: 5px;
-
-    .dataview-ct.inner {
-        overflow: visible;
-    }
-}
-
-.comments-arrow {
-    position: absolute;
-    overflow: hidden;
-
-    &:after {
-        content: '';
-        position: absolute;
-        top: 5px;
-        left: 2px;
-        width: 15px;
-        height: 15px;
-        background-color: @background-normal-ie;
-        background-color: @background-normal;
-        -moz-transform: rotate(45deg);
-        -ms-transform: rotate(45deg);
-        -webkit-transform: rotate(45deg);
-        -o-transform: rotate(45deg);
-        transform: rotate(45deg);
-        border: solid @scaled-one-px-value-ie @border-toolbar-ie;
-        border: solid @scaled-one-px-value @border-toolbar;
-    }
-
-    &.left {
-        left: -10px;
-        top: 20px;
-        width: 10px;
-        height: 30px;
-    }
-
-    &.right {
-        left: 100%;
-        top: 20px;
-        width: 10px;
-        height: 30px;
-
-        &:after {
-            left: -8px;
-            box-shadow: 0 5px 15px rgba(0, 0, 0, 0.2);
-
-            body.safari &,
-            body.chrome & {
-                box-shadow: none;
-            }
-        }
-    }
-
-    &.top {
-        left: 20px;
-        top: -10px;
-        height: 10px;
-        width: 30px;
-
-        &:after {
-            top: 2px;
-            left: 5px;
-        }
-    }
-
-    &.bottom {
-        left: 20px;
-        top: auto;
-        bottom: -10px;
-        height: 10px;
-        width: 30px;
-
-        &:after {
-            top: -7px;
-            left: 5px;
-        }
-    }
-}
+#comments-box {
+    display: table;
+    position: relative;
+    border-collapse: collapse;
+
+    > div {
+        display: table-row;
+    }
+
+    #comments-header {
+        position: absolute;
+        height: 45px;
+        left: 0;
+        top: 0;
+        right: 0;
+        padding: 12px;
+        overflow: hidden;
+        border-bottom: @scaled-one-px-value-ie solid @border-toolbar-ie;
+        border-bottom: @scaled-one-px-value solid @border-toolbar;
+
+        label {
+            .font-size-medium();
+            .font-weight-bold();
+            margin-top: 2px;
+        }
+    }
+
+    .messages-ct {
+        position: absolute;
+        overflow: hidden;
+        left: 0;
+        right: 0;
+        bottom: 45px;
+        height: 300px;
+        padding-top: 45px;
+        border-bottom: @scaled-one-px-value-ie solid @border-toolbar-ie;
+        border-bottom: @scaled-one-px-value solid @border-toolbar;
+
+        &.stretch {
+            border-bottom: none;
+        }
+
+        .ps-scrollbar-y-rail {
+            margin-top: 5px;
+            margin-bottom: 5px;
+            right: 4px !important;
+        }
+
+        .dataview-ct.inner {
+            .empty-text {
+                text-align: center;
+                height: 100%;
+                width: 100%;
+                color: @text-tertiary-ie;
+                color: @text-tertiary;
+                tr {
+                    vertical-align: top;
+                    td {
+                        padding-top: 18px;
+                    }
+                }
+            }
+        }
+    }
+
+    .add-link-ct {
+        height: 45px;
+        text-align: center;
+
+        label {
+            color: @text-normal-ie;
+            color: @text-normal;
+            .font-size-medium();
+            line-height: normal;
+            border-bottom: @scaled-one-px-value-ie dotted @text-normal-ie;
+            border-bottom: @scaled-one-px-value dotted @text-normal;
+            border-radius: 0;
+            padding-top: 12px;
+            outline: none;
+            height: 29px;
+            cursor: pointer;
+        }
+    }
+
+    .new-comment-ct {
+        height: 110px;
+        display: none;
+
+        .inner-ct{
+            padding: 7px 20px 37px;
+            height: 100%;
+            margin-bottom: -32px;
+        }
+
+        textarea {
+            .font-size-medium();
+            width: 100%;
+            resize: none;
+            margin-bottom: 5px;
+            border: @scaled-one-px-value-ie solid @border-regular-control-ie;
+            border: @scaled-one-px-value solid @border-regular-control;
+            height: 100%;
+            &:focus {
+                border-color: @border-control-focus-ie;
+                border-color: @border-control-focus;
+            }
+        }
+    }
+
+    .btn {
+        &.add {
+            margin-left: 20px;
+        }
+        &.cancel {
+            margin-left: 7px;
+        }
+    }
+}
+
+.dataview-ct {
+    width: 100%;
+    height: 100%;
+    .font-size-medium();
+    line-height: normal;
+    position: relative;
+    overflow: hidden;
+    color: @border-preview-select-ie;
+    color: @border-preview-select;
+
+    textarea {
+        width: 100%;
+        height: 55px;
+        resize: none;
+        margin-bottom: 5px;
+        border: @scaled-one-px-value-ie solid @border-regular-control-ie;
+        border: @scaled-one-px-value solid @border-regular-control;
+        word-break: break-all;
+        line-height: 15px;
+        color: @text-normal-ie;
+        color: @text-normal;
+        &:focus {
+            border-color: @border-control-focus-ie;
+            border-color: @border-control-focus;
+        }
+    }
+
+    .btn-fix {
+        margin-left: -3px;
+    }
+
+    .textarea-fix {
+        margin-left: -3px;
+        margin-top: -1px;
+    }
+
+    .separator-cmt {
+        border-bottom: @scaled-one-px-value-ie solid @border-toolbar-ie;
+        border-bottom: @scaled-one-px-value solid @border-toolbar;
+        margin: 20px 0px 0px 0px;
+    }
+
+    .user-comment-item {
+        position: relative;
+        padding: 0px 20px 10px 20px;
+    }
+
+    .user-name {
+        color: @text-normal-ie;
+        color: @text-normal;
+        .font-size-medium();
+        .font-weight-bold();
+        overflow: hidden;
+        text-overflow: ellipsis;
+        white-space: nowrap;
+        padding: 10px 65px 0 0px;
+        height: 26px;
+        cursor: default;
+    }
+
+    .color {
+        width: 12px;
+        height: 12px;
+        border: @scaled-one-px-value-ie solid @border-toolbar-ie;
+        border: @scaled-one-px-value solid @border-toolbar;
+        margin: 0 5px 3px 0;
+        vertical-align: middle;
+    }
+
+    .user-name-colored {
+        padding: 10px 0px 0 0px;
+        cursor: default;
+        max-width: 175px;
+        span {
+            display: inline-block;
+            height: 20px;
+            max-width: 175px;
+            background-color: #ee3525;
+            padding: 3px 10px;
+            color: #ffffff;
+            //font: 11px arial;
+            .font-size-normal();
+            white-space: nowrap;
+            overflow: hidden;
+            text-overflow: ellipsis;
+        }
+    }
+
+    .user-date {
+        .font-size-normal();
+        white-space: nowrap;
+        padding: 0;
+        //height: 12px;
+        overflow: hidden;
+        text-overflow: ellipsis;
+        cursor: default;
+    }
+
+    .user-quote {
+        font-style: italic;
+        margin-top: 10px;
+        padding: 0px 5px 5px 5px;
+        border-left: @scaled-one-px-value-ie solid #939393;
+        border-left: @scaled-one-px-value solid #939393;
+        word-break: break-all;
+        white-space: pre-wrap;
+        cursor: pointer;
+    }
+
+    .user-message {
+        color: @text-normal-ie;
+        color: @text-normal;
+        padding: 9px 0px 0 0px;
+        white-space: pre-wrap;
+        word-wrap: break-word;
+        cursor: pointer;
+
+        &.limit-height {
+            max-height: 80px;
+            overflow: hidden;
+            text-overflow: ellipsis;
+            cursor: default;
+        }
+        
+        &.user-select {
+            cursor: text;
+        }
+        &.user-select::selection {
+            background: #3494fb;
+            color: white;
+        }
+    }
+
+    .user-reply {
+        color: @text-normal-ie;
+        color: @text-normal;
+        margin-top: 10px;
+        white-space: pre-wrap;
+        width: auto;
+        border-bottom: @scaled-one-px-value-ie dotted @text-normal-ie;
+        border-bottom: @scaled-one-px-value dotted @text-normal;
+        height: 16px;
+        cursor: pointer;
+    }
+
+    .msg-reply {
+        max-height:150px;
+        word-break: break-word !important;
+    }
+
+    .edit-ct {
+        position: absolute;
+        right: 0;
+        top: 0;
+        margin: 11px 21px 10px 10px;
+        height: 20px;
+    }
+
+    .btns-reply-ct {
+        position: absolute;
+        right: 0;
+        top: 0;
+        height: 30px;
+        margin-top: 11px;
+    }
+
+    .reply-item-ct {
+        position: relative;
+        padding-bottom: 10px;
+        padding-left: 20px;
+    }
+
+    div[class^=btn-] {
+        float: left;
+        cursor: pointer;
+    }
+
+    .btn-edit,.btn-delete, .btn-resolve, .icon-resolve, .btn-resolve-check, .btn-accept, .btn-reject, .btn-goto {
+        width: 16px;
+        height: 16px;
+        margin: 0 0 0 5px;
+        background-color: transparent;
+    }
+
+    .icon-resolve {
+        float: left;
+    }
+
+    .btn-edit {
+        background-position: -2px -232px;
+    }
+
+    .btn-delete {
+        background-position: -22px -232px;
+    }
+
+    
+    .tool {
+        float: right;
+        width: 16px;
+        height: 16px;
+        cursor: pointer;
+        overflow: hidden;
+        padding: 0px;
+        margin-right: 2px;
+
+        &.btn-reject {
+            position: relative;
+
+            &.disabled {
+                cursor: default;
+            }
+
+            &:before, &:after {
+                content: ' ';
+                position: absolute;
+                left: 8px;
+                top: 2px;
+                height: 12px;
+                width: 2px;
+                background-color: @icon-normal-ie;
+                background-color: @icon-normal;
+            }
+
+            &:before {
+                transform: rotate(45deg);
+            }
+
+            &:after {
+                transform: rotate(-45deg);
+            }
+        }
+
+        &.help {
+            width: 20px;
+            margin-right:0;
+            line-height: 14px;
+            font-size: 14px;
+            .font-weight-bold();
+            color: @text-normal-ie;
+            color: @text-normal;
+            opacity: 0.7;
+
+            &:hover {
+                opacity: 1;
+            }
+
+            &.disabled {
+                opacity: @component-disabled-opacity-ie;
+                opacity: @component-disabled-opacity;
+                cursor: default;
+            }
+        }
+    }
+
+    .btn-resolve, .btn-accept, .icon-resolve {
+        position: relative;
+
+        &:after {
+            content: '';
+            position: absolute;
+            border: solid @text-normal-ie;
+            border: solid @text-normal;
+            border-width: 0 2px 2px 0;
+            transform: rotate(40deg);
+            width: 7px;
+            height: 12px;
+            left: 6px;
+            top: 0px;
+        }
+
+        &.comment-resolved, &.i-comment-resolved {
+            &:after {
+                border-color: @icon-success-ie;
+                border-color: @icon-success;
+            }
+        }
+    }
+
+    .btn-resolve-check {
+        background-position: -42px -234px;
+    }
+
+    .btn-goto {
+        background-position: -22px -272px;
+    }
+
+    .inner-edit-ct {
+        padding: 7px 0px 0px 0px;
+
+        .btn-inner-close {
+            margin-left: 7px;
+        }
+    }
+
+    .reply-ct {
+        padding: 10px 0px 0px 0px;
+
+        .btn-close {
+            margin-left: 7px;
+        }
+    }
+    .reply-inner-ct {
+        padding: 0px 20px 0px 30px;
+    }
+
+    .reply-arrow {
+        background-color: transparent;
+        background-position: -60px -232px;
+        width: 16px;
+        height: 16px;
+        margin-top: 10px;
+        position: absolute;
+    }
+
+    .lock-area {
+        display: block;
+        position: absolute;
+        left: 0;
+        top: 0;
+        right: 0;
+        bottom: 0;
+        background-color: #F4F4F4;
+        margin-top: 2px;
+        margin-bottom: -2px;
+        opacity: .5;
+        cursor: pointer;
+    }
+
+    .lock-author {
+        display: block;
+        position: absolute;
+        right: 0;
+        top: 0;
+        max-width: 150px;
+        height: 20px;
+        line-height: @line-height-base;
+        background-color: #EE3525;
+        margin: 10px 18px;
+        padding: 2px 10px;
+        color: #fff;
+        overflow: hidden;
+        text-overflow: ellipsis;
+        white-space: nowrap;
+        min-width: 100px;
+        text-align: center;
+        cursor: pointer;
+        .font-size-normal();
+        font-family: @font-family-base;
+    }
+
+    .resolved {
+        width: 18px;
+        height: 16px;
+        float: left;
+        margin: 5px 5px 0 0;
+        background-color: transparent;
+        background-position: -40px -232px;
+    }
+}
+
+.comments-caret {
+    width: 7px;
+    height: 7px;
+    border: 0;
+    background-position: @arrow-small-offset-x @arrow-small-offset-y;
+    margin: 10px 8px 0 -2px;
+    display: inline-block;
+    vertical-align: middle;
+}
+
+// POPOVER
+
+.comments-popover {
+    width:100%;
+    position: relative;
+    overflow-y: hidden;
+    //margin-bottom: 5px;
+
+    .dataview-ct.inner {
+        overflow: visible;
+    }
+}
+
+.comments-arrow {
+    position: absolute;
+    overflow: hidden;
+
+    &:after {
+        content: '';
+        position: absolute;
+        top: 5px;
+        left: 2px;
+        width: 15px;
+        height: 15px;
+        background-color: @background-normal-ie;
+        background-color: @background-normal;
+        -moz-transform: rotate(45deg);
+        -ms-transform: rotate(45deg);
+        -webkit-transform: rotate(45deg);
+        -o-transform: rotate(45deg);
+        transform: rotate(45deg);
+        border: solid @scaled-one-px-value-ie @border-toolbar-ie;
+        border: solid @scaled-one-px-value @border-toolbar;
+    }
+
+    &.left {
+        left: -10px;
+        top: 20px;
+        width: 10px;
+        height: 30px;
+    }
+
+    &.right {
+        left: 100%;
+        top: 20px;
+        width: 10px;
+        height: 30px;
+
+        &:after {
+            left: -8px;
+            box-shadow: 0 5px 15px rgba(0, 0, 0, 0.2);
+
+            body.safari &,
+            body.chrome & {
+                box-shadow: none;
+            }
+        }
+    }
+
+    &.top {
+        left: 20px;
+        top: -10px;
+        height: 10px;
+        width: 30px;
+
+        &:after {
+            top: 2px;
+            left: 5px;
+        }
+    }
+
+    &.bottom {
+        left: 20px;
+        top: auto;
+        bottom: -10px;
+        height: 10px;
+        width: 30px;
+
+        &:after {
+            top: -7px;
+            left: 5px;
+        }
+    }
+}