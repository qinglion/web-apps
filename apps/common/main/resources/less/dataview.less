.dataview {
    &.inner {
        width: 100%;
        height: 100%;
        position: relative;
        overflow: hidden;

        .empty-text {
            text-align: center;
            height: 100%;
            width: 100%;
            color: @text-tertiary;
            td {
                padding: 5px;
            }
        }
    }

    > .item {
        display: inline-block;
        float: left;
        margin: 4px;
        cursor: pointer;

<<<<<<< HEAD
        .box-shadow(0 0 0 @scaled-one-px-value @gray);

        &:hover,
        &.selected {
            .get-scaled-value(2px);
            .box-shadow(0 0 0 @scaledvalue @primary);
=======
        .box-shadow(0 0 0 1px @border-regular-control);

        &:hover,
        &.selected {
            .box-shadow(0 0 0 2px @border-preview-select);
>>>>>>> cb214909
        }
    }

    .grouped-data {
        clear: left;
        overflow: hidden;

        &.inline {
            display: inline-block;
            &.margin .group-items-container {
                margin-right: 20px;
            }
        }

        .group-items-container {
            overflow: hidden;
            margin-bottom: 5px;

            & > div {
                display: inline-block;
                float: left;
                margin: 2px 4px 4px;

                &:not(.disabled) {
                    cursor: pointer;
                }

                &.disabled {
                    opacity: 0.5;
                }

<<<<<<< HEAD
                .box-shadow(0 0 0 @scaled-one-px-value @gray);

                &:hover:not(.disabled),
                &.selected:not(.disabled) {
                    .get-scaled-value(2px);
                    .box-shadow(0 0 0 @scaledvalue @primary);
=======
                .box-shadow(0 0 0 1px @border-regular-control);

                &:hover:not(.disabled),
                &.selected:not(.disabled) {
                    .box-shadow(0 0 0 2px @highlight-button-pressed);
>>>>>>> cb214909
                }
            }
        }
    }

    .header-name {
        padding: 10px 2px 12px 4px;
        font-weight: bold;
        cursor: default;
    }

    &.bordered {
        border: 1px solid @input-border;
        .border-radius(@border-radius-small);
    }
}<|MERGE_RESOLUTION|>--- conflicted
+++ resolved
@@ -22,20 +22,11 @@
         margin: 4px;
         cursor: pointer;
 
-<<<<<<< HEAD
-        .box-shadow(0 0 0 @scaled-one-px-value @gray);
+        .box-shadow(0 0 0 @scaled-one-px-value @border-regular-control);
 
         &:hover,
         &.selected {
-            .get-scaled-value(2px);
-            .box-shadow(0 0 0 @scaledvalue @primary);
-=======
-        .box-shadow(0 0 0 1px @border-regular-control);
-
-        &:hover,
-        &.selected {
-            .box-shadow(0 0 0 2px @border-preview-select);
->>>>>>> cb214909
+            .box-shadow(0 0 0 @scaled-two-px-value @border-preview-select);
         }
     }
 
@@ -67,20 +58,11 @@
                     opacity: 0.5;
                 }
 
-<<<<<<< HEAD
-                .box-shadow(0 0 0 @scaled-one-px-value @gray);
+                .box-shadow(0 0 0 @scaled-one-px-value @border-regular-control);
 
                 &:hover:not(.disabled),
                 &.selected:not(.disabled) {
-                    .get-scaled-value(2px);
-                    .box-shadow(0 0 0 @scaledvalue @primary);
-=======
-                .box-shadow(0 0 0 1px @border-regular-control);
-
-                &:hover:not(.disabled),
-                &.selected:not(.disabled) {
-                    .box-shadow(0 0 0 2px @highlight-button-pressed);
->>>>>>> cb214909
+                    .box-shadow(0 0 0 @scaled-two-px-value @highlight-button-pressed);
                 }
             }
         }
@@ -93,7 +75,7 @@
     }
 
     &.bordered {
-        border: 1px solid @input-border;
+        border: @scaled-one-px-value solid @input-border;
         .border-radius(@border-radius-small);
     }
 }