--- conflicted
+++ resolved
@@ -1,5 +1,4 @@
 #macros-dialog {
-<<<<<<< HEAD
   .body {
     overflow: hidden;
     width: 100%;
@@ -9,45 +8,48 @@
     flex-direction: column;
     justify-content: space-between;
 
-    .content {
+		#macros-dialog-content {
       display: flex;
       flex: 1;
       height: calc(100% - 37px);  // 37px - footer height
 
-      .common_menu {
+			.menu-header {
         display: flex;
+				align-items: center;
+
+				& > label {
+					line-height: 20px;
+					font-weight: 700;
+				}
+			}	
+
+			#macros-dialog-left {
+				display: flex;
         flex-direction: column;
         height: 100%;
         width: 30%;
         overflow: hidden;
 
-        #menu_macros {
+				.menu-header {
+					padding: 7px 12px;
+					justify-content: space-between;
+        }
+
+				#macros-menu, #functions-menu {
           height: 50%;
         }
 
-        #menu_functions {
-          height: 50%;
-        }
-
-        .menu_header {
-          height: 26px;
-          margin: 16px 12px 16px 12px;
-          display: flex;
-          justify-content: space-between;
-          align-items: center;
-
-          label {
-            font-weight: 700;
+				#btn-ai-macros-add {
+					margin-left: auto;
+					margin-right: 6px;
+					.rtl & {
+						margin-left: 6px;
+						margin-right: auto;
           }
-
-          .div_buttons {
-            display: flex;
-            justify-content: center;
           }
         }
-      }
-      #list-macros, #list-functions {
-        height: calc(100% - 58px);
+			#macros-list, #functions-list {
+				height: calc(100% - 34px);
         padding: 2px 4px 4px 4px;
 
         .listview {
@@ -57,10 +59,11 @@
             position: relative;
             align-items: center;
             justify-content: space-between;
-            padding: 4px 8px 4px 0px;
-            margin: 2px 0;
+						padding: 6px 8px 6px 0px;
             border: none;
             cursor: default;
+						margin-top: 2px;
+
             &:not(:hover):not(.selected) {
               background-color: @background-pane-ie;
               background-color: @background-pane;
@@ -113,136 +116,6 @@
               .listitem-icon {
                 background-position-x: @button-small-active-icon-offset-x;
               }
-
-            }
-          }
-        }
-      }
-
-      #code-editor {
-        width: 100%;
-        flex: 1;
-      }
-    }
-  }
-=======
-	.body {
-		overflow: hidden;
-		width: 100%;
-		padding-top: 0;
-		bottom: 0;
-		display: flex;
-		flex-direction: column;
-		justify-content: space-between;
-
-		#macros-dialog-content {
-			display: flex;
-			flex: 1;
-			height: calc(100% - 37px);  // 37px - footer height
-
-			.menu-header {
-				display: flex;
-				align-items: center;
-
-				& > label {
-					line-height: 20px;
-					font-weight: 700;
-				}
-			}	
-
-			#macros-dialog-left {
-				display: flex;
-				flex-direction: column;
-				height: 100%;
-				width: 30%;
-				overflow: hidden;
-
-				.menu-header {
-					padding: 7px 12px;
-					justify-content: space-between;
-				}
-
-				#macros-menu, #functions-menu {
-					height: 50%;
-				}
-
-				#btn-ai-macros-add {
-					margin-left: auto;
-					margin-right: 6px;
-					.rtl & {
-						margin-left: 6px;
-						margin-right: auto;
-					}
-				}
-			}
-			#macros-list, #functions-list {
-				height: calc(100% - 34px);
-				padding: 2px 4px 4px 4px;
-
-				.listview {
-					border: none;
-					.item {
-						display: flex;
-						position: relative;
-						align-items: center;
-						justify-content: space-between;
-						padding: 6px 8px 6px 0px;
-						border: none;
-						cursor: default;
-						margin-top: 2px;
-
-						&:not(:hover):not(.selected) {
-							background-color: @background-toolbar-ie;
-							background-color: @background-toolbar;
-						}
-						&.dragged {
-							opacity: 0.6;
-						}
-						&.dragHovered:after {
-							content: "";
-							position: absolute;
-							width: 100%;
-							height: 2px;
-							background-color: @highlight-button-pressed-ie !important;
-							background-color: @highlight-button-pressed !important;
-							left: 0;
-						}
-						&.dragHovered.last:after {
-							bottom: -2px;
-						}
-						&.dragHovered:not(.last):after {
-							top: -2px;
-						}
-
-						.listitem-autostart {
-							font-size: 9px;
-							width: 16px;
-							text-align: center;
-						}
-
-						.list-item {
-							flex: 1;
-							white-space: nowrap;
-							overflow: hidden;
-							text-overflow: ellipsis;
-						}
-
-						.listitem-icon {
-							cursor: pointer;
-							margin-left: 10px;
-							height: 20px;
-							width: 20px;
-							line-height: 20px;
-							border-radius: 2px;
-
-							&.active {
-								background-color: @highlight-button-pressed-hover;
-							}
-						}
-						&.selected {
-							.listitem-icon {
-								background-position-x: @button-small-active-icon-offset-x;
-							}
 						}
 					}
 				}
@@ -256,16 +129,16 @@
 					padding: 7px 12px 7px 0px;
 					.rtl & {
 						padding: 7px 0px 7px 12px;
-					}
+            }
 
 					& > * {
 						.margin-left-12();
-					}
-				}
+          }
+        }
 
 				#btn-macros-delete {
 					margin: 0px 12px;
-				}
+      }
 
 				#ch-macros-autostart {
 					display: flex;
@@ -279,12 +152,12 @@
 				}
 
 				#macros-code-editor {
-					width: 100%;
-					flex: 1;
-				}
-			}
-		}
-	}
+        width: 100%;
+        flex: 1;
+      }
+    }
+  }
+}
 }
 
 #macros-ai-dialog {
@@ -311,5 +184,4 @@
 			height: 100%;
 		}
 	}
->>>>>>> 857bafa2
 }