
:root {
    .theme-dark {
        --toolbar-header-document: #2a2a2a;
        --toolbar-header-spreadsheet: #2a2a2a;
        --toolbar-header-presentation: #2a2a2a;

        --background-normal: #333;
        --background-toolbar: #404040;
        --background-toolbar-additional: #505050;
        --background-primary-dialog-button: #ddd;
        --background-tab-underline: #ddd;
        --background-notification-popover: #3e5968;
        --background-notification-badge: #ffd114;
        --background-scrim: fade(black, 60%);
        --background-loader: fade(#181818, 90%);
        --background-alt-key-hint: #FFD938;
<<<<<<< HEAD
=======
        --background-contrast-popover: #363636;
>>>>>>> fe1ed743

        --highlight-button-hover: #555;
        --highlight-button-pressed: #707070;
        --highlight-button-pressed-hover: #808080;
        --highlight-primary-dialog-button-hover: #fcfcfc;
        --highlight-header-button-hover: fade(#fff, 5%);
        --highlight-header-button-pressed: fade(#fff, 15%);
        --highlight-toolbar-tab-underline: #ddd;
        --highlight-text-select: #96c8fd;

        --border-toolbar: #2a2a2a;
        --border-divider: #505050;
        --border-regular-control: #666;
        --border-toolbar-button-hover: #5a5a5a;
        --border-preview-hover: #757575;
        --border-preview-select: #bdbdbd;
        --border-control-focus: #ccc;
        --border-color-shading: fade(#fff, 10%);
        --border-error: #f62211;

        --text-normal: fade(#fff, 80%);
        --text-normal-pressed: fade(#fff, 80%);
        --text-secondary: fade(#fff, 60%);
        --text-tertiary: fade(#fff, 40%);
        --text-link: #b5e4ff;
        --text-link-hover: #b5e4ff;
        --text-link-active: #b5e4ff;
        --text-link-visited: #b5e4ff;
        --text-inverse: #333;
        --text-toolbar-header: fade(#fff, 80%);
        --text-contrast-background: #fff;
        --text-alt-key-hint: #2a2a2a;

        --icon-normal: fade(#fff, 80%);
        --icon-normal-pressed: fade(#fff, 80%);
        --icon-inverse: #444;
        --icon-toolbar-header: fade(#fff, 80%);
        --icon-notification-badge: #000;
        --icon-contrast-popover: #fff;
        --icon-success: #090;

        // Canvas

        --canvas-background: #555;
        --canvas-content-background: #fff;
        --canvas-page-border: #555;

        --canvas-ruler-background: #555;
        --canvas-ruler-margins-background: #444;
        --canvas-ruler-mark: #b6b6b6;
        --canvas-ruler-handle-border: #b6b6b6;
        --canvas-ruler-handle-border-disabled: #808080;

        --canvas-high-contrast: #fff;
        --canvas-high-contrast-disabled: #ccc;

        --canvas-cell-border: fade(#000, 10%);
        --canvas-cell-title-border: #757575;
        --canvas-cell-title-border-hover: #858585;
        --canvas-cell-title-border-selected: #9e9e9e;
        --canvas-cell-title-hover: #787878;
        --canvas-cell-title-selected: #939393;

        --canvas-dark-cell-title: #111;
        --canvas-dark-cell-title-hover: #000;
        --canvas-dark-cell-title-selected: #333;
        --canvas-dark-cell-title-border: #282828;
        --canvas-dark-cell-title-border-hover: #191919;
        --canvas-dark-cell-title-border-selected: #474747;

        --canvas-scroll-thumb: #404040;
        --canvas-scroll-thumb-hover: #999;
        --canvas-scroll-thumb-pressed: #adadad;
        --canvas-scroll-thumb-border: #2a2a2a;
        --canvas-scroll-thumb-border-hover: #999;
        --canvas-scroll-thumb-border-pressed: #adadad;
        --canvas-scroll-arrow: #999;
        --canvas-scroll-arrow-hover: #404040;
        --canvas-scroll-arrow-pressed: #404040;
        --canvas-scroll-thumb-target: #999;
        --canvas-scroll-thumb-target-hover: #404040;
        --canvas-scroll-thumb-target-pressed: #404040;

        // Others

        --button-small-normal-icon-offset-x: -20px;
        --button-small-active-icon-offset-x: -20px;
        --button-large-normal-icon-offset-x: -31px;
        --button-large-active-icon-offset-x: -31px;
        --button-huge-normal-icon-offset-x: -40px;
        --button-huge-active-icon-offset-x: -40px;
        --button-xhuge-normal-icon-offset-x: -28px;
        --button-xhuge-active-icon-offset-x: -28px;
        //--button-xhuge-normal-icon-offset-x: -37px;
        //--button-xhuge-active-icon-offset-x: -37px;

        --modal-window-mask-opacity: 0.6;
        --image-border-types-filter: invert(100%) brightness(4);
        --image-border-types-filter-selected: invert(100%) brightness(4);
        --component-normal-icon-filter: invert(100%);

        --component-normal-icon-opacity: .8;
        --component-hover-icon-opacity: .8;
        --component-active-icon-opacity: 1;
        --component-active-hover-icon-opacity: 1;
        --component-disabled-opacity: .4;

        --header-component-normal-icon-opacity: .8;
        --header-component-hover-icon-opacity: .8;
        --header-component-active-icon-opacity: 1;
        --header-component-active-hover-icon-opacity: 1;

        --menu-icon-item-checked-offset-x: -20px;
    }
}<|MERGE_RESOLUTION|>--- conflicted
+++ resolved
@@ -15,10 +15,7 @@
         --background-scrim: fade(black, 60%);
         --background-loader: fade(#181818, 90%);
         --background-alt-key-hint: #FFD938;
-<<<<<<< HEAD
-=======
         --background-contrast-popover: #363636;
->>>>>>> fe1ed743
 
         --highlight-button-hover: #555;
         --highlight-button-pressed: #707070;
