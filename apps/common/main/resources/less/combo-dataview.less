.combo-dataview {
@combo-dataview-width: 100%;

    width: @combo-dataview-width;

    .view {
        display: inline-block;
        float: left;
        overflow: hidden;
        width: @combo-dataview-width;
        height: 100%;
        .border-radius(@border-radius-small);
<<<<<<< HEAD
        //border: 1px solid @input-border;
        .adaptive-solid-border(1px, @input-border);
        background-color: @input-bg;
=======
        border: 1px solid @border-regular-control;
        background-color: @background-normal;
>>>>>>> cb214909

        .dataview {
            padding: 1px;
        }
    }

    .button {
        display: inline-block;
        float: right;

        button {
            border-radius:0 @border-radius-small @border-radius-small 0;
<<<<<<< HEAD
            //border: 1px solid @input-border;
            .adaptive-solid-border(1px, @input-border);
            background-color: @input-bg;
=======
            border: 1px solid @border-regular-control;
            background-color: @background-normal;
>>>>>>> cb214909

            &.dropdown-toggle {
                .inner-box-caret {
                    padding: 0 2px 0 0;
                }

                .caret {
//                    width: 7px;
//                    height: 7px;
//                    border: 0;
//                    background-position: @arrow-small-offset-x @arrow-small-offset-y;
                    margin-left: 1px;
                }
            }
        }
    }

    .dropdown-menu {
        border-color: @border-regular-control;
        border-top-right-radius: 0;
        border-top-left-radius: 2px;
        margin: 0;
        padding: 1px;
        overflow: hidden;
    }

    &.disabled {
        opacity: 0.65;

        .dataview.inner {
            > .item {
                cursor: default;
            }
        }
    }
}


.combo-styles {
    @combo-dataview-button-width: 30px;
    @combo-dataview-height: 46px;

    height: @combo-dataview-height;

    .view {
        margin-right: -@combo-dataview-button-width;
        padding-right: @combo-dataview-button-width;

        .border-left-radius(0);

        .dataview {
            height: 46px;
            padding: 0;
            margin: -1px 0 0 -1px;
        }
    }

    .item {
        padding: 3px;
<<<<<<< HEAD
        //border: 1px solid @gray;
        .adaptive-solid-border(1px, @gray);
=======
        border: 1px solid @border-regular-control;
>>>>>>> cb214909
        .box-shadow(none);
        margin: 0 -1px -1px 0;


        &:hover {
<<<<<<< HEAD
            //.box-inner-shadow(0 0 0 2px @gray);
            .adaptive-box-shadow(~"inset 0 0 0 %1 @{gray}", 2px);
        }

        &.selected {
            //.box-inner-shadow(0 0 0 2px @gray-darker);
            .adaptive-box-shadow(~"inset 0 0 0 %1 @{gray-darker}", 2px);
=======
            .box-inner-shadow(0 0 0 2px @border-regular-control);
        }

        &.selected {
            .box-inner-shadow(0 0 0 2px @border-preview-select);
>>>>>>> cb214909
        }
    }

    &.disabled {
        .item {
            &:hover:not(.selected) {
                .box-shadow(none);

                .style > div {
                    background-color: transparent;
                }
            }
        }
    }

    .dropdown-menu {
        box-sizing: content-box;
        padding: 0;
        border-top-left-radius: 0;
        border-left: 0 none;

        .dataview {
            margin-top: -1px;
        }
    }

    .style {
        width: auto;
        position: relative;
        border: none;
<<<<<<< HEAD
        //.box-shadow(0 0 0 1px @body-bg);
        .adaptive-box-shadow(~"0 0 0 %1 @{body-bg}", 1px);
=======
        .box-shadow(0 0 0 1px @background-normal);
>>>>>>> cb214909

        > div {
            background-repeat: no-repeat;
            background-size: cover;
        }
    }

    .button {
        width: @combo-dataview-button-width;
        height: @combo-dataview-height;

        button {
            &.dropdown-toggle {
                padding: 0;

                .caret {
                    //width: 27px;
                    //height: 27px;
                    //background-position: @arrow-big-offset-x @arrow-big-offset-y;
                    width: 8px;
                    height: 8px;
                    background-color: transparent;
                    border: solid 1px @icon-normal;
                    border-bottom: none;
                    border-right: none;
                    background-image: none;

                    transition: transform 0.2s ease;
                    transform: rotate(-135deg) translate(2px,2px);
                }

                &.active {
                    .caret {
                        transform: rotate(45deg);
                    }
                }
            }
        }
    }

    .ps-scrollbar-y-rail {
        margin-top: 2px;
    }
}

.combo-template(@combo-dataview-height: 64px) {
    @combo-dataview-button-width: 18px;

    height: @combo-dataview-height;

    .dropdown-menu {
        padding: 2px;
    }

    .view {
        margin-right: -@combo-dataview-button-width;
        padding-right: @combo-dataview-button-width;

        .dataview {
            padding: 2px;
        }
    }

    .button {
        width: @combo-dataview-button-width;
        height: @combo-dataview-height;
    }

    &.disabled {
        .item {
            &:hover:not(.selected) {
<<<<<<< HEAD
                //.box-shadow(0 0 0 1px @gray);
                .adaptive-box-shadow(~"0 0 0 %1 @{gray}", 1px);
=======
                .box-shadow(0 0 0 1px @border-regular-control);
>>>>>>> cb214909
            }
        }
    }

    .ps-scrollbar-y-rail {
        margin-top: 3px;
        margin-bottom: 3px;
        right: 3px !important;
    }
};

.combo-template {
    .combo-template(64px);
}

.combo-textart(@combo-dataview-height: 62px, @combo-dataview-item-margins: 4px) {
    @combo-dataview-button-width: 15px;

    height: @combo-dataview-height;

    .view {
        margin-right: -@combo-dataview-button-width;
        padding-right: @combo-dataview-button-width;
    }

    .button {
        width: @combo-dataview-button-width;
        height: @combo-dataview-height;
    }

    .item {
        margin: @combo-dataview-item-margins 0 @combo-dataview-item-margins @combo-dataview-item-margins;
        .box-shadow(none);
    }

    &.disabled {
        .item {
            &:hover:not(.selected) {
                .box-shadow(none);
            }
        }
    }
};

.combo-pattern {
    .combo-textart(40px);

    .item {
        &:hover {
<<<<<<< HEAD
            //.box-shadow(0 0 0 1px @gray);
            .adaptive-box-shadow(~"0 0 0 %1 @{gray}", 1px);
=======
            .box-shadow(0 0 0 1px @border-regular-control);
>>>>>>> cb214909
        }
    }

    .dropdown-menu {
        padding-right: 2px;
    }

    .ps-scrollbar-y-rail {
        margin-top: 4px;
        margin-bottom: 4px;
    }
};

.combo-textart {
    .combo-textart();
}

.combo-spark-style {
    .combo-textart(58px, 2px);
}

.combo-chart-style {
    .combo-textart(58px, 2px);

    .item {
        margin-left: 4px;
<<<<<<< HEAD
        //.box-shadow(0 0 0 1px @gray);
        .adaptive-box-shadow(~"0 0 0 %1 @{gray}", 1px);
=======
        .box-shadow(0 0 0 1px @border-regular-control);
>>>>>>> cb214909
    }

    &.disabled {
        .item {
            &:hover:not(.selected) {
<<<<<<< HEAD
                //.box-shadow(0 0 0 1px @gray);
                .adaptive-box-shadow(~"0 0 0 %1 @{gray}", 1px);
=======
                .box-shadow(0 0 0 1px @border-regular-control);
>>>>>>> cb214909
            }
        }
    }
}

.combo-pivot-template {
    .combo-template(60px);

    top: -7px;
    padding-right: 24px;
    position: absolute;

    .view .dataview, .dropdown-menu {
        padding: 1px;
    }
}

.combo-slicer-style {
    .combo-textart(61px, 4px);
}<|MERGE_RESOLUTION|>--- conflicted
+++ resolved
@@ -10,14 +10,8 @@
         width: @combo-dataview-width;
         height: 100%;
         .border-radius(@border-radius-small);
-<<<<<<< HEAD
-        //border: 1px solid @input-border;
-        .adaptive-solid-border(1px, @input-border);
-        background-color: @input-bg;
-=======
-        border: 1px solid @border-regular-control;
+        border: @scaled-one-px-value solid @border-regular-control;
         background-color: @background-normal;
->>>>>>> cb214909
 
         .dataview {
             padding: 1px;
@@ -30,14 +24,8 @@
 
         button {
             border-radius:0 @border-radius-small @border-radius-small 0;
-<<<<<<< HEAD
-            //border: 1px solid @input-border;
-            .adaptive-solid-border(1px, @input-border);
-            background-color: @input-bg;
-=======
-            border: 1px solid @border-regular-control;
+            border: @scaled-one-px-value solid @border-regular-control;
             background-color: @background-normal;
->>>>>>> cb214909
 
             &.dropdown-toggle {
                 .inner-box-caret {
@@ -97,32 +85,17 @@
 
     .item {
         padding: 3px;
-<<<<<<< HEAD
-        //border: 1px solid @gray;
-        .adaptive-solid-border(1px, @gray);
-=======
-        border: 1px solid @border-regular-control;
->>>>>>> cb214909
+        border: @scaled-one-px-value solid @border-regular-control;
         .box-shadow(none);
         margin: 0 -1px -1px 0;
 
 
         &:hover {
-<<<<<<< HEAD
-            //.box-inner-shadow(0 0 0 2px @gray);
-            .adaptive-box-shadow(~"inset 0 0 0 %1 @{gray}", 2px);
+            .box-inner-shadow(0 0 0 @scaled-two-px-value @border-regular-control);
         }
 
         &.selected {
-            //.box-inner-shadow(0 0 0 2px @gray-darker);
-            .adaptive-box-shadow(~"inset 0 0 0 %1 @{gray-darker}", 2px);
-=======
-            .box-inner-shadow(0 0 0 2px @border-regular-control);
-        }
-
-        &.selected {
-            .box-inner-shadow(0 0 0 2px @border-preview-select);
->>>>>>> cb214909
+            .box-inner-shadow(0 0 0 @scaled-two-px-value @border-preview-select);
         }
     }
 
@@ -153,12 +126,7 @@
         width: auto;
         position: relative;
         border: none;
-<<<<<<< HEAD
-        //.box-shadow(0 0 0 1px @body-bg);
-        .adaptive-box-shadow(~"0 0 0 %1 @{body-bg}", 1px);
-=======
-        .box-shadow(0 0 0 1px @background-normal);
->>>>>>> cb214909
+        .box-shadow(0 0 0 @scaled-one-px-value @background-normal);
 
         > div {
             background-repeat: no-repeat;
@@ -230,12 +198,7 @@
     &.disabled {
         .item {
             &:hover:not(.selected) {
-<<<<<<< HEAD
-                //.box-shadow(0 0 0 1px @gray);
-                .adaptive-box-shadow(~"0 0 0 %1 @{gray}", 1px);
-=======
-                .box-shadow(0 0 0 1px @border-regular-control);
->>>>>>> cb214909
+                .box-shadow(0 0 0 @scaled-one-px-value @border-regular-control);
             }
         }
     }
@@ -285,12 +248,7 @@
 
     .item {
         &:hover {
-<<<<<<< HEAD
-            //.box-shadow(0 0 0 1px @gray);
-            .adaptive-box-shadow(~"0 0 0 %1 @{gray}", 1px);
-=======
-            .box-shadow(0 0 0 1px @border-regular-control);
->>>>>>> cb214909
+            .box-shadow(0 0 0 @scaled-one-px-value @border-regular-control);
         }
     }
 
@@ -317,23 +275,13 @@
 
     .item {
         margin-left: 4px;
-<<<<<<< HEAD
-        //.box-shadow(0 0 0 1px @gray);
-        .adaptive-box-shadow(~"0 0 0 %1 @{gray}", 1px);
-=======
-        .box-shadow(0 0 0 1px @border-regular-control);
->>>>>>> cb214909
+        .box-shadow(0 0 0 @scaled-one-px-value @border-regular-control);
     }
 
     &.disabled {
         .item {
             &:hover:not(.selected) {
-<<<<<<< HEAD
-                //.box-shadow(0 0 0 1px @gray);
-                .adaptive-box-shadow(~"0 0 0 %1 @{gray}", 1px);
-=======
-                .box-shadow(0 0 0 1px @border-regular-control);
->>>>>>> cb214909
+                .box-shadow(0 0 0 @scaled-one-px-value @border-regular-control);
             }
         }
     }
