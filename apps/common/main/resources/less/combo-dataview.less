--- conflicted
+++ resolved
@@ -250,11 +250,10 @@
 .combo-textart {
     .combo-textart();
 }
-<<<<<<< HEAD
 
 .combo-spark-style {
     .combo-textart(58px, 2px);
-=======
+}
 
 .combo-chart-style {
     .combo-textart(58px, 2px);
@@ -271,5 +270,4 @@
             }
         }
     }
->>>>>>> ad21492c
 }