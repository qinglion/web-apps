.multi-slider-gradient {
    height: 35px;
    background-color: transparent;

    .thumb {
        top: 18px;
        background: none;

        .thumb-top {
            position: absolute;
            top: 2px;
            left: 2px;
            width: 9px;
            height: 9px;
            background-color: @background-normal;
            -moz-transform: rotate(45deg);
            -ms-transform: rotate(45deg);
            -webkit-transform: rotate(45deg);
            -o-transform: rotate(45deg);
            transform: rotate(45deg);
<<<<<<< HEAD
            border-top: solid @scaled-one-px-value @gray-darker;
            border-left: solid @scaled-one-px-value @gray-darker;
            border-radius: 0 3px;
            box-sizing: content-box;
            .thumb-top-inner {
                border-top: solid @scaled-one-px-value #fff;
                border-left: solid @scaled-one-px-value #fff;
=======
            border-top: solid 1px @border-regular-control;
            border-left: solid 1px @border-regular-control;
            border-radius: 0 3px;
            box-sizing: content-box;
            .thumb-top-inner {
                border-top: solid 1px @background-normal;
                border-left: solid 1px @background-normal;
>>>>>>> cb214909
                height: 100%;
            }
        }

        .thumb-bottom {
            position: absolute;
            top: 6px;
            left: 1px;
            width: 10px;
            height: 9px;
<<<<<<< HEAD
            background-color: #ffffff;
            border: solid @scaled-one-px-value @gray-darker;
=======
            background-color: @background-normal;
            border: solid 1px @border-regular-control;
>>>>>>> cb214909
            border-top: none;
            border-radius: 2px;
            box-sizing: content-box;
            .thumb-bottom-inner {
<<<<<<< HEAD
                border: solid @scaled-one-px-value #fff;
=======
                border: solid 1px @border-regular-control;
>>>>>>> cb214909
                border-top: none;
                height: 100%;
            }
        }

        &.active {
            .thumb-top {
<<<<<<< HEAD
                border-top: solid @scaled-one-px-value #000;
                border-left: solid @scaled-one-px-value #000;
            }
            .thumb-bottom {
                border: solid @scaled-one-px-value #000;
=======
                border-top: solid 1px @border-control-focus;
                border-left: solid 1px @border-control-focus;
            }
            .thumb-bottom {
                border: solid 1px @border-control-focus;
>>>>>>> cb214909
                border-top: none;
            }
        }

        &:hover {
            .thumb-bottom {
                box-shadow: 0px 2px 3px rgba(0, 0, 0, 0.32);
            }
        }

        &.remove {
            opacity: 0.5;
        }
    }

    .track {
        background: #ededed; /* Old browsers */
//        background: -webkit-gradient(linear, left top, right top, color-stop(0%,#000000), color-stop(100%,#ffffff)); /* Chrome,Safari4+ */
        background: -webkit-linear-gradient(left, #000000 0%,#ffffff 100%); /* Chrome10+,Safari5.1+ */
        background: -moz-linear-gradient(left, #000000 0%,#ffffff 100%); /* FF3.6+ */
        background: -o-linear-gradient(left,  #000000 0%,#ffffff 100%); /* Opera 11.10+ */
        background: -ms-linear-gradient(left,  #000000 0%,#ffffff 100%); /* IE10+ */
        background: linear-gradient(to right,  #000000 0%,#ffffff 100%); /* W3C */
//        filter: progid:DXImageTransform.Microsoft.gradient( startColorstr='#000000', endColorstr='#ffffff',GradientType=1 ); /* IE6-9 */

        background-position: 0 0;
<<<<<<< HEAD
        outline: @scaled-one-px-value solid rgba(162, 162, 162, 1);
        border: @scaled-one-px-value solid #FFFFFF;
=======
        outline: 1px solid @border-control-focus;
        border: 1px solid @border-regular-control;
>>>>>>> cb214909
        cursor: copy;
    }
}


<|MERGE_RESOLUTION|>--- conflicted
+++ resolved
@@ -1,121 +1,89 @@
-.multi-slider-gradient {
-    height: 35px;
-    background-color: transparent;
-
-    .thumb {
-        top: 18px;
-        background: none;
-
-        .thumb-top {
-            position: absolute;
-            top: 2px;
-            left: 2px;
-            width: 9px;
-            height: 9px;
-            background-color: @background-normal;
-            -moz-transform: rotate(45deg);
-            -ms-transform: rotate(45deg);
-            -webkit-transform: rotate(45deg);
-            -o-transform: rotate(45deg);
-            transform: rotate(45deg);
-<<<<<<< HEAD
-            border-top: solid @scaled-one-px-value @gray-darker;
-            border-left: solid @scaled-one-px-value @gray-darker;
-            border-radius: 0 3px;
-            box-sizing: content-box;
-            .thumb-top-inner {
-                border-top: solid @scaled-one-px-value #fff;
-                border-left: solid @scaled-one-px-value #fff;
-=======
-            border-top: solid 1px @border-regular-control;
-            border-left: solid 1px @border-regular-control;
-            border-radius: 0 3px;
-            box-sizing: content-box;
-            .thumb-top-inner {
-                border-top: solid 1px @background-normal;
-                border-left: solid 1px @background-normal;
->>>>>>> cb214909
-                height: 100%;
-            }
-        }
-
-        .thumb-bottom {
-            position: absolute;
-            top: 6px;
-            left: 1px;
-            width: 10px;
-            height: 9px;
-<<<<<<< HEAD
-            background-color: #ffffff;
-            border: solid @scaled-one-px-value @gray-darker;
-=======
-            background-color: @background-normal;
-            border: solid 1px @border-regular-control;
->>>>>>> cb214909
-            border-top: none;
-            border-radius: 2px;
-            box-sizing: content-box;
-            .thumb-bottom-inner {
-<<<<<<< HEAD
-                border: solid @scaled-one-px-value #fff;
-=======
-                border: solid 1px @border-regular-control;
->>>>>>> cb214909
-                border-top: none;
-                height: 100%;
-            }
-        }
-
-        &.active {
-            .thumb-top {
-<<<<<<< HEAD
-                border-top: solid @scaled-one-px-value #000;
-                border-left: solid @scaled-one-px-value #000;
-            }
-            .thumb-bottom {
-                border: solid @scaled-one-px-value #000;
-=======
-                border-top: solid 1px @border-control-focus;
-                border-left: solid 1px @border-control-focus;
-            }
-            .thumb-bottom {
-                border: solid 1px @border-control-focus;
->>>>>>> cb214909
-                border-top: none;
-            }
-        }
-
-        &:hover {
-            .thumb-bottom {
-                box-shadow: 0px 2px 3px rgba(0, 0, 0, 0.32);
-            }
-        }
-
-        &.remove {
-            opacity: 0.5;
-        }
-    }
-
-    .track {
-        background: #ededed; /* Old browsers */
-//        background: -webkit-gradient(linear, left top, right top, color-stop(0%,#000000), color-stop(100%,#ffffff)); /* Chrome,Safari4+ */
-        background: -webkit-linear-gradient(left, #000000 0%,#ffffff 100%); /* Chrome10+,Safari5.1+ */
-        background: -moz-linear-gradient(left, #000000 0%,#ffffff 100%); /* FF3.6+ */
-        background: -o-linear-gradient(left,  #000000 0%,#ffffff 100%); /* Opera 11.10+ */
-        background: -ms-linear-gradient(left,  #000000 0%,#ffffff 100%); /* IE10+ */
-        background: linear-gradient(to right,  #000000 0%,#ffffff 100%); /* W3C */
-//        filter: progid:DXImageTransform.Microsoft.gradient( startColorstr='#000000', endColorstr='#ffffff',GradientType=1 ); /* IE6-9 */
-
-        background-position: 0 0;
-<<<<<<< HEAD
-        outline: @scaled-one-px-value solid rgba(162, 162, 162, 1);
-        border: @scaled-one-px-value solid #FFFFFF;
-=======
-        outline: 1px solid @border-control-focus;
-        border: 1px solid @border-regular-control;
->>>>>>> cb214909
-        cursor: copy;
-    }
-}
-
-
+.multi-slider-gradient {
+    height: 35px;
+    background-color: transparent;
+
+    .thumb {
+        top: 18px;
+        background: none;
+
+        .thumb-top {
+            position: absolute;
+            top: 2px;
+            left: 2px;
+            width: 9px;
+            height: 9px;
+            background-color: @background-normal;
+            -moz-transform: rotate(45deg);
+            -ms-transform: rotate(45deg);
+            -webkit-transform: rotate(45deg);
+            -o-transform: rotate(45deg);
+            transform: rotate(45deg);
+            border-top: solid @scaled-one-px-value @border-regular-control;
+            border-left: solid @scaled-one-px-value @border-regular-control;
+            border-radius: 0 3px;
+            box-sizing: content-box;
+            .thumb-top-inner {
+                border-top: solid @scaled-one-px-value @background-normal;
+                border-left: solid @scaled-one-px-value @background-normal;
+                height: 100%;
+            }
+        }
+
+        .thumb-bottom {
+            position: absolute;
+            top: 6px;
+            left: 1px;
+            width: 10px;
+            height: 9px;
+            background-color: @background-normal;
+            border: solid @scaled-one-px-value @border-regular-control;
+            border-top: none;
+            border-radius: 2px;
+            box-sizing: content-box;
+            .thumb-bottom-inner {
+                border: solid @scaled-one-px-value @border-regular-control;
+                border-top: none;
+                height: 100%;
+            }
+        }
+
+        &.active {
+            .thumb-top {
+                border-top: solid @scaled-one-px-value @border-regular-control;
+                border-left: solid @scaled-one-px-value @border-regular-control;
+            }
+            .thumb-bottom {
+                border: solid @scaled-one-px-value @border-control-focus;
+                border-top: none;
+            }
+        }
+
+        &:hover {
+            .thumb-bottom {
+                box-shadow: 0px 2px 3px rgba(0, 0, 0, 0.32);
+            }
+        }
+
+        &.remove {
+            opacity: 0.5;
+        }
+    }
+
+    .track {
+        background: #ededed; /* Old browsers */
+//        background: -webkit-gradient(linear, left top, right top, color-stop(0%,#000000), color-stop(100%,#ffffff)); /* Chrome,Safari4+ */
+        background: -webkit-linear-gradient(left, #000000 0%,#ffffff 100%); /* Chrome10+,Safari5.1+ */
+        background: -moz-linear-gradient(left, #000000 0%,#ffffff 100%); /* FF3.6+ */
+        background: -o-linear-gradient(left,  #000000 0%,#ffffff 100%); /* Opera 11.10+ */
+        background: -ms-linear-gradient(left,  #000000 0%,#ffffff 100%); /* IE10+ */
+        background: linear-gradient(to right,  #000000 0%,#ffffff 100%); /* W3C */
+//        filter: progid:DXImageTransform.Microsoft.gradient( startColorstr='#000000', endColorstr='#ffffff',GradientType=1 ); /* IE6-9 */
+
+        background-position: 0 0;
+        outline: @scaled-one-px-value solid @border-control-focus;
+        border: @scaled-one-px-value solid @border-regular-control;
+        cursor: copy;
+    }
+}
+
+