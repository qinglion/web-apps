--- conflicted
+++ resolved
@@ -1,97 +1,85 @@
-.about-dlg {
-    .asc-about-office {
-        background-repeat: no-repeat;
-        margin-bottom: 5px;
-
-        &:before {
-<<<<<<< HEAD
-            content: if(@icon-src-base64, data-uri(%("%s",'@{common-image-path}/about/logo.png')), ~"url('@{common-image-const-path}/about/logo.png')");
-
-            @media only screen {
-                @media (-webkit-min-device-pixel-ratio: 2),
-                            (min-resolution: 2dppx),
-                            (min-resolution: 192dpi)
-                {
-                    content: ~"url('@{common-image-const-path}/about/logo@2x.png')";
-                }
-=======
-            content: data-uri('@{common-image-path}/about/logo.png');
-
-            @media
-            only screen and (-webkit-min-device-pixel-ratio: 2),
-            only screen and (min-resolution: 2dppx),
-            only screen and (min-resolution: 192dpi) {
-                content: data-uri('@{common-image-path}/about/logo@2x.png');
-                display: block;
-                transform: scale(.5);
->>>>>>> 12400295
-            }
-        }
-    }
-
-    .asc-about-header {
-        margin: 0 30px;
-        font: 12px Tahoma;
-        letter-spacing: 1px;
-        color: #666666;
-        white-space: nowrap;
-    }
-
-    .asc-about-version {
-        font: 15px Tahoma;
-        color: #b6b6b6;
-    }
-
-    .asc-about-companyname {
-        font: bold 15px Tahoma;
-        color: #333;
-    }
-
-    label {
-        &.asc-about-desc,
-        &.asc-about-desc-name,
-        &.asc-about-lic {
-            font: 12px Tahoma;
-            color: #333;
-        }
-
-        &.asc-about-desc-name {
-            color: #666666;
-            white-space: pre;
-        }
-
-        &.asc-about-lic {
-            font-weight: bold;
-        }
-
-    }
-
-    a {
-        font: 12px Tahoma;
-        color: #333;
-    }
-
-    .separator.horizontal {
-        width: 100%;
-
-        &.short {
-            width: 220px;
-
-            &.left {
-                float: right;
-            }
-        }
-    }
-
-    .padding-small {
-        padding-bottom: 10px;
-    }
-
-    .padding-large {
-        padding-bottom: 40px;
-    }
-
-    .margin-bottom {
-        margin-bottom: 20px;
-    }
-}
+.about-dlg {
+    .asc-about-office {
+        background-repeat: no-repeat;
+        margin-bottom: 5px;
+
+        &:before {
+            content: if(@icon-src-base64, data-uri(%("%s",'@{common-image-path}/about/logo.png')), ~"url('@{common-image-const-path}/about/logo.png')");
+
+            @media only screen {
+                @media (-webkit-min-device-pixel-ratio: 2),
+                            (min-resolution: 2dppx),
+                            (min-resolution: 192dpi)
+                {
+                    content: ~"url('@{common-image-const-path}/about/logo@2x.png')";
+                }
+            }
+        }
+    }
+
+    .asc-about-header {
+        margin: 0 30px;
+        font: 12px Tahoma;
+        letter-spacing: 1px;
+        color: #666666;
+        white-space: nowrap;
+    }
+
+    .asc-about-version {
+        font: 15px Tahoma;
+        color: #b6b6b6;
+    }
+
+    .asc-about-companyname {
+        font: bold 15px Tahoma;
+        color: #333;
+    }
+
+    label {
+        &.asc-about-desc,
+        &.asc-about-desc-name,
+        &.asc-about-lic {
+            font: 12px Tahoma;
+            color: #333;
+        }
+
+        &.asc-about-desc-name {
+            color: #666666;
+            white-space: pre;
+        }
+
+        &.asc-about-lic {
+            font-weight: bold;
+        }
+
+    }
+
+    a {
+        font: 12px Tahoma;
+        color: #333;
+    }
+
+    .separator.horizontal {
+        width: 100%;
+
+        &.short {
+            width: 220px;
+
+            &.left {
+                float: right;
+            }
+        }
+    }
+
+    .padding-small {
+        padding-bottom: 10px;
+    }
+
+    .padding-large {
+        padding-bottom: 40px;
+    }
+
+    .margin-bottom {
+        margin-bottom: 20px;
+    }
+}