--- conflicted
+++ resolved
@@ -3,12 +3,9 @@
 }
 
 .dropdown-menu {
-<<<<<<< HEAD
-    .adaptive-border-width(1px);
-=======
     background-color: @background-normal;
     border-color: @border-regular-control;
->>>>>>> cb214909
+    border-width: @scaled-one-px-value;
 
     &.scrollable-menu {
         height: auto;
@@ -126,10 +123,7 @@
     }
 
     .divider {
-<<<<<<< HEAD
-        height: calc(1px / @pixel-ratio-factor);
-=======
+        height: @scaled-one-px-value;
         background-color: @border-divider;
->>>>>>> cb214909
     }
 }