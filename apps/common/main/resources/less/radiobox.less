--- conflicted
+++ resolved
@@ -1,56 +1,51 @@
-.radiobox {
-    padding-left: 22px;
-    margin-bottom: 0;
-    .font-size-normal();
-    font-weight: normal;
-    position: relative;
-    min-height: 1em;
-
-    input[type=radio] {
-
-        display: none;
-
-        + label {
-            position: absolute;
-            left: 0;
-            margin-top: auto;
-            padding-bottom: 4px;
-            width: 14px;
-            height: 14px;
-
-<<<<<<< HEAD
-            background: #fff;
-            border: @scaled-one-px-value solid @gray;
-=======
-            background: @background-normal;
-            border: 1px solid @border-regular-control;
->>>>>>> cb214909
-            border-radius: 50%;
-        }
-
-        &:checked {
-            + label {
-                &::before {
-                    content: '';
-                    position: absolute;
-                    background: @text-normal;
-                    border-radius: 50%;
-                    width: 8px;
-                    height: 8px;
-                    left: 2px;
-                    top: 2px;
-                }
-            }
-        }
-
-        &.disabled, &:disabled {
-            opacity: .4;
-
-            + label {
-                &::before {
-                    opacity: .4;
-                }
-            }
-        }
-    }
+.radiobox {
+    padding-left: 22px;
+    margin-bottom: 0;
+    .font-size-normal();
+    font-weight: normal;
+    position: relative;
+    min-height: 1em;
+
+    input[type=radio] {
+
+        display: none;
+
+        + label {
+            position: absolute;
+            left: 0;
+            margin-top: auto;
+            padding-bottom: 4px;
+            width: 14px;
+            height: 14px;
+
+            background: @background-normal;
+            border: @scaled-one-px-value solid @border-regular-control;
+            border-radius: 50%;
+        }
+
+        &:checked {
+            + label {
+                &::before {
+                    content: '';
+                    position: absolute;
+                    background: @text-normal;
+                    border-radius: 50%;
+                    width: 8px;
+                    height: 8px;
+                    left: 2px;
+                    top: 2px;
+                }
+            }
+        }
+
+        &.disabled, &:disabled {
+            opacity: .4;
+
+            + label {
+                &::before {
+                    opacity: .4;
+                }
+            }
+        }
+    }
 }