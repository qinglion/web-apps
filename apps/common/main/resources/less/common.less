label {
    &.link {
        border-bottom: @scaled-one-px-value-ie dotted @text-secondary-ie;
        border-bottom: @scaled-one-px-value dotted @text-secondary;
        cursor: pointer;

        &.disabled {
            cursor: default;
        }
    }

    &.link-solid {
        border-bottom: @scaled-one-px-value-ie solid @text-secondary-ie;
        border-bottom: @scaled-one-px-value solid @text-secondary;
        cursor: pointer;

        &.disabled {
            cursor: default;
        }
    }

    &.disabled {
        opacity: @component-disabled-opacity-ie;
        opacity: @component-disabled-opacity;
    }

    &.fixed {
        white-space: nowrap;
        text-overflow: ellipsis;
        overflow: hidden;
    }
}

.menu-shapes {
    .item {
        .box-shadow(none);
    }
}

.combobox.fonts {
    > .dropdown-menu {
        max-height: 388px;
    }
}

.user-select {
    .user-select(text);
}

.tool-menu {
    height: 100%;
    display: block;

    &.left {
        overflow: hidden;

        .tool-menu-btns {
            border-right: @scaled-one-px-value-ie solid @border-toolbar-ie;
            border-right: @scaled-one-px-value solid @border-toolbar;

            .rtl & {
                border-left: @scaled-one-px-value solid @border-toolbar;
                border-right: 0 none;
            }
        }
    }

    &.right {
        .tool-menu-btns {
            //position: absolute;
            border-left: @scaled-one-px-value-ie solid @border-toolbar-ie;
            border-left: @scaled-one-px-value solid @border-toolbar;
            background-color: @background-toolbar-ie;
            background-color: @background-toolbar;
            right: 0;
            overflow: hidden;

            .rtl & {
                left: 0;
                right: auto;

                border-right: @scaled-one-px-value solid @border-toolbar;
                border-left: 0 none;
            }
        }
    }
}

.tool-menu-btns {
    width: 40px;
    height: 100%;
    display: inline-block;
    position: absolute;
    padding-top: 15px;

    button {
        margin-bottom: 8px;
    }
}

.left-panel {
    padding-left: 40px;
    height: 100%;
    border-right: @scaled-one-px-value-ie solid @border-toolbar-ie;
    border-right: @scaled-one-px-value solid @border-toolbar;

    .rtl & {
        padding-right: 40px;
        padding-left: 0;
        border-left: @scaled-one-px-value solid @border-toolbar;
        border-right: 0 none;
    }

    #left-panel-chat {
        height: 100%;
    }

    #left-panel-comments {
        height: 100%;
    }

    #left-panel-search {
        height: 100%;
    }
}

.right-panel {
    width: 220px;
    height: 100%;
    display: none;
    padding: 0 10px 0 15px;
    position: relative;
    overflow: hidden;
    border-left: @scaled-one-px-value-ie solid @border-toolbar-ie;
    border-left: @scaled-one-px-value solid @border-toolbar;
    line-height: 15px;

    .rtl & {
        border-right: @scaled-one-px-value solid @border-toolbar;
        border-left: 0 none;
    }
}

.statusbar {
    height: 25px;
    background-color: @background-toolbar-ie;
    background-color: @background-toolbar;
    .box-inner-shadow(0 @scaled-one-px-value-ie 0 @border-toolbar-ie);
    .box-inner-shadow(0 @scaled-one-px-value 0 @border-toolbar);

    .status-label {
        .font-weight-bold();
        color: @text-normal-ie;
        color: @text-normal;
        white-space: nowrap;
    }
}

#file-menu-panel {
    > div {
        height: 100%;
    }

    .panel-menu {
        width: 260px;
        max-height: 100%;
        position: relative;
        overflow: hidden;
        float: left;
        border-right: @scaled-one-px-value-ie solid @border-toolbar-ie;
        border-right: @scaled-one-px-value solid @border-toolbar;
        background-color: @background-toolbar-ie;
        background-color: @background-toolbar;

        .rtl & {
            float: right;
        }
    }

    .flex-settings {
        &.bordered {
            border-bottom: @scaled-one-px-value-ie solid @border-toolbar-ie;
            border-bottom: @scaled-one-px-value solid @border-toolbar;
        }
        overflow: hidden;
        position: relative;
    }

}

.settings-panel {
    display: none;
    overflow: visible;
    margin-top: 7px;

    & > table {
        width: 100%;
    }

    &.active {
        display: block;
    }

    .padding-very-small {
        padding-bottom: 4px;
    }
    .padding-small {
        padding-bottom: 8px;
    }

    .padding-large {
        padding-bottom: 16px;
    }

    .finish-cell {
        height: 15px;
    }

    label {
        .font-size-normal();
        font-weight: normal;

        &.input-label{
            margin-bottom: 0;
            vertical-align: middle;
        }

        &.header {
            .font-weight-bold();
        }
    }

    .separator { width: 100%;}

    .settings-hidden {
        display: none;
    }

    textarea {
        .user-select(text);
        width: 100%;
        resize: none;
        margin-bottom: 5px;
        border: @scaled-one-px-value-ie solid @border-regular-control-ie;
        border: @scaled-one-px-value solid @border-regular-control;
        height: 100%;

        &.disabled {
            opacity: @component-disabled-opacity-ie;
            opacity: @component-disabled-opacity;
            cursor: default !important;
        }
    }
}

.dropdown-menu {
    > li > a {
        color: @text-normal-ie;
        color: @text-normal;
    }

    .rtl & {
        left: unset;
        right: 0;
    }
}

textarea {
    background-color: @background-normal-ie;
    background-color: @background-normal;
    color: @text-normal-ie;
    color: @text-normal;
    &:-ms-input-placeholder {
        color: @text-tertiary-ie;
    }
    .placeholder();
}

.btn-edit-table,
.btn-change-shape {
    .background-ximage-v2('right-panels/rowscols_icon.png', 56px);
    margin-right: 2px !important;
    margin-bottom: 1px !important;

    background-position-x: calc(@button-small-normal-icon-offset-x - 8px);

    .btn-group.open &,
        button.active:not(.disabled) &,
        button:active:not(.disabled) &
    {
        background-position-x: calc(@button-small-active-icon-offset-x - 8px);
    }
}

.btn-edit-table {
    background-position-y: 0;

    button.over & {
        //background-position: -28px 0;
    }
}

.btn-change-shape {
    background-position-y: -16px;

    button.over & {
        //background-position: -28px -16px;
    }
}

.doc-content-color {
    background-color: @canvas-content-background;
}

a {
    color: @text-link;

    &:hover {
        color: @text-link-hover;
    }

    &:active {
        color: @text-link-active;
    }

    &:visited {
        color: @text-link-visited;
    }
}

body {
    &.pixel-ratio__1_75 {
        image-rendering: crisp-edges; // FF only
    }
<<<<<<< HEAD
}

.rtl .ps-scrollbar-y-rail {
    right: unset !important;
    left: 1px !important;
    .ps-scrollbar-y {
        left: 0 !important;
    }
}

.menu-margins {
    .margin-vertical {
        display: inline-block;
        margin-right: 20px;
        min-width: 80px;
        .rtl & {
            margin-right: 0;
            margin-left: 20px;
        }
    }
    .margin-horizontal {
        display: inline-block;
    }
    label {
        display: block;
    }
=======

    font-family: @font-family-sans-serif;
    font-family: @font-family-base;
>>>>>>> 3ddbc065
}<|MERGE_RESOLUTION|>--- conflicted
+++ resolved
@@ -1,367 +1,363 @@
-label {
-    &.link {
-        border-bottom: @scaled-one-px-value-ie dotted @text-secondary-ie;
-        border-bottom: @scaled-one-px-value dotted @text-secondary;
-        cursor: pointer;
-
-        &.disabled {
-            cursor: default;
-        }
-    }
-
-    &.link-solid {
-        border-bottom: @scaled-one-px-value-ie solid @text-secondary-ie;
-        border-bottom: @scaled-one-px-value solid @text-secondary;
-        cursor: pointer;
-
-        &.disabled {
-            cursor: default;
-        }
-    }
-
-    &.disabled {
-        opacity: @component-disabled-opacity-ie;
-        opacity: @component-disabled-opacity;
-    }
-
-    &.fixed {
-        white-space: nowrap;
-        text-overflow: ellipsis;
-        overflow: hidden;
-    }
-}
-
-.menu-shapes {
-    .item {
-        .box-shadow(none);
-    }
-}
-
-.combobox.fonts {
-    > .dropdown-menu {
-        max-height: 388px;
-    }
-}
-
-.user-select {
-    .user-select(text);
-}
-
-.tool-menu {
-    height: 100%;
-    display: block;
-
-    &.left {
-        overflow: hidden;
-
-        .tool-menu-btns {
-            border-right: @scaled-one-px-value-ie solid @border-toolbar-ie;
-            border-right: @scaled-one-px-value solid @border-toolbar;
-
-            .rtl & {
-                border-left: @scaled-one-px-value solid @border-toolbar;
-                border-right: 0 none;
-            }
-        }
-    }
-
-    &.right {
-        .tool-menu-btns {
-            //position: absolute;
-            border-left: @scaled-one-px-value-ie solid @border-toolbar-ie;
-            border-left: @scaled-one-px-value solid @border-toolbar;
-            background-color: @background-toolbar-ie;
-            background-color: @background-toolbar;
-            right: 0;
-            overflow: hidden;
-
-            .rtl & {
-                left: 0;
-                right: auto;
-
-                border-right: @scaled-one-px-value solid @border-toolbar;
-                border-left: 0 none;
-            }
-        }
-    }
-}
-
-.tool-menu-btns {
-    width: 40px;
-    height: 100%;
-    display: inline-block;
-    position: absolute;
-    padding-top: 15px;
-
-    button {
-        margin-bottom: 8px;
-    }
-}
-
-.left-panel {
-    padding-left: 40px;
-    height: 100%;
-    border-right: @scaled-one-px-value-ie solid @border-toolbar-ie;
-    border-right: @scaled-one-px-value solid @border-toolbar;
-
-    .rtl & {
-        padding-right: 40px;
-        padding-left: 0;
-        border-left: @scaled-one-px-value solid @border-toolbar;
-        border-right: 0 none;
-    }
-
-    #left-panel-chat {
-        height: 100%;
-    }
-
-    #left-panel-comments {
-        height: 100%;
-    }
-
-    #left-panel-search {
-        height: 100%;
-    }
-}
-
-.right-panel {
-    width: 220px;
-    height: 100%;
-    display: none;
-    padding: 0 10px 0 15px;
-    position: relative;
-    overflow: hidden;
-    border-left: @scaled-one-px-value-ie solid @border-toolbar-ie;
-    border-left: @scaled-one-px-value solid @border-toolbar;
-    line-height: 15px;
-
-    .rtl & {
-        border-right: @scaled-one-px-value solid @border-toolbar;
-        border-left: 0 none;
-    }
-}
-
-.statusbar {
-    height: 25px;
-    background-color: @background-toolbar-ie;
-    background-color: @background-toolbar;
-    .box-inner-shadow(0 @scaled-one-px-value-ie 0 @border-toolbar-ie);
-    .box-inner-shadow(0 @scaled-one-px-value 0 @border-toolbar);
-
-    .status-label {
-        .font-weight-bold();
-        color: @text-normal-ie;
-        color: @text-normal;
-        white-space: nowrap;
-    }
-}
-
-#file-menu-panel {
-    > div {
-        height: 100%;
-    }
-
-    .panel-menu {
-        width: 260px;
-        max-height: 100%;
-        position: relative;
-        overflow: hidden;
-        float: left;
-        border-right: @scaled-one-px-value-ie solid @border-toolbar-ie;
-        border-right: @scaled-one-px-value solid @border-toolbar;
-        background-color: @background-toolbar-ie;
-        background-color: @background-toolbar;
-
-        .rtl & {
-            float: right;
-        }
-    }
-
-    .flex-settings {
-        &.bordered {
-            border-bottom: @scaled-one-px-value-ie solid @border-toolbar-ie;
-            border-bottom: @scaled-one-px-value solid @border-toolbar;
-        }
-        overflow: hidden;
-        position: relative;
-    }
-
-}
-
-.settings-panel {
-    display: none;
-    overflow: visible;
-    margin-top: 7px;
-
-    & > table {
-        width: 100%;
-    }
-
-    &.active {
-        display: block;
-    }
-
-    .padding-very-small {
-        padding-bottom: 4px;
-    }
-    .padding-small {
-        padding-bottom: 8px;
-    }
-
-    .padding-large {
-        padding-bottom: 16px;
-    }
-
-    .finish-cell {
-        height: 15px;
-    }
-
-    label {
-        .font-size-normal();
-        font-weight: normal;
-
-        &.input-label{
-            margin-bottom: 0;
-            vertical-align: middle;
-        }
-
-        &.header {
-            .font-weight-bold();
-        }
-    }
-
-    .separator { width: 100%;}
-
-    .settings-hidden {
-        display: none;
-    }
-
-    textarea {
-        .user-select(text);
-        width: 100%;
-        resize: none;
-        margin-bottom: 5px;
-        border: @scaled-one-px-value-ie solid @border-regular-control-ie;
-        border: @scaled-one-px-value solid @border-regular-control;
-        height: 100%;
-
-        &.disabled {
-            opacity: @component-disabled-opacity-ie;
-            opacity: @component-disabled-opacity;
-            cursor: default !important;
-        }
-    }
-}
-
-.dropdown-menu {
-    > li > a {
-        color: @text-normal-ie;
-        color: @text-normal;
-    }
-
-    .rtl & {
-        left: unset;
-        right: 0;
-    }
-}
-
-textarea {
-    background-color: @background-normal-ie;
-    background-color: @background-normal;
-    color: @text-normal-ie;
-    color: @text-normal;
-    &:-ms-input-placeholder {
-        color: @text-tertiary-ie;
-    }
-    .placeholder();
-}
-
-.btn-edit-table,
-.btn-change-shape {
-    .background-ximage-v2('right-panels/rowscols_icon.png', 56px);
-    margin-right: 2px !important;
-    margin-bottom: 1px !important;
-
-    background-position-x: calc(@button-small-normal-icon-offset-x - 8px);
-
-    .btn-group.open &,
-        button.active:not(.disabled) &,
-        button:active:not(.disabled) &
-    {
-        background-position-x: calc(@button-small-active-icon-offset-x - 8px);
-    }
-}
-
-.btn-edit-table {
-    background-position-y: 0;
-
-    button.over & {
-        //background-position: -28px 0;
-    }
-}
-
-.btn-change-shape {
-    background-position-y: -16px;
-
-    button.over & {
-        //background-position: -28px -16px;
-    }
-}
-
-.doc-content-color {
-    background-color: @canvas-content-background;
-}
-
-a {
-    color: @text-link;
-
-    &:hover {
-        color: @text-link-hover;
-    }
-
-    &:active {
-        color: @text-link-active;
-    }
-
-    &:visited {
-        color: @text-link-visited;
-    }
-}
-
-body {
-    &.pixel-ratio__1_75 {
-        image-rendering: crisp-edges; // FF only
-    }
-<<<<<<< HEAD
-}
-
-.rtl .ps-scrollbar-y-rail {
-    right: unset !important;
-    left: 1px !important;
-    .ps-scrollbar-y {
-        left: 0 !important;
-    }
-}
-
-.menu-margins {
-    .margin-vertical {
-        display: inline-block;
-        margin-right: 20px;
-        min-width: 80px;
-        .rtl & {
-            margin-right: 0;
-            margin-left: 20px;
-        }
-    }
-    .margin-horizontal {
-        display: inline-block;
-    }
-    label {
-        display: block;
-    }
-=======
-
-    font-family: @font-family-sans-serif;
-    font-family: @font-family-base;
->>>>>>> 3ddbc065
+label {
+    &.link {
+        border-bottom: @scaled-one-px-value-ie dotted @text-secondary-ie;
+        border-bottom: @scaled-one-px-value dotted @text-secondary;
+        cursor: pointer;
+
+        &.disabled {
+            cursor: default;
+        }
+    }
+
+    &.link-solid {
+        border-bottom: @scaled-one-px-value-ie solid @text-secondary-ie;
+        border-bottom: @scaled-one-px-value solid @text-secondary;
+        cursor: pointer;
+
+        &.disabled {
+            cursor: default;
+        }
+    }
+
+    &.disabled {
+        opacity: @component-disabled-opacity-ie;
+        opacity: @component-disabled-opacity;
+    }
+
+    &.fixed {
+        white-space: nowrap;
+        text-overflow: ellipsis;
+        overflow: hidden;
+    }
+}
+
+.menu-shapes {
+    .item {
+        .box-shadow(none);
+    }
+}
+
+.combobox.fonts {
+    > .dropdown-menu {
+        max-height: 388px;
+    }
+}
+
+.user-select {
+    .user-select(text);
+}
+
+.tool-menu {
+    height: 100%;
+    display: block;
+
+    &.left {
+        overflow: hidden;
+
+        .tool-menu-btns {
+            border-right: @scaled-one-px-value-ie solid @border-toolbar-ie;
+            border-right: @scaled-one-px-value solid @border-toolbar;
+
+            .rtl & {
+                border-left: @scaled-one-px-value solid @border-toolbar;
+                border-right: 0 none;
+            }
+        }
+    }
+
+    &.right {
+        .tool-menu-btns {
+            //position: absolute;
+            border-left: @scaled-one-px-value-ie solid @border-toolbar-ie;
+            border-left: @scaled-one-px-value solid @border-toolbar;
+            background-color: @background-toolbar-ie;
+            background-color: @background-toolbar;
+            right: 0;
+            overflow: hidden;
+
+            .rtl & {
+                left: 0;
+                right: auto;
+
+                border-right: @scaled-one-px-value solid @border-toolbar;
+                border-left: 0 none;
+            }
+        }
+    }
+}
+
+.tool-menu-btns {
+    width: 40px;
+    height: 100%;
+    display: inline-block;
+    position: absolute;
+    padding-top: 15px;
+
+    button {
+        margin-bottom: 8px;
+    }
+}
+
+.left-panel {
+    padding-left: 40px;
+    height: 100%;
+    border-right: @scaled-one-px-value-ie solid @border-toolbar-ie;
+    border-right: @scaled-one-px-value solid @border-toolbar;
+
+    .rtl & {
+        padding-right: 40px;
+        padding-left: 0;
+        border-left: @scaled-one-px-value solid @border-toolbar;
+        border-right: 0 none;
+    }
+
+    #left-panel-chat {
+        height: 100%;
+    }
+
+    #left-panel-comments {
+        height: 100%;
+    }
+
+    #left-panel-search {
+        height: 100%;
+    }
+}
+
+.right-panel {
+    width: 220px;
+    height: 100%;
+    display: none;
+    padding: 0 10px 0 15px;
+    position: relative;
+    overflow: hidden;
+    border-left: @scaled-one-px-value-ie solid @border-toolbar-ie;
+    border-left: @scaled-one-px-value solid @border-toolbar;
+    line-height: 15px;
+
+    .rtl & {
+        border-right: @scaled-one-px-value solid @border-toolbar;
+        border-left: 0 none;
+    }
+}
+
+.statusbar {
+    height: 25px;
+    background-color: @background-toolbar-ie;
+    background-color: @background-toolbar;
+    .box-inner-shadow(0 @scaled-one-px-value-ie 0 @border-toolbar-ie);
+    .box-inner-shadow(0 @scaled-one-px-value 0 @border-toolbar);
+
+    .status-label {
+        .font-weight-bold();
+        color: @text-normal-ie;
+        color: @text-normal;
+        white-space: nowrap;
+    }
+}
+
+#file-menu-panel {
+    > div {
+        height: 100%;
+    }
+
+    .panel-menu {
+        width: 260px;
+        max-height: 100%;
+        position: relative;
+        overflow: hidden;
+        float: left;
+        border-right: @scaled-one-px-value-ie solid @border-toolbar-ie;
+        border-right: @scaled-one-px-value solid @border-toolbar;
+        background-color: @background-toolbar-ie;
+        background-color: @background-toolbar;
+
+        .rtl & {
+            float: right;
+        }
+    }
+
+    .flex-settings {
+        &.bordered {
+            border-bottom: @scaled-one-px-value-ie solid @border-toolbar-ie;
+            border-bottom: @scaled-one-px-value solid @border-toolbar;
+        }
+        overflow: hidden;
+        position: relative;
+    }
+
+}
+
+.settings-panel {
+    display: none;
+    overflow: visible;
+    margin-top: 7px;
+
+    & > table {
+        width: 100%;
+    }
+
+    &.active {
+        display: block;
+    }
+
+    .padding-very-small {
+        padding-bottom: 4px;
+    }
+    .padding-small {
+        padding-bottom: 8px;
+    }
+
+    .padding-large {
+        padding-bottom: 16px;
+    }
+
+    .finish-cell {
+        height: 15px;
+    }
+
+    label {
+        .font-size-normal();
+        font-weight: normal;
+
+        &.input-label{
+            margin-bottom: 0;
+            vertical-align: middle;
+        }
+
+        &.header {
+            .font-weight-bold();
+        }
+    }
+
+    .separator { width: 100%;}
+
+    .settings-hidden {
+        display: none;
+    }
+
+    textarea {
+        .user-select(text);
+        width: 100%;
+        resize: none;
+        margin-bottom: 5px;
+        border: @scaled-one-px-value-ie solid @border-regular-control-ie;
+        border: @scaled-one-px-value solid @border-regular-control;
+        height: 100%;
+
+        &.disabled {
+            opacity: @component-disabled-opacity-ie;
+            opacity: @component-disabled-opacity;
+            cursor: default !important;
+        }
+    }
+}
+
+.dropdown-menu {
+    > li > a {
+        color: @text-normal-ie;
+        color: @text-normal;
+    }
+
+    .rtl & {
+        left: unset;
+        right: 0;
+    }
+}
+
+textarea {
+    background-color: @background-normal-ie;
+    background-color: @background-normal;
+    color: @text-normal-ie;
+    color: @text-normal;
+    &:-ms-input-placeholder {
+        color: @text-tertiary-ie;
+    }
+    .placeholder();
+}
+
+.btn-edit-table,
+.btn-change-shape {
+    .background-ximage-v2('right-panels/rowscols_icon.png', 56px);
+    margin-right: 2px !important;
+    margin-bottom: 1px !important;
+
+    background-position-x: calc(@button-small-normal-icon-offset-x - 8px);
+
+    .btn-group.open &,
+        button.active:not(.disabled) &,
+        button:active:not(.disabled) &
+    {
+        background-position-x: calc(@button-small-active-icon-offset-x - 8px);
+    }
+}
+
+.btn-edit-table {
+    background-position-y: 0;
+
+    button.over & {
+        //background-position: -28px 0;
+    }
+}
+
+.btn-change-shape {
+    background-position-y: -16px;
+
+    button.over & {
+        //background-position: -28px -16px;
+    }
+}
+
+.doc-content-color {
+    background-color: @canvas-content-background;
+}
+
+a {
+    color: @text-link;
+
+    &:hover {
+        color: @text-link-hover;
+    }
+
+    &:active {
+        color: @text-link-active;
+    }
+
+    &:visited {
+        color: @text-link-visited;
+    }
+}
+
+body {
+    &.pixel-ratio__1_75 {
+        image-rendering: crisp-edges; // FF only
+    }
+    font-family: @font-family-sans-serif;
+    font-family: @font-family-base;
+}
+
+.rtl .ps-scrollbar-y-rail {
+    right: unset !important;
+    left: 1px !important;
+    .ps-scrollbar-y {
+        left: 0 !important;
+    }
+}
+
+.menu-margins {
+    .margin-vertical {
+        display: inline-block;
+        margin-right: 20px;
+        min-width: 80px;
+        .rtl & {
+            margin-right: 0;
+            margin-left: 20px;
+        }
+    }
+    .margin-horizontal {
+        display: inline-block;
+    }
+    label {
+        display: block;
+    }
 }