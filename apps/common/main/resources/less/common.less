--- conflicted
+++ resolved
@@ -1,599 +1,595 @@
-label {
-    &.link {
-        border-bottom: @scaled-one-px-value-ie dotted @text-secondary-ie;
-        border-bottom: @scaled-one-px-value dotted @text-secondary;
-        cursor: pointer;
-
-        &.disabled {
-            cursor: default;
-        }
-    }
-
-    &.link-solid {
-        border-bottom: @scaled-one-px-value-ie solid @text-secondary-ie;
-        border-bottom: @scaled-one-px-value solid @text-secondary;
-        cursor: pointer;
-
-        &.disabled {
-            cursor: default;
-        }
-    }
-
-    &.disabled {
-        opacity: @component-disabled-opacity-ie;
-        opacity: @component-disabled-opacity;
-    }
-
-    &.fixed {
-        white-space: nowrap;
-        text-overflow: ellipsis;
-        overflow: hidden;
-    }
-
-    &.light {
-        color: @text-tertiary-ie;
-        color: @text-tertiary;
-    }
-}
-
-.menu-shapes {
-    .item {
-        .box-shadow(none);
-    }
-}
-
-.combobox.fonts {
-    > .dropdown-menu {
-        max-height: 388px;
-    }
-}
-
-.user-select {
-    .user-select(text);
-}
-
-.tool-menu {
-    height: 100%;
-    display: block;
-
-    &.left {
-        overflow: hidden;
-
-        .tool-menu-btns {
-            border-right: @scaled-one-px-value-ie solid @border-toolbar-ie;
-            border-right: @scaled-one-px-value solid @border-toolbar;
-
-            .rtl & {
-                border-left: @scaled-one-px-value solid @border-toolbar;
-                border-right: 0 none;
-            }
-
-            .separator.horizontal {
-                position: relative;
-                width: 33px;
-                margin: 0 3px;
-                margin-bottom: 8px;
-            }
-        }
-    }
-
-    &.right {
-        .tool-menu-btns {
-            //position: absolute;
-            border-left: @scaled-one-px-value-ie solid @border-toolbar-ie;
-            border-left: @scaled-one-px-value solid @border-toolbar;
-            background-color: @background-toolbar-ie;
-            background-color: @background-toolbar;
-            right: 0;
-            overflow: hidden;
-
-            .rtl & {
-                left: 0;
-                right: auto;
-
-                border-right: @scaled-one-px-value solid @border-toolbar;
-                border-left: 0 none;
-            }
-        }
-    }
-}
-
-.tool-menu-btns {
-    width: 40px;
-    height: 100%;
-    display: inline-block;
-    position: absolute;
-    padding-top: 15px;
-
-    button {
-        margin-bottom: 8px;
-    }
-}
-
-.btn-side-more.btn {
-    z-index: 0;
-}
-
-.btn-category.plugin-buttons {
-    img {
-        max-width: 20px;
-        max-height: 20px;
-    }
-}
-
-.left-panel {
-    .padding-left-40();
-    height: 100%;
-    border-right: @scaled-one-px-value-ie solid @border-toolbar-ie;
-    border-right: @scaled-one-px-value solid @border-toolbar;
-
-    .rtl & {
-        border-left: @scaled-one-px-value solid @border-toolbar;
-        border-right: 0 none;
-    }
-
-    #left-panel-chat {
-        height: 100%;
-    }
-
-    #left-panel-comments {
-        height: 100%;
-    }
-
-    #left-panel-search {
-        height: 100%;
-    }
-}
-
-.right-panel {
-    width: 220px;
-    height: 100%;
-    display: none;
-    position: relative;
-    overflow: hidden;
-    border-left: @scaled-one-px-value-ie solid @border-toolbar-ie;
-    border-left: @scaled-one-px-value solid @border-toolbar;
-    //line-height: 15px;
-
-    .rtl & {
-        border-right: @scaled-one-px-value solid @border-toolbar;
-        border-left: 0 none;
-    }
-
-    .settings-panel {
-        padding: 0 10px 0 15px;
-
-        .rtl & {
-            padding: 0 15px 0 10px;
-        }
-    }
-}
-
-.statusbar {
-    height: 25px;
-    background-color: @background-toolbar-ie;
-    background-color: @background-toolbar;
-    .box-inner-shadow(0 @scaled-one-px-value-ie 0 @border-toolbar-ie);
-    .box-inner-shadow(0 @scaled-one-px-value 0 @border-toolbar);
-
-    .status-label {
-        .font-weight-bold();
-        color: @text-normal-ie;
-        color: @text-normal;
-        white-space: nowrap;
-    }
-}
-
-#file-menu-panel {
-    > div {
-        height: 100%;
-    }
-
-    .panel-menu {
-        width: 260px;
-        max-height: 100%;
-        position: relative;
-        overflow: hidden;
-        .float-left();
-        border-right: @scaled-one-px-value-ie solid @border-toolbar-ie;
-        border-right: @scaled-one-px-value solid @border-toolbar;
-        background-color: @background-toolbar-ie;
-        background-color: @background-toolbar;
-        display: flex;
-        flex-direction: column;
-        gap: 4px;
-        padding: 15px 0 24px;
-
-        .rtl & {
-            border-right: none;
-            border-left: @scaled-one-px-value-ie solid @border-toolbar-ie;
-            border-left: @scaled-one-px-value solid @border-toolbar;
-        }
-
-        svg.menu-item-icon {
-            display: none;
-        }
-
-        span.menu-item-icon {
-            display: block;
-        }
-
-        li {
-            list-style: none;
-            position: relative;
-            flex-shrink: 0;
-
-            &.fm-btn {
-                height: 28px;
-                padding: 4px 16px 4px 12px;
-                cursor: pointer;
-
-                .rtl & {
-                    padding: 4px 12px 4px 16px;
-                }
-
-                &:hover:not(.disabled) {
-                    background-color: @highlight-button-hover-ie;
-                    background-color: @highlight-button-hover;
-                }
-
-                &.active:not(.disabled) {
-                    outline: 0;
-                    background-color: @highlight-button-pressed-ie;
-                    background-color: @highlight-button-pressed;
-
-                    > a {
-                        color: @text-normal-pressed-ie;
-                        color: @text-normal-pressed;
-                    }
-
-                    .menu-item-icon {
-                        background-position-x: var(--button-small-active-icon-offset-x, 0);
-                    }
-
-                    svg.menu-item-icon {
-                        fill: @icon-normal-pressed-ie;
-                        fill: @icon-normal-pressed;
-                    }
-                }
-
-                &.disabled > a {
-                    cursor: default;
-                    color: @border-regular-control-ie;
-                    color: @border-regular-control;
-                }
-            }
-
-            &.devider {
-                .dropdown-menu .divider;
-                margin-top: 10px;
-                margin-bottom: 10px;
-            }
-
-            &.devider-small {
-                margin-top: 7px;
-                margin-bottom: 7px;
-            }
-
-            &.devider-last {
-                margin-top: auto;
-                margin-bottom: -4px;
-            }
-
-            .menu-item-icon {
-                width: 20px;
-                height: 20px;
-                line-height: 20px;
-                position: relative;
-                &:not(:disabled) {
-                    opacity: var(--component-normal-icon-opacity, 0.8);
-                }
-            }
-
-            &.disabled {
-                .menu-item-icon {
-                    opacity: 0.4;
-                }
-            }
-
-            > a {
-                &:extend(.dropdown-menu > li > a);
-                .font-size-large();
-                padding:0;
-                display: flex;
-                align-items: center;
-                gap: 8px;
-                overflow: hidden;
-                text-overflow: ellipsis;
-                font-size: 12px;
-                line-height: 16px;
-                height: 100%;
-                &:hover {
-                    text-decoration: none;
-                }
-
-                &:focus {
-                    outline: 0;
-                }
-
-                &:not(:has(.menu-item-icon)) {
-<<<<<<< HEAD
-                    padding-left: 28px;
-=======
-                    .padding-left-28();
->>>>>>> fae71475
-                }
-            }
-        }
-    }
-
-    .flex-settings {
-        &.bordered {
-            border-bottom: @scaled-one-px-value-ie solid @border-toolbar-ie;
-            border-bottom: @scaled-one-px-value solid @border-toolbar;
-        }
-        overflow: hidden;
-        position: relative;
-    }
-
-    .beta-hint {
-        background-color: #ffb400;
-        color: #6e4e00;
-        padding: 3px 5px;
-        border-radius: 2px;
-        .margin-left-10();
-    }
-}
-
-.pixel-ratio__2_5 {
-    #file-menu-panel {
-        .panel-menu {
-            svg.menu-item-icon {
-                fill: var(--icon-normal);
-                display: block;
-            }
-
-            span.menu-item-icon {
-                display: none;
-            }
-        }
-    }
-}
-
-.settings-panel {
-    display: none;
-    overflow: visible;
-    margin-top: 7px;
-
-    & > table {
-        width: 100%;
-    }
-
-    &.active {
-        display: block;
-    }
-
-    .padding-very-small {
-        padding-bottom: 4px;
-    }
-    .padding-small {
-        padding-bottom: 8px;
-    }
-
-    .padding-large {
-        padding-bottom: 16px;
-    }
-
-    .finish-cell {
-        height: 15px;
-    }
-
-    label {
-        .font-size-normal();
-        font-weight: normal;
-
-        &.input-label{
-            margin-bottom: 0;
-            vertical-align: middle;
-        }
-
-        &.header {
-            .font-weight-bold();
-        }
-    }
-
-    .separator { width: 100%;}
-
-    .settings-hidden {
-        display: none;
-    }
-
-    textarea {
-        .user-select(text);
-        width: 100%;
-        resize: none;
-        margin-bottom: 5px;
-        border: @scaled-one-px-value-ie solid @border-regular-control-ie;
-        border: @scaled-one-px-value solid @border-regular-control;
-        height: 100%;
-
-        &.disabled {
-            opacity: @component-disabled-opacity-ie;
-            opacity: @component-disabled-opacity;
-            cursor: default !important;
-        }
-    }
-}
-
-.quick-access-dlg {
-    .padding-small {
-        padding-bottom: 8px;
-    }
-    .padding-medium {
-        padding-bottom: 12px;
-    }
-}
-
-.plugin-panel {
-    display: none;
-    &.active {
-        display: block;
-    }
-}
-
-.dropdown-menu {
-    > li > a {
-        color: @text-normal-ie;
-        color: @text-normal;
-    }
-
-    .rtl & {
-        left: unset;
-        right: 0;
-    }
-}
-
-textarea {
-    background-color: @background-normal-ie;
-    background-color: @background-normal;
-    color: @text-normal-ie;
-    color: @text-normal;
-    &:-ms-input-placeholder {
-        color: @text-tertiary-ie;
-    }
-    .placeholder();
-
-    .rtl & {
-        direction: rtl;
-    }
-}
-
-//.btn-edit-table,
-//.btn-change-shape {
-//    .background-ximage-v2('right-panels/rowscols_icon.png', 56px);
-//    margin-right: 2px !important;
-//    margin-bottom: 1px !important;
-//
-//    background-position-x: calc(@button-small-normal-icon-offset-x - 8px);
-//
-//    .btn-group.open &,
-//        button.active:not(.disabled) &,
-//        button:active:not(.disabled) &
-//    {
-//        background-position-x: calc(@button-small-active-icon-offset-x - 8px);
-//    }
-//}
-//
-//.btn-edit-table {
-//    background-position-y: 0;
-//
-//    button.over & {
-//        //background-position: -28px 0;
-//    }
-//}
-//
-//.btn-change-shape {
-//    background-position-y: -16px;
-//
-//    button.over & {
-//        //background-position: -28px -16px;
-//    }
-//}
-
-.doc-content-color {
-    background-color: @canvas-content-background;
-}
-
-a {
-    color: @text-link;
-
-    &:hover {
-        color: @text-link-hover;
-    }
-
-    &:active {
-        color: @text-link-active;
-    }
-
-    &:visited {
-        color: @text-link-visited;
-    }
-}
-
-body {
-    &.pixel-ratio__1_75 {
-        image-rendering: crisp-edges; // FF only
-    }
-    font-family: @font-family-sans-serif;
-    font-family: @font-family-base;
-}
-
-.rtl .ps-container.oo {
-    .ps-scrollbar-y-rail {
-        right: unset !important;
-        left: 1px;
-
-        .ps-scrollbar-y {
-            left: 0;
-        }
-    }
-}
-
-.menu-margins {
-    .margin-vertical {
-        display: inline-block;
-        .margin-right-20();
-        min-width: 80px;
-    }
-    .margin-horizontal {
-        display: inline-block;
-    }
-    label {
-        display: block;
-    }
-}
-
-.color-btn-wrap {
-    display: flex;
-    align-items: center;
-}
-
-.menu-add-smart-art {
-    .loading-item {
-        .box-shadow(0 0 0 @scaled-one-px-value-ie @border-regular-control-ie);
-        .box-shadow(0 0 0 @scaled-one-px-value @border-regular-control);
-        display: flex;
-        justify-content: center;
-        align-items: center;
-
-        .loading-spinner {
-            display: block;
-            width: 28px;
-            height: 28px;
-            background-image: ~"url(data:image/svg+xml;base64,PHN2ZyB4bWxucz0iaHR0cDovL3d3dy53My5vcmcvMjAwMC9zdmciIHZpZXdCb3g9IjAgMCAyMCAyMCI+PGNpcmNsZSBjeD0iMTAiIGN5PSIxMCIgZmlsbD0ibm9uZSIgc3Ryb2tlPSIjNDQ0IiBzdHJva2Utd2lkdGg9IjEuNSIgcj0iNy4yNSIgc3Ryb2tlLWRhc2hhcnJheT0iMTYwJSwgNDAlIiAvPjwvc3ZnPg==)";
-            background-color: transparent;
-            opacity: 0.5;
-            animation-duration: .8s;
-            animation-name: rotation;
-            animation-iteration-count: infinite;
-            animation-timing-function: linear;
-
-            .theme-type-dark & {
-                opacity: 0.8;
-            }
-        }
-    }
-}
-
-.icon-rtl {
-    .rtl & {
-        transform: scaleX(-1);
-    }
-}
-
-// only for test screen reader focus manager
-.focus-mode {
-    :focus {
-        outline: 1px solid red !important;
-    }
+label {
+    &.link {
+        border-bottom: @scaled-one-px-value-ie dotted @text-secondary-ie;
+        border-bottom: @scaled-one-px-value dotted @text-secondary;
+        cursor: pointer;
+
+        &.disabled {
+            cursor: default;
+        }
+    }
+
+    &.link-solid {
+        border-bottom: @scaled-one-px-value-ie solid @text-secondary-ie;
+        border-bottom: @scaled-one-px-value solid @text-secondary;
+        cursor: pointer;
+
+        &.disabled {
+            cursor: default;
+        }
+    }
+
+    &.disabled {
+        opacity: @component-disabled-opacity-ie;
+        opacity: @component-disabled-opacity;
+    }
+
+    &.fixed {
+        white-space: nowrap;
+        text-overflow: ellipsis;
+        overflow: hidden;
+    }
+
+    &.light {
+        color: @text-tertiary-ie;
+        color: @text-tertiary;
+    }
+}
+
+.menu-shapes {
+    .item {
+        .box-shadow(none);
+    }
+}
+
+.combobox.fonts {
+    > .dropdown-menu {
+        max-height: 388px;
+    }
+}
+
+.user-select {
+    .user-select(text);
+}
+
+.tool-menu {
+    height: 100%;
+    display: block;
+
+    &.left {
+        overflow: hidden;
+
+        .tool-menu-btns {
+            border-right: @scaled-one-px-value-ie solid @border-toolbar-ie;
+            border-right: @scaled-one-px-value solid @border-toolbar;
+
+            .rtl & {
+                border-left: @scaled-one-px-value solid @border-toolbar;
+                border-right: 0 none;
+            }
+
+            .separator.horizontal {
+                position: relative;
+                width: 33px;
+                margin: 0 3px;
+                margin-bottom: 8px;
+            }
+        }
+    }
+
+    &.right {
+        .tool-menu-btns {
+            //position: absolute;
+            border-left: @scaled-one-px-value-ie solid @border-toolbar-ie;
+            border-left: @scaled-one-px-value solid @border-toolbar;
+            background-color: @background-toolbar-ie;
+            background-color: @background-toolbar;
+            right: 0;
+            overflow: hidden;
+
+            .rtl & {
+                left: 0;
+                right: auto;
+
+                border-right: @scaled-one-px-value solid @border-toolbar;
+                border-left: 0 none;
+            }
+        }
+    }
+}
+
+.tool-menu-btns {
+    width: 40px;
+    height: 100%;
+    display: inline-block;
+    position: absolute;
+    padding-top: 15px;
+
+    button {
+        margin-bottom: 8px;
+    }
+}
+
+.btn-side-more.btn {
+    z-index: 0;
+}
+
+.btn-category.plugin-buttons {
+    img {
+        max-width: 20px;
+        max-height: 20px;
+    }
+}
+
+.left-panel {
+    .padding-left-40();
+    height: 100%;
+    border-right: @scaled-one-px-value-ie solid @border-toolbar-ie;
+    border-right: @scaled-one-px-value solid @border-toolbar;
+
+    .rtl & {
+        border-left: @scaled-one-px-value solid @border-toolbar;
+        border-right: 0 none;
+    }
+
+    #left-panel-chat {
+        height: 100%;
+    }
+
+    #left-panel-comments {
+        height: 100%;
+    }
+
+    #left-panel-search {
+        height: 100%;
+    }
+}
+
+.right-panel {
+    width: 220px;
+    height: 100%;
+    display: none;
+    position: relative;
+    overflow: hidden;
+    border-left: @scaled-one-px-value-ie solid @border-toolbar-ie;
+    border-left: @scaled-one-px-value solid @border-toolbar;
+    //line-height: 15px;
+
+    .rtl & {
+        border-right: @scaled-one-px-value solid @border-toolbar;
+        border-left: 0 none;
+    }
+
+    .settings-panel {
+        padding: 0 10px 0 15px;
+
+        .rtl & {
+            padding: 0 15px 0 10px;
+        }
+    }
+}
+
+.statusbar {
+    height: 25px;
+    background-color: @background-toolbar-ie;
+    background-color: @background-toolbar;
+    .box-inner-shadow(0 @scaled-one-px-value-ie 0 @border-toolbar-ie);
+    .box-inner-shadow(0 @scaled-one-px-value 0 @border-toolbar);
+
+    .status-label {
+        .font-weight-bold();
+        color: @text-normal-ie;
+        color: @text-normal;
+        white-space: nowrap;
+    }
+}
+
+#file-menu-panel {
+    > div {
+        height: 100%;
+    }
+
+    .panel-menu {
+        width: 260px;
+        max-height: 100%;
+        position: relative;
+        overflow: hidden;
+        .float-left();
+        border-right: @scaled-one-px-value-ie solid @border-toolbar-ie;
+        border-right: @scaled-one-px-value solid @border-toolbar;
+        background-color: @background-toolbar-ie;
+        background-color: @background-toolbar;
+        display: flex;
+        flex-direction: column;
+        gap: 4px;
+        padding: 15px 0 24px;
+
+        .rtl & {
+            border-right: none;
+            border-left: @scaled-one-px-value-ie solid @border-toolbar-ie;
+            border-left: @scaled-one-px-value solid @border-toolbar;
+        }
+
+        svg.menu-item-icon {
+            display: none;
+        }
+
+        span.menu-item-icon {
+            display: block;
+        }
+
+        li {
+            list-style: none;
+            position: relative;
+            flex-shrink: 0;
+
+            &.fm-btn {
+                height: 28px;
+                padding: 4px 16px 4px 12px;
+                cursor: pointer;
+
+                .rtl & {
+                    padding: 4px 12px 4px 16px;
+                }
+
+                &:hover:not(.disabled) {
+                    background-color: @highlight-button-hover-ie;
+                    background-color: @highlight-button-hover;
+                }
+
+                &.active:not(.disabled) {
+                    outline: 0;
+                    background-color: @highlight-button-pressed-ie;
+                    background-color: @highlight-button-pressed;
+
+                    > a {
+                        color: @text-normal-pressed-ie;
+                        color: @text-normal-pressed;
+                    }
+
+                    .menu-item-icon {
+                        background-position-x: var(--button-small-active-icon-offset-x, 0);
+                    }
+
+                    svg.menu-item-icon {
+                        fill: @icon-normal-pressed-ie;
+                        fill: @icon-normal-pressed;
+                    }
+                }
+
+                &.disabled > a {
+                    cursor: default;
+                    color: @border-regular-control-ie;
+                    color: @border-regular-control;
+                }
+            }
+
+            &.devider {
+                .dropdown-menu .divider;
+                margin-top: 10px;
+                margin-bottom: 10px;
+            }
+
+            &.devider-small {
+                margin-top: 7px;
+                margin-bottom: 7px;
+            }
+
+            &.devider-last {
+                margin-top: auto;
+                margin-bottom: -4px;
+            }
+
+            .menu-item-icon {
+                width: 20px;
+                height: 20px;
+                line-height: 20px;
+                position: relative;
+                &:not(:disabled) {
+                    opacity: var(--component-normal-icon-opacity, 0.8);
+                }
+            }
+
+            &.disabled {
+                .menu-item-icon {
+                    opacity: 0.4;
+                }
+            }
+
+            > a {
+                &:extend(.dropdown-menu > li > a);
+                .font-size-large();
+                padding:0;
+                display: flex;
+                align-items: center;
+                gap: 8px;
+                overflow: hidden;
+                text-overflow: ellipsis;
+                font-size: 12px;
+                line-height: 16px;
+                height: 100%;
+                &:hover {
+                    text-decoration: none;
+                }
+
+                &:focus {
+                    outline: 0;
+                }
+
+                &:not(:has(.menu-item-icon)) {
+                    .padding-left-28();
+                }
+            }
+        }
+    }
+
+    .flex-settings {
+        &.bordered {
+            border-bottom: @scaled-one-px-value-ie solid @border-toolbar-ie;
+            border-bottom: @scaled-one-px-value solid @border-toolbar;
+        }
+        overflow: hidden;
+        position: relative;
+    }
+
+    .beta-hint {
+        background-color: #ffb400;
+        color: #6e4e00;
+        padding: 3px 5px;
+        border-radius: 2px;
+        .margin-left-10();
+    }
+}
+
+.pixel-ratio__2_5 {
+    #file-menu-panel {
+        .panel-menu {
+            svg.menu-item-icon {
+                fill: var(--icon-normal);
+                display: block;
+            }
+
+            span.menu-item-icon {
+                display: none;
+            }
+        }
+    }
+}
+
+.settings-panel {
+    display: none;
+    overflow: visible;
+    margin-top: 7px;
+
+    & > table {
+        width: 100%;
+    }
+
+    &.active {
+        display: block;
+    }
+
+    .padding-very-small {
+        padding-bottom: 4px;
+    }
+    .padding-small {
+        padding-bottom: 8px;
+    }
+
+    .padding-large {
+        padding-bottom: 16px;
+    }
+
+    .finish-cell {
+        height: 15px;
+    }
+
+    label {
+        .font-size-normal();
+        font-weight: normal;
+
+        &.input-label{
+            margin-bottom: 0;
+            vertical-align: middle;
+        }
+
+        &.header {
+            .font-weight-bold();
+        }
+    }
+
+    .separator { width: 100%;}
+
+    .settings-hidden {
+        display: none;
+    }
+
+    textarea {
+        .user-select(text);
+        width: 100%;
+        resize: none;
+        margin-bottom: 5px;
+        border: @scaled-one-px-value-ie solid @border-regular-control-ie;
+        border: @scaled-one-px-value solid @border-regular-control;
+        height: 100%;
+
+        &.disabled {
+            opacity: @component-disabled-opacity-ie;
+            opacity: @component-disabled-opacity;
+            cursor: default !important;
+        }
+    }
+}
+
+.quick-access-dlg {
+    .padding-small {
+        padding-bottom: 8px;
+    }
+    .padding-medium {
+        padding-bottom: 12px;
+    }
+}
+
+.plugin-panel {
+    display: none;
+    &.active {
+        display: block;
+    }
+}
+
+.dropdown-menu {
+    > li > a {
+        color: @text-normal-ie;
+        color: @text-normal;
+    }
+
+    .rtl & {
+        left: unset;
+        right: 0;
+    }
+}
+
+textarea {
+    background-color: @background-normal-ie;
+    background-color: @background-normal;
+    color: @text-normal-ie;
+    color: @text-normal;
+    &:-ms-input-placeholder {
+        color: @text-tertiary-ie;
+    }
+    .placeholder();
+
+    .rtl & {
+        direction: rtl;
+    }
+}
+
+//.btn-edit-table,
+//.btn-change-shape {
+//    .background-ximage-v2('right-panels/rowscols_icon.png', 56px);
+//    margin-right: 2px !important;
+//    margin-bottom: 1px !important;
+//
+//    background-position-x: calc(@button-small-normal-icon-offset-x - 8px);
+//
+//    .btn-group.open &,
+//        button.active:not(.disabled) &,
+//        button:active:not(.disabled) &
+//    {
+//        background-position-x: calc(@button-small-active-icon-offset-x - 8px);
+//    }
+//}
+//
+//.btn-edit-table {
+//    background-position-y: 0;
+//
+//    button.over & {
+//        //background-position: -28px 0;
+//    }
+//}
+//
+//.btn-change-shape {
+//    background-position-y: -16px;
+//
+//    button.over & {
+//        //background-position: -28px -16px;
+//    }
+//}
+
+.doc-content-color {
+    background-color: @canvas-content-background;
+}
+
+a {
+    color: @text-link;
+
+    &:hover {
+        color: @text-link-hover;
+    }
+
+    &:active {
+        color: @text-link-active;
+    }
+
+    &:visited {
+        color: @text-link-visited;
+    }
+}
+
+body {
+    &.pixel-ratio__1_75 {
+        image-rendering: crisp-edges; // FF only
+    }
+    font-family: @font-family-sans-serif;
+    font-family: @font-family-base;
+}
+
+.rtl .ps-container.oo {
+    .ps-scrollbar-y-rail {
+        right: unset !important;
+        left: 1px;
+
+        .ps-scrollbar-y {
+            left: 0;
+        }
+    }
+}
+
+.menu-margins {
+    .margin-vertical {
+        display: inline-block;
+        .margin-right-20();
+        min-width: 80px;
+    }
+    .margin-horizontal {
+        display: inline-block;
+    }
+    label {
+        display: block;
+    }
+}
+
+.color-btn-wrap {
+    display: flex;
+    align-items: center;
+}
+
+.menu-add-smart-art {
+    .loading-item {
+        .box-shadow(0 0 0 @scaled-one-px-value-ie @border-regular-control-ie);
+        .box-shadow(0 0 0 @scaled-one-px-value @border-regular-control);
+        display: flex;
+        justify-content: center;
+        align-items: center;
+
+        .loading-spinner {
+            display: block;
+            width: 28px;
+            height: 28px;
+            background-image: ~"url(data:image/svg+xml;base64,PHN2ZyB4bWxucz0iaHR0cDovL3d3dy53My5vcmcvMjAwMC9zdmciIHZpZXdCb3g9IjAgMCAyMCAyMCI+PGNpcmNsZSBjeD0iMTAiIGN5PSIxMCIgZmlsbD0ibm9uZSIgc3Ryb2tlPSIjNDQ0IiBzdHJva2Utd2lkdGg9IjEuNSIgcj0iNy4yNSIgc3Ryb2tlLWRhc2hhcnJheT0iMTYwJSwgNDAlIiAvPjwvc3ZnPg==)";
+            background-color: transparent;
+            opacity: 0.5;
+            animation-duration: .8s;
+            animation-name: rotation;
+            animation-iteration-count: infinite;
+            animation-timing-function: linear;
+
+            .theme-type-dark & {
+                opacity: 0.8;
+            }
+        }
+    }
+}
+
+.icon-rtl {
+    .rtl & {
+        transform: scaleX(-1);
+    }
+}
+
+// only for test screen reader focus manager
+.focus-mode {
+    :focus {
+        outline: 1px solid red !important;
+    }
 }