
.combobox {
    display: block;

    &.input-group-sm .btn { .input-sm(); }
    &.input-group-lg .btn { .input-lg(); }
    &.input-group-nr > .form-control,
    &.input-group-nr > .btn {
        height: @input-height-base;
        padding:  @padding-base-vertical @padding-base-horizontal;
        line-height: @line-height-base;

        -o-transition: none;
        -webkit-transition: none;
        -moz-transition: none;
        transition: none;

        border-top-right-radius: 2px !important;
        border-bottom-right-radius: 2px !important;

        .rtl & {
            border-top-left-radius: 2px !important;
            border-bottom-left-radius: 2px !important;
        }
    }

    &.input-group-nr > .btn {
        .rtl & {
            border-top-right-radius: 0 !important;
            border-bottom-right-radius: 0 !important;
        }
    }

    &.input-group-nr > .form-control {
        padding-right: 7px + 2 * @padding-base-horizontal;
<<<<<<< HEAD

        .rtl & {
            padding-right: 3px;
            padding-left: 7px + 2 * @padding-base-horizontal;
        }
=======
        .font-size-normal();
>>>>>>> 82b37993
    }

    .form-control {
        border-right: 0;
        position: static;
        z-index: auto;
        float: none;
        .font-size-normal();

        .image {
            -webkit-filter: @img-border-type-filter;
            filter: @img-border-type-filter;
        }

        .text {
            line-height: 20px;
            padding-left: 2px;
        }

        .rtl & {
            border: @scaled-one-px-value-ie solid @border-regular-control-ie;
            border: @scaled-one-px-value solid @border-regular-control;
            border-left: 0;
        }
    }

    .btn {
        border-left: 0;
        border-top-left-radius: 0;
        border-bottom-left-radius: 0;
        border-color: @border-regular-control-ie;
        border-color: @border-regular-control;
        background-color: transparent;
        margin-left: -1px;
        position: absolute;
        top: 0;
        right: 0;

        .rtl & {
            border: @scaled-one-px-value-ie solid;
            border: @scaled-one-px-value solid;
            border-top-right-radius: 0;
            border-bottom-right-radius: 0;
            border-right: 0;
            right: unset;
            left: 0;
        }
    }

    .btn-default:not(.disabled),
    &.open .dropdown-toggle.btn-default {
        background-color: @background-normal-ie;
        background-color: @background-normal;
        border-color: @border-regular-control-ie;
        border-color: @border-regular-control;
        padding-right: 5px;

        .rtl & {
            padding-right: 3px;
            padding-left: 5px;
        }
    }

    .btn-default.disabled {
        padding-right: 5px;
        border-top-color: transparent;
        border-bottom-color: transparent;

        .rtl & {
            border-left-color: @border-regular-control-ie;
            border-left-color: @border-regular-control;
        }

        &:hover, &:focus {
            background-color: transparent;
            border-right-color: @border-regular-control-ie;
            border-right-color: @border-regular-control;
        }
    }

    &.input-group-nr.open {
        & > .form-control,
        & > .btn {
            .caret {
                transform: rotate(45deg);
            }
        }

        &:not(.no-highlighted) > .form-control,
        &:not(.no-highlighted) > .btn {
            border-color: @border-control-focus-ie;
            border-color: @border-control-focus;
        }
    }

    &.input-group-nr:not(.no-highlighted) > .form-control {
        &:focus,
        &:focus ~ button.dropdown-toggle {
            border-color: @border-control-focus-ie;
            border-color: @border-control-focus;
        }
    }
    &.input-group-nr.no-highlighted > .form-control {
        &:focus,
        &:focus ~ button.dropdown-toggle {
            border-color: @border-regular-control-ie;
            border-color: @border-regular-control;
        }
    }

    &.input-group-nr {
        .btn {
            &:active {
                .caret {
                    border-color: @icon-normal-ie;
                    border-color: @icon-normal;
                }
            }
        }
    }

    li {
        a {
            white-space: pre;
        }

        &.selected {
            background-color: @highlight-button-pressed-ie;
            background-color: @highlight-button-pressed;

            a {
                color: @text-normal-pressed-ie;
                color: @text-normal-pressed;

                &:hover,
                &.hover,
                &:focus,
                &.focus {
                    background-color: @highlight-button-pressed-ie;
                    background-color: @highlight-button-pressed;
                }
            }
        }
    }

    // Font combobox
    // ------------------------
    li {
        img {
            -webkit-filter: @img-border-type-filter;
            filter: @img-border-type-filter;
        }
        .font-item canvas {
            -webkit-filter: @img-border-type-filter;
            filter: @img-border-type-filter;
        }

        &.selected {
            img {
                -webkit-filter: @img-border-type-filter-selected;
                filter: @img-border-type-filter-selected;
            }
            .font-item canvas {
                -webkit-filter: @img-border-type-filter-selected;
                filter: @img-border-type-filter-selected;
            }
        }

        &.divider:first-child {
            display: none;
        }
    }

    .font-item {
        vertical-align:middle;
        margin: 0 0 0 -10px;
        padding-top: 0;
        padding-bottom: 0;
    }

    .dropdown-menu.menu-absolute {
        position: fixed;

        .rtl & {
            right: unset;
        }
    }

    .dropdown-menu.show-top {
        top: auto;
        bottom: 100%;
    }

    .masked & {
        &.disabled {
            .form-control, .btn-default {
                opacity: 1;
            }
        }
    }

    &.combobox-icons {
        .form-control {
            padding:2px 0 2px 3px;
            display: block;
            div {
                display: inline-block;
                overflow: hidden;
                width: 100%;
                height: 100%;
            }
        }

        li a {
            padding: 5px;
            img {
                width:16px;
                height:16px;
                margin-right: 5px;
               .rtl & {
                   margin-right: 0;
                   margin-left: 5px;
               }
            }
        }
    }

    &.combobox-color {
        .form-control {
            display: block;
            padding: 2px 14px 2px 3px;

            div {
                display: inline-block;
                overflow: hidden;
                width: 100%;
                height: 100%;
            }

            .rtl & {
                padding: 2px 3px 2px 14px;
            }
        }
        li a {
            padding: 5px;

            div {
                height: 15px;
            }
        }
    }
}

.open > .combobox.combo-dataview-menu {
    &.input-group-nr:not(.no-highlighted) {
        & > .form-control,
        & > .btn {
            border-color: @border-control-focus-ie;
            border-color: @border-control-focus;
        }
    }

    &.input-group-nr {
        & > .form-control,
        & > .btn {
            .caret {
                transform: rotate(45deg);
            }
        }
    }
}<|MERGE_RESOLUTION|>--- conflicted
+++ resolved
@@ -33,15 +33,12 @@
 
     &.input-group-nr > .form-control {
         padding-right: 7px + 2 * @padding-base-horizontal;
-<<<<<<< HEAD
+        .font-size-normal();
 
         .rtl & {
             padding-right: 3px;
             padding-left: 7px + 2 * @padding-base-horizontal;
         }
-=======
-        .font-size-normal();
->>>>>>> 82b37993
     }
 
     .form-control {
