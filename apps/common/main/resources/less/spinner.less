--- conflicted
+++ resolved
@@ -1,99 +1,96 @@
-.spinner{
-    @spin-height: 22px;
-    @trigger-width: 17px;
-    position: relative;
-
-    input {
-        height: @spin-height;
-        text-align: right;
-        padding-left: 1px;
-        padding-right: @trigger-width + 2px;
-
-        .rtl & {
-            text-align: left;
-            padding-left: @trigger-width + 2px;
-            padding-right: 1px;
-        }
-
-        &:focus {
-            // border-color: @border-preview-select;
-        }
-    }
-
-    button {
-        display: block;
-        position: relative;
-        width: @trigger-width;
-        height: (@spin-height/2) - 1;
-        height: calc(@spin-height/2 - 1px/@pixel-ratio-factor);
-        padding: 0;
-        margin: 0;
-        border: none;
-        background: none;
-        line-height: 1;
-
-        &.disabled {
-            cursor: default;
-        }
-
-        &:focus {
-            outline: 0;
-            outline-offset: 0;
-        }
-    }
-
-    .spinner-buttons {
-        position: absolute;
-        top: 0;
-        right: 1px;
-        right: @scaled-one-px-value;
-        border-top: @scaled-one-px-value-ie solid transparent;
-        border-top: @scaled-one-px-value solid transparent;
-        border-bottom: @scaled-one-px-value-ie solid transparent;
-        border-bottom: @scaled-one-px-value solid transparent;
-<<<<<<< HEAD
-
-        .rtl & {
-            right: unset;
-            left: 1px;
-        }
-
-=======
-        font-size: 11px; // must be const value
->>>>>>> 82b37993
-        i {
-            display: inline-block;
-            width: 4px;
-            height: 4px;
-
-            border: solid @scaled-one-px-value-ie @icon-normal-ie;
-            border: solid @scaled-one-px-value @icon-normal;
-            border-bottom: none;
-            border-right: none;
-        }
-
-        button {
-            &.disabled {
-                opacity: @component-disabled-opacity-ie;
-                opacity: @component-disabled-opacity;
-            }
-
-            &:hover:not(:disabled):not(.disabled) {
-                background-color: @highlight-button-hover-ie;
-                background-color: @highlight-button-hover;
-            }
-        }
-    }
-
-    .spinner-up {
-        i {
-            transform: rotate(45deg) translate(-1px,-1px);
-        }
-    }
-
-    .spinner-down {
-        i {
-            transform: rotate(-135deg) translate(2px,2px);
-        }
-    }
-}
+.spinner{
+    @spin-height: 22px;
+    @trigger-width: 17px;
+    position: relative;
+
+    input {
+        height: @spin-height;
+        text-align: right;
+        padding-left: 1px;
+        padding-right: @trigger-width + 2px;
+
+        .rtl & {
+            text-align: left;
+            padding-left: @trigger-width + 2px;
+            padding-right: 1px;
+        }
+
+        &:focus {
+            // border-color: @border-preview-select;
+        }
+    }
+
+    button {
+        display: block;
+        position: relative;
+        width: @trigger-width;
+        height: (@spin-height/2) - 1;
+        height: calc(@spin-height/2 - 1px/@pixel-ratio-factor);
+        padding: 0;
+        margin: 0;
+        border: none;
+        background: none;
+        line-height: 1;
+
+        &.disabled {
+            cursor: default;
+        }
+
+        &:focus {
+            outline: 0;
+            outline-offset: 0;
+        }
+    }
+
+    .spinner-buttons {
+        position: absolute;
+        top: 0;
+        right: 1px;
+        right: @scaled-one-px-value;
+        border-top: @scaled-one-px-value-ie solid transparent;
+        border-top: @scaled-one-px-value solid transparent;
+        border-bottom: @scaled-one-px-value-ie solid transparent;
+        border-bottom: @scaled-one-px-value solid transparent;
+        font-size: 11px; // must be const value
+
+        .rtl & {
+            right: unset;
+            left: 1px;
+        }
+
+        i {
+            display: inline-block;
+            width: 4px;
+            height: 4px;
+
+            border: solid @scaled-one-px-value-ie @icon-normal-ie;
+            border: solid @scaled-one-px-value @icon-normal;
+            border-bottom: none;
+            border-right: none;
+        }
+
+        button {
+            &.disabled {
+                opacity: @component-disabled-opacity-ie;
+                opacity: @component-disabled-opacity;
+            }
+
+            &:hover:not(:disabled):not(.disabled) {
+                background-color: @highlight-button-hover-ie;
+                background-color: @highlight-button-hover;
+            }
+        }
+    }
+
+    .spinner-up {
+        i {
+            transform: rotate(45deg) translate(-1px,-1px);
+        }
+    }
+
+    .spinner-down {
+        i {
+            transform: rotate(-135deg) translate(2px,2px);
+        }
+    }
+}