--- conflicted
+++ resolved
@@ -127,32 +127,6 @@
         --canvas-freeze-line-2px: #aaaaaa;
         --canvas-select-all-icon: #7d7d7d;
 
-<<<<<<< HEAD
-        --canvas-anim-pane-background:#2a2a2a;
-        --canvas-anim-pane-item-fill-selected:#666666;
-        --canvas-anim-pane-item-fill-hovered:#424242;
-        --canvas-anim-pane-button-fill:#424242;
-        --canvas-anim-pane-button-fill-hovered:#424242;
-        --canvas-anim-pane-button-fill-disabled:fade(#424242, 40%);
-        --canvas-anim-pane-play-button-fill:#fff;
-        --canvas-anim-pane-play-button-outline:#696969;
-        --canvas-anim-pane-effect-bar-entrance-fill:#77b583;
-        --canvas-anim-pane-effect-bar-entrance-outline:#0e8a26;
-        --canvas-anim-pane-effect-bar-emphasis-fill:#fbc37c;
-        --canvas-anim-pane-effect-bar-emphasis-outline:#ff8e00;
-        --canvas-anim-pane-effect-bar-exit-fill:#f59a9a;
-        --canvas-anim-pane-effect-bar-exit-outline:#f23d3d;
-        --canvas-anim-pane-effect-bar-path-fill:#a1cee3;
-        --canvas-anim-pane-effect-bar-path-outline:#254662;
-        --canvas-anim-pane-timeline-ruler-outline:#616161;
-        --canvas-anim-pane-timeline-ruler-tick:#414141;
-
-        --canvas-anim-pane-timeline-scroller-fill:#666666;
-        --canvas-anim-pane-timeline-scroller-outline:#e8e8e8;
-        --canvas-anim-pane-timeline-scroller-opacity:0;
-        --canvas-anim-pane-timeline-scroller-opacity-hovered:.4;
-        --canvas-anim-pane-timeline-scroller-opacity-active:1;
-=======
         --canvas-anim-pane-background: #2a2a2a;
         --canvas-anim-pane-item-fill-selected: #666666;
         --canvas-anim-pane-item-fill-hovered: #424242;
@@ -177,7 +151,6 @@
         --canvas-anim-pane-timeline-scroller-opacity: 0;
         --canvas-anim-pane-timeline-scroller-opacity-hovered: .4;
         --canvas-anim-pane-timeline-scroller-opacity-active: 1;
->>>>>>> d5fb9c17
 
         // Others
 
