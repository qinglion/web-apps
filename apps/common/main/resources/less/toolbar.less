--- conflicted
+++ resolved
@@ -514,139 +514,12 @@
 }
 
 .item-chartlist {
-<<<<<<< HEAD
-    .background-ximage-v2('toolbar/charttypes.png', 250px);
-    width: 50px;
-    height: 50px;
-}
-
-.line-normal {
-    background-position: 0 0;
-}
-
-.line-stack {
-    background-position: -50px 0;
-}
-
-.line-pstack {
-    background-position: -100px 0;
-}
-
-.line-3d {
-    background-position: -150px 0;
-}
-
-.column-normal {
-    background-position: 0 -50px;
-}
-
-.column-stack{
-    background-position: -50px -50px;
-}
-
-.column-pstack{
-    background-position: -100px -50px;
-}
-
-.column-3d-normal {
-    background-position: -150px -50px;
-}
-
-.column-3d-stack{
-    background-position: -200px -50px;
-}
-
-.column-3d-pstack{
-    background-position: -150px -100px;
-}
-
-.column-3d-normal-per{
-    background-position: -200px -100px;
-}
-
-.bar-normal {
-    background-position: 0 -100px;
-}
-
-.bar-stack{
-    background-position: -50px -100px;
-}
-
-.bar-pstack{
-    background-position: -100px -100px;
-}
-
-.bar-3d-normal {
-    background-position: -150px -150px;
-}
-
-.bar-3d-stack{
-    background-position: -200px -150px;
-}
-
-.bar-3d-pstack{
-    background-position: -150px -200px;
-}
-
-.area-normal {
-    background-position: 0 -150px;
-}
-
-.area-stack{
-    background-position: -50px -150px;
-}
-
-.area-pstack{
-    background-position: -100px -150px;
-}
-
-.pie-normal {
-    background-position: 0 -200px;
-}
-
-.pie-3d-normal {
-    background-position: -200px -200px;
-}
-
-.point-normal{
-    background-position: -50px -200px;
-}
-
-.stock-normal{
-    background-position: -100px -200px;
-}
-
-.pie-doughnut{
-    background-position: -200px 0;
-}
-
-.spark-line{
-    background-position: 0px -250px;
-}
-
-.spark-column{
-    background-position: -50px -250px;
-}
-
-.spark-win{
-    background-position: -100px -250px;
-}
-
-.surface-normal{
-    background-position: 0px -300px;
-}
-
-.surface-wireframe{
-    background-position: -50px -300px;
-}
-=======
     width: 40px;
     height: 40px;
     .icon {
         width: 40px;
         height: 40px;
     }
->>>>>>> 0a54513e
 
     svg.icon {
         display: inline-block;
