--- conflicted
+++ resolved
@@ -632,13 +632,6 @@
             }
         }
     }
-<<<<<<< HEAD
-}
-
-.item-equation {
-    border: @scaled-one-px-value-ie solid @border-regular-control-ie;
-    border: @scaled-one-px-value solid @border-regular-control;
-    .background-ximage-v2('toolbar/math.png', 1500px);
 }
 
 .item-databar {
@@ -693,6 +686,4 @@
         width: 100px;
         height: 20px;
     }
-=======
->>>>>>> 6ac5a337
-}+}
