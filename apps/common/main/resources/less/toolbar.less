--- conflicted
+++ resolved
@@ -1209,12 +1209,8 @@
     .menu-header {
         font-weight: bold; 
         cursor: default; 
-<<<<<<< HEAD
-        padding: 5px 20px; 
-=======
         padding: 5px 20px;
         .text-align-left();
->>>>>>> 2d278556
     }
 }
 
