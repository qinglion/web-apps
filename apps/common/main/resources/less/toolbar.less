--- conflicted
+++ resolved
@@ -191,14 +191,9 @@
         /**/
     }
 
-<<<<<<< HEAD
-    background-color: @gray-light;
-    //.box-inner-shadow(0 -1px 0 @gray-dark);
-    .adaptive-box-shadow(~'inset 0 %1 0 @{gray-dark}', -1px);
-=======
     background-color: @background-toolbar;
-    .box-inner-shadow(0 -1px 0 @border-toolbar);
->>>>>>> cb214909
+    @minus-px: calc(-1 * @scaled-one-px-value);
+    .box-inner-shadow(0 @minus-px @border-toolbar);
 
     .group {
         position: relative;
@@ -488,11 +483,7 @@
         background-color: @background-normal;
 
         &:not(:active) {
-<<<<<<< HEAD
-            box-shadow: inset 0 0 0 @scaled-one-px-value #cbcbcb;
-=======
-            box-shadow: inset 0 0 0 1px @border-regular-control;
->>>>>>> cb214909
+            box-shadow: inset 0 0 0 @scaled-one-px-value @border-regular-control;
         }
 
         &, .icon {
@@ -526,7 +517,7 @@
 }
 
 .item-equation {
-    border: 1px solid @border-regular-control;
+    border: @scaled-one-px-value solid @border-regular-control;
 
     .equation-icon {
         .background-ximage-v2('toolbar/math.png', 1500px, @commonimage: true);
@@ -577,7 +568,7 @@
             width: 12px;
             height: 12px;
             margin-right: 2px;
-            border: 1px solid @border-color-shading;
+            border: @scaled-one-px-value solid @border-color-shading;
             vertical-align: middle;
         }
 
@@ -600,7 +591,6 @@
 }
 
 .item-equation {
-    .get-scaled-value(1px);
-    border: @scaledvalue solid @gray;
+    border: @scaled-one-px-value solid @border-regular-control;
     .background-ximage-v2('toolbar/math.png', 1500px);
 }