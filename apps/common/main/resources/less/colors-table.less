--- conflicted
+++ resolved
@@ -25,11 +25,8 @@
     --background-scrim: fade(#000, 20%);
     --background-loader: fade(#181818, 90%);
     --background-alt-key-hint: #FFD938;
-<<<<<<< HEAD
-=======
     --background-accent-button: #446995;
     --background-contrast-popover: #444444;
->>>>>>> fe1ed743
 
     --highlight-button-hover: #e0e0e0;
     --highlight-button-pressed: #cbcbcb;
@@ -161,11 +158,8 @@
 @background-scrim: var(--background-scrim);
 @background-loader: var(--background-loader);
 @background-alt-key-hint: var(--background-alt-key-hint);
-<<<<<<< HEAD
-=======
 @background-accent-button: var(--background-accent-button);
 @background-contrast-popover: var(--background-contrast-popover);
->>>>>>> fe1ed743
 
 // Highlight
 // -------------------------
