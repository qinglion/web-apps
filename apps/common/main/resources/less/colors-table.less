--- conflicted
+++ resolved
@@ -253,17 +253,13 @@
     --border-radius-checkbox: 2px;
     --border-radius-button-base: 1px;
     --border-radius-button-toolbar: 1px;
-<<<<<<< HEAD
     --border-radius-button-normal: 2px;
 
     --input-height-base: 22px;
     --line-height-base: 1.428571429;
-=======
-    --border-radius-button: 2px;
 
     --font-family-base: Arial, Helvetica, "Helvetica Neue", sans-serif;
     --font-size-base: 11px;
->>>>>>> 54029dac
 }
 
 // Background
