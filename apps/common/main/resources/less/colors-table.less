@import "./colors-table-ie-fix.less";

// Brand colors
// -------------------------

@brand-primary:         #428bca;
@brand-success:         #5cb85c;
@brand-warning:         #f0ad4e;
@brand-danger:          #d9534f;
@brand-info:            #5bc0de;


:root {
    --toolbar-header-document: #446995;
    --toolbar-header-spreadsheet: #40865c;
    --toolbar-header-presentation: #BE664F;
    --toolbar-header-pdf: #AA5252;

    --text-toolbar-header-on-background-document: #38567A;
    --text-toolbar-header-on-background-spreadsheet: #336B49;
    --text-toolbar-header-on-background-presentation: #854535;
    --text-toolbar-header-on-background-pdf: #8D4444;

    --background-normal: #fff;
    --background-toolbar: #f7f7f7;
    --background-toolbar-additional: #efefef;
    --background-primary-dialog-button: #444;
    --background-accent-button: #446995;
    --background-tab-underline: #444;
    --background-notification-popover: #fcfed7;
    --background-notification-badge: #ffd112;
    --background-scrim: fade(#000, 20%);
    --background-loader: fade(#181818, 90%);
    --background-alt-key-hint: #FFD938;
    --background-contrast-popover: #fff;
    --shadow-contrast-popover: rgba(0, 0, 0, 0.3);
    --background-fill-button: #ffd112;

    --highlight-button-hover: #e0e0e0;
    --highlight-button-pressed: #cbcbcb;
    --highlight-button-pressed-hover: #bababa;
    --highlight-primary-dialog-button-hover: #1c1c1c;
    --highlight-accent-button-hover: #375478;
    --highlight-accent-button-pressed: #293f59;
    --highlight-header-button-hover: fade(#fff, 15%);
    --highlight-header-button-pressed: fade(#fff, 25%);
    --highlight-toolbar-tab-underline: #444;
    --highlight-text-select: #3494fb;
    --highlight-fill-button-hover: #ffe165;
    --highlight-fill-button-pressed: #dfb500;

    --border-toolbar: #cbcbcb;
    --border-toolbar-active-panel-top: var(--background-toolbar);
    --border-divider: #dfdfdf;
    --border-regular-control: #c0c0c0;
    --border-toolbar-button-hover: #e0e0e0;
    --border-preview-hover: #bababa;
    --border-preview-select: #888;
    --border-control-focus: #848484;
    --border-color-shading: fade(#000, 15%);
    --border-error: #f62211;
    --border-contrast-popover: #fff;
    --border-button-pressed-focus: #848484;

    --text-normal: fade(#000, 80%);
    --text-normal-pressed: fade(#000, 80%);
    --text-secondary: fade(#000, 60%);
    --text-tertiary: fade(#000, 40%);
    --text-link: #445799;
    --text-link-hover: #445799;
    --text-link-active: #445799;
    --text-link-visited: #445799;
    --text-inverse: #fff;
    --text-toolbar-header: #fff;
    --text-contrast-background: #fff;
    --text-alt-key-hint: fade(#000, 80%);

    --icon-normal: #444;
    --icon-normal-pressed: #444;
    --icon-inverse: #fff;
    --icon-toolbar-header: #fff;
    --icon-notification-badge: #000;
    --icon-contrast-popover: #fff;
    --icon-success: #090;

    // Canvas

    --canvas-background: #eee;
    --canvas-content-background: #fff;
    --canvas-page-border: #ccc;

    --canvas-ruler-background: #fff;
    --canvas-ruler-border: #cbcbcb;
    --canvas-ruler-margins-background: #d9d9d9;
    --canvas-ruler-mark: #555;
    --canvas-ruler-handle-border: #555;
    --canvas-ruler-handle-border-disabled: #aaa;

    --canvas-high-contrast: #000;
    --canvas-high-contrast-disabled: #666;

    --canvas-cell-border: fade(#000, 10%);
    --canvas-cell-title-text: #444;
    --canvas-cell-title-background: #f7f7f7;
    --canvas-cell-title-background-hover: #dfdfdf;
    --canvas-cell-title-background-selected: #cfcfcf;
    --canvas-cell-title-border: #d8d8d8;
    --canvas-cell-title-border-hover: #c9c9c9;
    --canvas-cell-title-border-selected: #bbb;

    --canvas-dark-cell-title: #666666;
    --canvas-dark-cell-title-hover: #999;
    --canvas-dark-cell-title-selected: #333;
    --canvas-dark-cell-title-border: #3d3d3d;
    --canvas-dark-cell-title-border-hover: #5c5c5c;
    --canvas-dark-cell-title-border-selected: #0f0f0f;
    --canvas-dark-content-background: #3a3a3a;
    --canvas-dark-page-border: #2a2a2a;

    --canvas-scroll-thumb: #f7f7f7;
    --canvas-scroll-thumb-hover: #c0c0c0;
    --canvas-scroll-thumb-pressed: #adadad;
    --canvas-scroll-thumb-border: #cbcbcb;
    --canvas-scroll-thumb-border-hover: #cbcbcb;
    --canvas-scroll-thumb-border-pressed: #adadad;
    --canvas-scroll-arrow: #adadad;
    --canvas-scroll-arrow-hover: #f7f7f7;
    --canvas-scroll-arrow-pressed: #f7f7f7;
    --canvas-scroll-thumb-target: #c0c0c0;
    --canvas-scroll-thumb-target-hover: #f7f7f7;
    --canvas-scroll-thumb-target-pressed: #f7f7f7;

    --canvas-sheet-view-cell-background: #73bf91;
    --canvas-sheet-view-cell-background-hover: #97e3b6;
    --canvas-sheet-view-cell-background-pressed: #aaffcc;
    --canvas-sheet-view-cell-title-label: #121212;
    --canvas-sheet-view-select-all-icon: #3d664e;

    --canvas-freeze-line-1px: #818182;
    --canvas-freeze-line-2px: #aaaaaa;
    --canvas-select-all-icon: #999;

<<<<<<< HEAD
    --canvas-anim-pane-background:#f7f7f7;
    --canvas-anim-pane-item-fill-selected:#cbcbcb;
    --canvas-anim-pane-item-fill-hovered:#e0e0e0;
    --canvas-anim-pane-button-fill:#e0e0e0;
    --canvas-anim-pane-button-fill-hovered:#e0e0e0;
    --canvas-anim-pane-button-fill-disabled:fade(#e0e0e0, 40%);
    --canvas-anim-pane-play-button-fill:#fff;
    --canvas-anim-pane-play-button-outline:#c0c0c0;
    --canvas-anim-pane-effect-bar-entrance-fill:#77b583;
    --canvas-anim-pane-effect-bar-entrance-outline:#0e8a26;
    --canvas-anim-pane-effect-bar-emphasis-fill:#fbc37c;
    --canvas-anim-pane-effect-bar-emphasis-outline:#ff8e00;
    --canvas-anim-pane-effect-bar-exit-fill:#f59a9a;
    --canvas-anim-pane-effect-bar-exit-outline:#f23d3d;
    --canvas-anim-pane-effect-bar-path-fill:#a1cee3;
    --canvas-anim-pane-effect-bar-path-outline:#254662;
    --canvas-anim-pane-timeline-ruler-outline:#cbcbcb;
    --canvas-anim-pane-timeline-ruler-tick:#cbcbcb;

    --canvas-anim-pane-timeline-scroller-fill:#cbcbcb;
    --canvas-anim-pane-timeline-scroller-outline:#444;
    --canvas-anim-pane-timeline-scroller-opacity:0;
    --canvas-anim-pane-timeline-scroller-opacity-hovered:.4;
    --canvas-anim-pane-timeline-scroller-opacity-active:1;
=======
    --canvas-anim-pane-background: #f7f7f7;
    --canvas-anim-pane-item-fill-selected: #cbcbcb;
    --canvas-anim-pane-item-fill-hovered: #e0e0e0;
    --canvas-anim-pane-button-fill: #e0e0e0;
    --canvas-anim-pane-button-fill-hovered: #e0e0e0;
    --canvas-anim-pane-button-fill-disabled: fade(#e0e0e0, 40%);
    --canvas-anim-pane-play-button-fill: #fff;
    --canvas-anim-pane-play-button-outline: #c0c0c0;
    --canvas-anim-pane-effect-bar-entrance-fill: #77b583;
    --canvas-anim-pane-effect-bar-entrance-outline: #0e8a26;
    --canvas-anim-pane-effect-bar-emphasis-fill: #fbc37c;
    --canvas-anim-pane-effect-bar-emphasis-outline: #ff8e00;
    --canvas-anim-pane-effect-bar-exit-fill: #f59a9a;
    --canvas-anim-pane-effect-bar-exit-outline: #f23d3d;
    --canvas-anim-pane-effect-bar-path-fill: #a1cee3;
    --canvas-anim-pane-effect-bar-path-outline: #254662;
    --canvas-anim-pane-timeline-ruler-outline: #cbcbcb;
    --canvas-anim-pane-timeline-ruler-tick: #cbcbcb;

    --canvas-anim-pane-timeline-scroller-fill: #cbcbcb;
    --canvas-anim-pane-timeline-scroller-outline: #444;
    --canvas-anim-pane-timeline-scroller-opacity: 0;
    --canvas-anim-pane-timeline-scroller-opacity-hovered: .4;
    --canvas-anim-pane-timeline-scroller-opacity-active: 1;
>>>>>>> d5fb9c17

    // Others

    //--button-small-normal-icon-offset-x: 0;
    //--button-small-active-icon-offset-x: 0;
    //--button-large-normal-icon-offset-x: 0;
    //--button-large-active-icon-offset-x: 0;
    //--button-huge-normal-icon-offset-x: 0;
    //--button-huge-active-icon-offset-x: 0;
    //--button-xhuge-normal-icon-offset-x: 0;
    //--button-xhuge-active-icon-offset-x: 0;
    --button-header-normal-icon-offset-x: -20px;
    --button-header-active-icon-offset-x: -20px;
    //--menu-icon-item-checked-offset-x: 0;

    --modal-window-mask-opacity: 0.2;
    --image-border-types-filter: none;
    --image-border-types-filter-selected: none;
    --component-normal-icon-filter: none;

    --component-normal-icon-opacity: .8;
    --component-hover-icon-opacity: .8;
    --component-active-icon-opacity: 1;
    --component-active-hover-icon-opacity: 1;
    --component-disabled-opacity: .4;

    --header-component-normal-icon-opacity: .8;
    --header-component-hover-icon-opacity: .8;
    --header-component-active-icon-opacity: 1;
    --header-component-active-hover-icon-opacity: 1;
    //--button-icon-opacity: 1;
}

// Background
// -------------------------
@background-normal: var(--background-normal);
@background-toolbar: var(--background-toolbar);
@background-toolbar-additional: var(--background-toolbar-additional);
@background-primary-dialog-button: var(--background-primary-dialog-button);
@background-tab-underline: var(--background-tab-underline);
@background-notification-popover: var(--background-notification-popover);
@background-notification-badge: var(--background-notification-badge);
@background-scrim: var(--background-scrim);
@background-loader: var(--background-loader);
@background-alt-key-hint: var(--background-alt-key-hint);
@background-accent-button: var(--background-accent-button);
@background-contrast-popover: var(--background-contrast-popover);
@shadow-contrast-popover: var(--shadow-contrast-popover);
@background-fill-button: var(--background-fill-button);

// Highlight
// -------------------------
@highlight-button-hover: var(--highlight-button-hover);
@highlight-button-pressed: var(--highlight-button-pressed);
@highlight-button-pressed-hover: var(--highlight-button-pressed-hover);
@highlight-primary-dialog-button-hover: var(--highlight-primary-dialog-button-hover);
@highlight-header-button-hover: var(--highlight-header-button-hover);
@highlight-header-button-pressed: var(--highlight-header-button-pressed);
@highlight-toolbar-tab-underline: var(--highlight-toolbar-tab-underline);
@highlight-text-select: var(--highlight-text-select);
@highlight-accent-button-hover: var(--highlight-accent-button-hover);
@highlight-accent-button-pressed: var(--highlight-accent-button-pressed);
@highlight-fill-button-hover: var(--highlight-fill-button-hover);
@highlight-fill-button-pressed: var(--highlight-fill-button-pressed);

// Border
// -------------------------
@border-toolbar: var(--border-toolbar);
@border-divider: var(--border-divider);
@border-regular-control: var(--border-regular-control);
@border-toolbar-active-panel-top: var(--border-toolbar-active-panel-top);
@border-toolbar-button-hover: var(--border-toolbar-button-hover);
@border-preview-hover: var(--border-preview-hover);
@border-preview-select: var(--border-preview-select);
@border-control-focus: var(--border-control-focus);
@border-color-shading: var(--border-color-shading);
@border-error: var(--border-error);
@border-contrast-popover: var(--border-contrast-popover);
@border-button-pressed-focus: var(--border-button-pressed-focus);

// Text
// -------------------------
@text-normal: var(--text-normal);
@text-normal-pressed: var(--text-normal-pressed);
@text-secondary: var(--text-secondary);
@text-tertiary: var(--text-tertiary);
@text-link: var(--text-link);
@text-link-hover: var(--text-link-hover);
@text-link-active: var(--text-link-active);
@text-link-visited: var(--text-link-visited);
@text-inverse: var(--text-inverse);
@text-toolbar-header: var(--text-toolbar-header);
@text-contrast-background: var(--text-contrast-background);
@text-alt-key-hint: var(--text-alt-key-hint);

// Icon
// -------------------------
@icon-normal: var(--icon-normal);
@icon-normal-pressed: var(--icon-normal-pressed);
@icon-inverse: var(--icon-inverse);
@icon-toolbar-header: var(--icon-toolbar-header);
@icon-contrast-popover: var(--icon-contrast-popover);
@icon-notification-badge: var(--icon-notification-badge);
@icon-success: var(--icon-success);

@button-small-normal-icon-offset-x: var(--button-small-normal-icon-offset-x,0);
@button-small-active-icon-offset-x: var(--button-small-active-icon-offset-x,0);
@button-large-normal-icon-offset-x: var(--button-large-normal-icon-offset-x, 0);
@button-large-active-icon-offset-x: var(--button-large-active-icon-offset-x, 0);
@button-huge-normal-icon-offset-x: var(--button-huge-normal-icon-offset-x, 0);
@button-xhuge-normal-icon-offset-x: var(--button-xhuge-normal-icon-offset-x, 0);
@button-xhuge-active-icon-offset-x: var(--button-xhuge-active-icon-offset-x, 0);
//@button-huge-normal-icon-offset-x: var(--button-huge-normal-icon-offset-x, 0);
//@button-huge-active-icon-offset-x: var(--button-huge-active-icon-offset-x, 0);

@button-header-normal-icon-offset-x: var(--button-header-normal-icon-offset-x, -20px);
@button-header-active-icon-offset-x: var(--button-header-active-icon-offset-x, -20px);

@component-normal-icon-filter: var(--component-normal-icon-filter);
@component-normal-icon-opacity: var(--component-normal-icon-opacity, .8);
@component-hover-icon-opacity: var(--component-hover-icon-opacity, .8);
@component-active-icon-opacity: var(--component-active-icon-opacity, .8);
@component-active-hover-icon-opacity: var(--component-active-hover-icon-opacity, .8);
@component-disabled-opacity: var(--component-disabled-opacity, .4);
//@button-icon-opacity: var(--button-icon-opacity, 1);

@header-component-normal-icon-opacity: var(--header-component-normal-icon-opacity, 1);
@header-component-hover-icon-opacity: var(--header-component-hover-icon-opacity, 1);
@header-component-active-icon-opacity: var(--header-component-active-icon-opacity, 1);
@header-component-active-hover-icon-opacity: var(--header-component-active-hover-icon-opacity, 1);

@menu-icon-item-checked-offset-x: var(--menu-icon-item-checked-offset-x, 0);
@img-border-type-filter: var(--image-border-types-filter, none);
@img-border-type-filter-selected: var(--image-border-types-filter-selected, none);

// Canvas
// ---------------------------
@canvas-background: var(--canvas-background);
@canvas-content-background: var(--canvas-content-background);
@canvas-page-border: var(--canvas-page-border);
@canvas-scroll-thumb-hover: var(--canvas-scroll-thumb-hover);
@canvas-scroll-thumb-border-hover: var(--canvas-scroll-thumb-border-hover);
<|MERGE_RESOLUTION|>--- conflicted
+++ resolved
@@ -140,32 +140,6 @@
     --canvas-freeze-line-2px: #aaaaaa;
     --canvas-select-all-icon: #999;
 
-<<<<<<< HEAD
-    --canvas-anim-pane-background:#f7f7f7;
-    --canvas-anim-pane-item-fill-selected:#cbcbcb;
-    --canvas-anim-pane-item-fill-hovered:#e0e0e0;
-    --canvas-anim-pane-button-fill:#e0e0e0;
-    --canvas-anim-pane-button-fill-hovered:#e0e0e0;
-    --canvas-anim-pane-button-fill-disabled:fade(#e0e0e0, 40%);
-    --canvas-anim-pane-play-button-fill:#fff;
-    --canvas-anim-pane-play-button-outline:#c0c0c0;
-    --canvas-anim-pane-effect-bar-entrance-fill:#77b583;
-    --canvas-anim-pane-effect-bar-entrance-outline:#0e8a26;
-    --canvas-anim-pane-effect-bar-emphasis-fill:#fbc37c;
-    --canvas-anim-pane-effect-bar-emphasis-outline:#ff8e00;
-    --canvas-anim-pane-effect-bar-exit-fill:#f59a9a;
-    --canvas-anim-pane-effect-bar-exit-outline:#f23d3d;
-    --canvas-anim-pane-effect-bar-path-fill:#a1cee3;
-    --canvas-anim-pane-effect-bar-path-outline:#254662;
-    --canvas-anim-pane-timeline-ruler-outline:#cbcbcb;
-    --canvas-anim-pane-timeline-ruler-tick:#cbcbcb;
-
-    --canvas-anim-pane-timeline-scroller-fill:#cbcbcb;
-    --canvas-anim-pane-timeline-scroller-outline:#444;
-    --canvas-anim-pane-timeline-scroller-opacity:0;
-    --canvas-anim-pane-timeline-scroller-opacity-hovered:.4;
-    --canvas-anim-pane-timeline-scroller-opacity-active:1;
-=======
     --canvas-anim-pane-background: #f7f7f7;
     --canvas-anim-pane-item-fill-selected: #cbcbcb;
     --canvas-anim-pane-item-fill-hovered: #e0e0e0;
@@ -190,7 +164,6 @@
     --canvas-anim-pane-timeline-scroller-opacity: 0;
     --canvas-anim-pane-timeline-scroller-opacity-hovered: .4;
     --canvas-anim-pane-timeline-scroller-opacity-active: 1;
->>>>>>> d5fb9c17
 
     // Others
 
