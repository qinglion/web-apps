--- conflicted
+++ resolved
@@ -1,907 +1,903 @@
-@x-huge-btn-height: 46px;
-@btn-disabled-opacity: .4;
-@x-huge-btn-icon-size: 28px;
-
-.btn {
-    border-radius: 1px;
-    color: @gray-deep;
-
-    .btnsize(@value) {
-        min-width: @value;
-        height: @value;
-        line-height: @value - 2px;
-    }
-
-    &.small {
-        .btnsize(20px);
-    }
-
-    &.normal {
-        height: 22px;
-    }
-
-    &.large {
-        .btnsize(31px);
-    }
-
-    &.huge {
-        .btnsize(37px);
-    }
-
-    &.huge-1 {
-        .btnsize(45px);
-    }
-
-    &.x-huge {
-        .btnsize(@x-huge-btn-height);
-    }
-
-    &[disabled] {
-        opacity: @btn-disabled-opacity;
-    }
-    
-    &:focus {
-        outline: 0;
-        outline-offset: 0;
-    }
-
-    &:active, &.active {
-        -webkit-box-shadow: none;
-        box-shadow: none;
-    }
-
-    .caret {
-        width: 7px;
-        height: 7px;
-        border: 0;
-        background-position: @arrow-small-offset-x @arrow-small-offset-y;
-        position: relative;
-    }
-
-    //&:active,
-    &:active:not(.disabled),
-    &.active:not(.disabled){
-        .caret {
-            background-position: @arrow-small-offset-x - 7px @arrow-small-offset-y;
-        }
-    }
-
-    &:active,
-    &.active {
-        &:focus,
-        &.focus {
-            outline: none;
-        }
-    }
-
-    &.icon-top {
-        display: inline-flex;
-        flex-direction: column;
-        align-items: center;
-
-        .icon {
-            //flex-grow: 1;
-        }
-
-        .caption {
-            line-height: 18px;
-            padding: 0 4px;
-        }
-    }
-
-    &.notify {
-        .icon {
-            &::after {
-                content: ' ';
-                position: absolute;
-                border: 1px solid #000;
-                border-left: 0 none;
-                border-right: 0 none;
-                width: 6px;
-                height: 3px;
-                bottom: 4px;
-                right: 2px;
-            }
-
-            &::before {
-                content: ' ';
-                position: absolute;
-                width: 10px;
-                height: 7px;
-                bottom: 2px;
-                background-color: #ffd112;
-                border-radius: 2px;
-                right: 0;
-            }
-        }
-    }
-
-    .icon {
-        &.caret-up, &.caret-down {
-            &::after {
-                content: '';
-                position: absolute;
-                left: 6px;
-                width: 8px;
-                height: 8px;
-                background-color: transparent;
-                border: solid 1px @gray-deep;
-                border-bottom: none;
-                border-right: none;
-            }
-        }
-
-        &.caret-up {
-            &::after {
-                top: 8px;
-                -moz-transform: rotate(45deg);
-                -ms-transform: rotate(45deg);
-                -webkit-transform: rotate(45deg);
-                -o-transform: rotate(45deg);
-                transform: rotate(45deg);
-            }
-        }
-        &.caret-down {
-            &::after {
-                top: 4px;
-                -moz-transform: rotate(225deg);
-                -ms-transform: rotate(225deg);
-                -webkit-transform: rotate(225deg);
-                -o-transform: rotate(225deg);
-                transform: rotate(225deg);
-            }
-        }
-    }
-
-    &:active:not(.disabled),
-    &.active:not(.disabled) {
-        .caret-up, .caret-down {
-            &::after {
-                border-color: #FFFFFF;
-            }
-        }
-    }
-}
-
-.btn.icon-top, .btn-group.icon-top {
-    display: inline-flex;
-    flex-direction: column;
-
-    &.open,
-    &.over {
-        &.split {
-            > .inner-box-icon {
-                .box-shadow(none);
-            }
-        }
-    }
-
-    &.x-huge {
-        @icon-size: 28px;
-
-        min-width: 45px;
-        height: @x-huge-btn-height;
-
-        img {
-            height: 27px;
-        }
-
-        .inner-box-caption {
-            line-height: 18px;
-            padding: 0 4px;
-            display: flex;
-            align-items: center;
-
-            .caption {
-                max-width: 107px;
-                text-overflow: ellipsis;
-                overflow: hidden;
-            }
-        }
-
-        .icon:not(svg) {
-            width: @x-huge-btn-icon-size;
-            height: @x-huge-btn-icon-size;
-            min-width: 0;
-        }
-
-        svg.icon {
-            width: 28px;
-            height: 28px;
-
-            @media
-            only screen and (-webkit-min-device-pixel-ratio: 1.5),
-            only screen and (min-resolution: 1.5dppx),
-            only screen and (min-resolution: 144dpi) {
-                width:calc(~"40px/1.5");
-                height:calc(~"40px/1.5");
-            }
-        }
-
-        button.small .icon {
-            width: 20px;
-            height: 20px;
-            min-width: 0;
-        }
-
-        &.dropdown-toggle {
-            .caption {
-                max-width: 100px;
-            }
-        }
-    }
-
-    .inner-box-icon {
-        flex-grow: 1;
-        display: flex;
-        align-items: center;
-        justify-content: center;
-        line-height: 20px;
-    }
-
-    .btn-fixflex-hcenter {
-        flex-grow: 1;
-    }
-
-    .btn-fixflex-vcenter {
-        display: flex;
-        align-items: center;
-
-        .caret {
-            vertical-align: inherit;
-        }
-    }
-
-    .inner-box-caption {
-        margin: 0;
-        height: 18px;
-    }
-
-    div.inner-box-icon {
-        height: 28px;           // TODO: clear. Firefox bug 984869. fixed. isn't released.
-    }
-}
-
-.icon-top {
-    &.x-huge  {
-        .btn&, .btn-group& .btn-toolbar {
-            .mx-button-otherstates-icon2(@x-huge-btn-icon-size);
-        }
-
-        .btn.small {
-            .mx-button-otherstates-icon2(20px);
-        }
-    }
-}
-
-.btn-toolbar {
-    display: inline-block;
-    position: relative;
-    margin: 0;
-    padding: 0;
-    border: 0;
-    .border-radius(1px);
-    background-color: transparent;
-
-    .btn.small;
-
-    &.bg-white {
-        background-color: #fff;
-    }
-
-    &:before,
-    &:after {
-        content: "";
-        display: none;
-    }
-
-    &:hover:not(.disabled),
-    .over:not(.disabled) {
-        background-color: @secondary;
-    }
-
-
-    &:active:not(.disabled),
-    &.active:not(.disabled) {
-        color: lighten(@gray-lighter, 10%);
-        background-color: @primary;
-    }
-
-    &:not(.icon-top)
-    .caption:not(:empty) {
-<<<<<<< HEAD
-        padding: 0 5px;
-=======
-        padding: 0 4px;
->>>>>>> b253fb9f
-    }
-
-    .icon {
-        padding: 0;
-        margin: 0;
-        display: inline-block;
-        background-repeat: no-repeat;
-    }
-
-    &:not(.x-huge) {
-        .icon {
-            width: 20px;
-            height: 20px;
-            line-height: 20px;
-
-        }
-
-        svg.icon {
-            @media
-            only screen and (-webkit-min-device-pixel-ratio: 1.5) and (-webkit-max-device-pixel-ratio: 1.9),
-            only screen and (min-resolution: 1.5dppx) and (max-resolution: 1.9dppx),
-            only screen and (min-resolution: 144dpi) and (max-resolution: 143dpi) {
-                width:calc(~"28px/1.5");
-                height:calc(~"28px/1.5");
-            }
-        }
-    }
-
-    &.dropdown-toggle {
-        min-width: 7px;
-    }
-
-    // Large size
-    // ------------------------
-    &.large {
-        .icon {
-            width: 30px !important;
-            height: 30px;
-            line-height: 20px;
-        }
-    }
-
-    // Button has color line
-    // ------------------------
-    .btn-color-value-line {
-        pointer-events: none;
-        position: absolute;
-        left: 3px;
-        bottom: 1px;
-        width: 14px;
-        height: 3px;
-        background-color: red;
-    }
-}
-
-.btn-category {
-    .btn.large;
-    width: 100%;
-    padding: 0;
-    display: block;
-    position: relative;
-    .border-radius(0);
-    background-color: transparent;
-    font-weight: bold;
-
-    &:hover:not(.disabled),
-    .over:not(.disabled) {
-        background-color: @secondary;
-    }
-
-    &:active:not(.disabled),
-    &.active:not(.disabled) {
-        background-color: @primary;
-        color: #fff;
-    }
-
-    .icon {
-        display: inline-block;
-        position: relative;
-        width: 20px;
-        height: 20px;
-        line-height: 20px;
-    }
-
-    &[disabled],
-    &.disabled {
-        color: #000;
-        opacity: @btn-disabled-opacity;
-    }
-}
-
-// The clickable button for toggling the menu
-// Remove the gradient and set the same inset shadow as the :active state
-.btn-group {
-    > .btn-toolbar {
-        float: none;
-    }
-
-    > .btn {
-        + .dropdown-toggle {
-            padding: 0 2px;
-        }
-    }
-
-    > .dropdown-toggle:first-child {
-        .inner-box-caret {
-            padding: 0 2px;
-        }
-    }
-
-    .caption {
-        &:empty {
-            display: none;
-
-            + .caret {
-                margin-left: 2px;
-            }
-        }
-    }
-
-    &.open {
-        > .btn-toolbar {
-                //color: lighten(@gray-lighter, 10%);
-
-                // Show no shadow for `.btn-link` since it has no other button styles.
-                &.btn-link {
-                    .box-shadow(none);
-                }
-        }
-
-        .dropdown-toggle {
-            .box-shadow(none);
-        }
-    }
-
-    &.over {
-        > button {
-            //background-color: @secondary;
-        }
-    }
-
-    &:not(.split) {
-        .btn-toolbar {
-                &.dropdown-toggle:not(.x-huge) {
-                    width: 100%;
-                    min-width: 28px;
-                }
-
-                &.btn-text-value {
-                    .caret {
-                        margin: 6px 3px 6px 0;
-                    }
-                    .caption {
-                        vertical-align: middle;
-                    }
-                    &[disabled],
-                    &.disabled {
-                        opacity: 0.65;
-                    }
-                }
-
-            &.large {
-                &.dropdown-toggle {
-                    min-width: 40px;
-
-                    .caret {
-                        float: right;
-                    }
-                }
-            }
-        }
-        .dropdown-menu {
-            &.scale-menu {
-                li.disabled {
-                    opacity: 0.65;
-                }
-            }
-        }
-    }
-
-@color-gray: @secondary;
-@color-dark: @primary;
-//@color-gray: #079e2f;
-//@color-dark: #c52c0e;
-
-    &.split {
-
-        &.over:not(.disabled),
-        &.open {
-            box-shadow: inset 0 0 0 1px @color-gray;
-
-            button:not(.active):not(.btn-text-split-default) {
-                background-color: transparent;
-            }
-        }
-
-        &.over:not(.disabled) {
-            button {
-                &:not(.active) {
-                    &:hover {
-                        background-color: @color-gray;
-                    }
-                }
-
-                &:active,
-                &:active:hover {
-                    background-color: @color-dark;
-                }
-            }
-        }
-
-        &.open {
-            > button:not(.active) {
-                &:last-of-type {
-                    background-color: @color-dark;
-                }
-            }
-
-            .caret {
-                background-position: @arrow-small-offset-x - 7px @arrow-small-offset-y;
-            }
-        }
-
-        button.active:not(.disabled) {
-            background-color: @color-dark;
-        }
-
-        .btn + .btn {
-            margin: 0;
-        }
-    }
-}
-
-.btn-color {
-    width: 45px;
-    height: 22px;
-    padding: 1px 11px 1px 1px;
-    border:1px solid @input-border;
-    .border-radius(@border-radius-small);
-
-    span:nth-child(1) {
-        float: left;
-        width: 100%;
-        height: 100%;
-        border: 1px solid rgba(0, 0, 0, 0.2);
-        background-color: transparent;
-    }
-
-    .inner-box-caret {
-        position: absolute;
-        right: 0;
-        top: 2px;
-    }
-
-    &,
-    &:hover,
-    .over,
-    &:active,
-    &.active {
-        background: #fff  !important;
-        .box-shadow(none)  !important;
-    }
-
-    &[disabled],
-    &.disabled {
-        opacity: 0.35;
-    }
-
-    .color-transparent {
-        &:before {
-            border-right: 1px solid red;
-            height: 34px;
-            transform: translate(16px, -9px) rotate(62deg);
-            left: 0;
-        }
-    }
-
-    &:active:not(.disabled),
-    &.active:not(.disabled) {
-        .caret {
-            background-position: @arrow-small-offset-x @arrow-small-offset-y;
-        }
-    }
-}
-
-.btn-options {
-    padding: 0;
-    margin:0;
-    border: 0 none;
-    .box-shadow(none);
-    background-color: transparent;
-
-    &.bg-white {
-        background-color: #fff;
-    }
-
-    .icon {
-        position: relative;
-        min-width: inherit;
-        height: inherit;
-        line-height: inherit;
-        padding: 0;
-        margin: 0;
-        display: inline-block;
-        background-repeat: no-repeat;
-    }
-
-    box-shadow: inset 0 0 0 1px @gray;
-    .border-radius(@border-radius-small);
-
-    &:hover,
-    &.over {
-        background-color: @secondary;
-    }
-
-    &:active,
-    &.active {
-        background-color: @primary;
-    }
-}
-
-.btn-text-default {
-    width: 75px;
-    height: 22px;
-    background: @input-bg;
-    border: 1px solid @input-border;
-    .border-radius(@border-radius-small);
-
-    &.auto {
-        width: auto;
-        padding-left: 10px;
-        padding-right: 10px;
-    }
-
-    &:hover:not(.disabled),
-    .over:not(.disabled) {
-        background-color: @secondary !important;
-    }
-
-    &:active:not(.disabled),
-    &.active:not(.disabled) {
-        background-color: @primary !important;
-        border-color: @primary;
-        color: white;
-    }
-
-    &[disabled],
-    &.disabled {
-        opacity: 0.65;
-    }
-}
-
-.btn-text-menu-default {
-    width: 100%;
-    height: 22px;
-    background: @input-bg;
-    border: 1px solid @input-border;
-    .border-radius(@border-radius-small);
-
-    button {
-        width: 100%;
-    }
-
-    .caret {
-        position: absolute;
-        right: 3px;
-        margin-top: 5px;
-    }
-
-    &:hover:not(.disabled),
-    .over:not(.disabled) {
-        background-color: @secondary !important;
-    }
-
-    &:active:not(.disabled),
-    &.active:not(.disabled) {
-        background-color: @primary !important;
-        color: white;
-    }
-
-    &[disabled],
-    &.disabled {
-        opacity: 0.65;
-    }
-}
-
-.btn-text-split-default {
-    width: 75px;
-    height: 22px;
-    background: @input-bg;
-    border: 1px solid @input-border;
-    .border-radius(@border-radius-small);
-
-    &.dropdown-toggle {
-        width: 13px;
-    }
-
-    &:not(.dropdown-toggle) {
-        border-right: none;
-    }
-
-    &:hover:not(.disabled),
-    .over:not(.disabled) {
-        background-color: @secondary !important;
-    }
-
-    &:active:not(.disabled),
-    &.active:not(.disabled) {
-        background-color: @primary !important;
-        border-color: @primary;
-        color: white;
-    }
-
-    &[disabled],
-    &.disabled {
-        opacity: 0.65;
-    }
-}
-
-.btn-icon-default {
-    width: 45px;
-    height: 22px;
-    background: @input-bg;
-    border: 1px solid @input-border;
-    .border-radius(@border-radius-small);
-
-    .icon {
-        width: 28px;
-        padding: 0;
-        margin: 0;
-        position: relative;
-        display: inline-block;
-        background-repeat: no-repeat;
-    }
-
-    &.dropdown-toggle:first-child .inner-box-caret {
-      padding: 0 2px 0 0;
-    }
-
-    &:hover:not(.disabled),
-    .over:not(.disabled) {
-        background-color: @secondary !important;
-    }
-
-    &:active:not(.disabled),
-    &.active:not(.disabled) {
-        background-color: @primary !important;
-    }
-
-    &[disabled],
-    &.disabled {
-        opacity: 0.65;
-    }
-}
-
-.btn-large-dataview {
-    display: inline-block;
-    width: 72px;
-    height: 58px;
-    padding: 2px;
-    margin:0;
-    box-shadow: none;
-    background-color: @input-bg;
-    border: 1px solid @input-border;
-    .border-radius(@border-radius-small);
-
-    &.template-table {
-        width: 92px;
-    }
-    &.sheet-template-table {
-        width: 83px;
-        height: 54px;
-    }
-
-    .icon-template-slicer.icon {
-        min-width: 36px;
-        height: 55px;
-        line-height: 53px;
-        border: none;
-    }
-
-    .icon {
-        display: inline-block;
-        .btn.btnsize(52px);
-        padding: 0;
-        margin-right: 3px;
-        background-color: transparent;
-        background-repeat: no-repeat;
-        border: 1px solid @input-border;
-        position: relative;
-    }
-
-    svg.icon {
-        vertical-align: middle;
-        width: 52px;
-        padding: 5px;
-    }
-
-    &:hover,
-    .over,
-    &:active,
-    &.active {
-        background-color: @input-bg !important;
-    }
-
-    &:active:not(.disabled),
-    &.active:not(.disabled) {
-        .caret {
-            background-position: @arrow-small-offset-x @arrow-small-offset-y;
-        }
-    }
-
-    &[disabled],
-    &.disabled {
-        opacity: 0.65;
-    }
-}
-
-// Dialog buttons
-// ------------------------
-
-.dlg-btn {
-    font-weight: bold;
-    width: 86px;
-    color: @gray-deep;
-    background-color: @secondary;
-
-    &:hover:not(.disabled),
-    &.hover:not(.disabled) {
-        background-color: @secondary-hover;
-    }
-
-    &.primary {
-        color: #fff;
-        background-color: @primary;
-
-        &:hover:not(.disabled),
-        &.hover:not(.disabled) {
-            background-color: @primary-hover;
-        }
-    }
-
-    &[disabled] {
-        opacity: 0.65;
-    }
-
-    &.custom {
-        width: auto;
-        min-width: 86px;
-    }
-}
-
-@class100: zoom-int;
-@class150: zoom-grit;
-svg.icon {
-    .@{class150} {
-        display: none;
-    }
-
-    @media
-    only screen and (-webkit-min-device-pixel-ratio: 1.5),
-    only screen and (-webkit-min-device-pixel-ratio: 2.5),
-    only screen and (min-resolution: 1.5dppx),
-    only screen and (min-resolution: 2.5dppx),
-    only screen and (min-resolution: 144dpi),
-    only screen and (min-resolution: 240dpi) {
-        .@{class100} {
-            display: none;
-        }
-
-        .@{class150} {
-            display: block;
-        }
-    }
-
-    @media
-    only screen and (-webkit-min-device-pixel-ratio: 2) and (-webkit-max-device-pixel-ratio: 2.4),
-    only screen and (-webkit-min-device-pixel-ratio: 4),
-    only screen and (min-resolution: 2dppx) and (max-resolution: 2.4dppx),
-    only screen and (min-resolution: 4dppx),
-    only screen and (min-resolution: 192dpi) and (max-resolution: 239dpi),
-    only screen and (min-resolution: 384dpi) {
-        .@{class100} {
-            display: block;
-        }
-
-        .@{class150} {
-            display: none;
-        }
-    }
+@x-huge-btn-height: 46px;
+@btn-disabled-opacity: .4;
+@x-huge-btn-icon-size: 28px;
+
+.btn {
+    border-radius: 1px;
+    color: @gray-deep;
+
+    .btnsize(@value) {
+        min-width: @value;
+        height: @value;
+        line-height: @value - 2px;
+    }
+
+    &.small {
+        .btnsize(20px);
+    }
+
+    &.normal {
+        height: 22px;
+    }
+
+    &.large {
+        .btnsize(31px);
+    }
+
+    &.huge {
+        .btnsize(37px);
+    }
+
+    &.huge-1 {
+        .btnsize(45px);
+    }
+
+    &.x-huge {
+        .btnsize(@x-huge-btn-height);
+    }
+
+    &[disabled] {
+        opacity: @btn-disabled-opacity;
+    }
+    
+    &:focus {
+        outline: 0;
+        outline-offset: 0;
+    }
+
+    &:active, &.active {
+        -webkit-box-shadow: none;
+        box-shadow: none;
+    }
+
+    .caret {
+        width: 7px;
+        height: 7px;
+        border: 0;
+        background-position: @arrow-small-offset-x @arrow-small-offset-y;
+        position: relative;
+    }
+
+    //&:active,
+    &:active:not(.disabled),
+    &.active:not(.disabled){
+        .caret {
+            background-position: @arrow-small-offset-x - 7px @arrow-small-offset-y;
+        }
+    }
+
+    &:active,
+    &.active {
+        &:focus,
+        &.focus {
+            outline: none;
+        }
+    }
+
+    &.icon-top {
+        display: inline-flex;
+        flex-direction: column;
+        align-items: center;
+
+        .icon {
+            //flex-grow: 1;
+        }
+
+        .caption {
+            line-height: 18px;
+            padding: 0 4px;
+        }
+    }
+
+    &.notify {
+        .icon {
+            &::after {
+                content: ' ';
+                position: absolute;
+                border: 1px solid #000;
+                border-left: 0 none;
+                border-right: 0 none;
+                width: 6px;
+                height: 3px;
+                bottom: 4px;
+                right: 2px;
+            }
+
+            &::before {
+                content: ' ';
+                position: absolute;
+                width: 10px;
+                height: 7px;
+                bottom: 2px;
+                background-color: #ffd112;
+                border-radius: 2px;
+                right: 0;
+            }
+        }
+    }
+
+    .icon {
+        &.caret-up, &.caret-down {
+            &::after {
+                content: '';
+                position: absolute;
+                left: 6px;
+                width: 8px;
+                height: 8px;
+                background-color: transparent;
+                border: solid 1px @gray-deep;
+                border-bottom: none;
+                border-right: none;
+            }
+        }
+
+        &.caret-up {
+            &::after {
+                top: 8px;
+                -moz-transform: rotate(45deg);
+                -ms-transform: rotate(45deg);
+                -webkit-transform: rotate(45deg);
+                -o-transform: rotate(45deg);
+                transform: rotate(45deg);
+            }
+        }
+        &.caret-down {
+            &::after {
+                top: 4px;
+                -moz-transform: rotate(225deg);
+                -ms-transform: rotate(225deg);
+                -webkit-transform: rotate(225deg);
+                -o-transform: rotate(225deg);
+                transform: rotate(225deg);
+            }
+        }
+    }
+
+    &:active:not(.disabled),
+    &.active:not(.disabled) {
+        .caret-up, .caret-down {
+            &::after {
+                border-color: #FFFFFF;
+            }
+        }
+    }
+}
+
+.btn.icon-top, .btn-group.icon-top {
+    display: inline-flex;
+    flex-direction: column;
+
+    &.open,
+    &.over {
+        &.split {
+            > .inner-box-icon {
+                .box-shadow(none);
+            }
+        }
+    }
+
+    &.x-huge {
+        @icon-size: 28px;
+
+        min-width: 45px;
+        height: @x-huge-btn-height;
+
+        img {
+            height: 27px;
+        }
+
+        .inner-box-caption {
+            line-height: 18px;
+            padding: 0 4px;
+            display: flex;
+            align-items: center;
+
+            .caption {
+                max-width: 107px;
+                text-overflow: ellipsis;
+                overflow: hidden;
+            }
+        }
+
+        .icon:not(svg) {
+            width: @x-huge-btn-icon-size;
+            height: @x-huge-btn-icon-size;
+            min-width: 0;
+        }
+
+        svg.icon {
+            width: 28px;
+            height: 28px;
+
+            @media
+            only screen and (-webkit-min-device-pixel-ratio: 1.5),
+            only screen and (min-resolution: 1.5dppx),
+            only screen and (min-resolution: 144dpi) {
+                width:calc(~"40px/1.5");
+                height:calc(~"40px/1.5");
+            }
+        }
+
+        button.small .icon {
+            width: 20px;
+            height: 20px;
+            min-width: 0;
+        }
+
+        &.dropdown-toggle {
+            .caption {
+                max-width: 100px;
+            }
+        }
+    }
+
+    .inner-box-icon {
+        flex-grow: 1;
+        display: flex;
+        align-items: center;
+        justify-content: center;
+        line-height: 20px;
+    }
+
+    .btn-fixflex-hcenter {
+        flex-grow: 1;
+    }
+
+    .btn-fixflex-vcenter {
+        display: flex;
+        align-items: center;
+
+        .caret {
+            vertical-align: inherit;
+        }
+    }
+
+    .inner-box-caption {
+        margin: 0;
+        height: 18px;
+    }
+
+    div.inner-box-icon {
+        height: 28px;           // TODO: clear. Firefox bug 984869. fixed. isn't released.
+    }
+}
+
+.icon-top {
+    &.x-huge  {
+        .btn&, .btn-group& .btn-toolbar {
+            .mx-button-otherstates-icon2(@x-huge-btn-icon-size);
+        }
+
+        .btn.small {
+            .mx-button-otherstates-icon2(20px);
+        }
+    }
+}
+
+.btn-toolbar {
+    display: inline-block;
+    position: relative;
+    margin: 0;
+    padding: 0;
+    border: 0;
+    .border-radius(1px);
+    background-color: transparent;
+
+    .btn.small;
+
+    &.bg-white {
+        background-color: #fff;
+    }
+
+    &:before,
+    &:after {
+        content: "";
+        display: none;
+    }
+
+    &:hover:not(.disabled),
+    .over:not(.disabled) {
+        background-color: @secondary;
+    }
+
+
+    &:active:not(.disabled),
+    &.active:not(.disabled) {
+        color: lighten(@gray-lighter, 10%);
+        background-color: @primary;
+    }
+
+    &:not(.icon-top)
+    .caption:not(:empty) {
+        padding: 0 4px;
+    }
+
+    .icon {
+        padding: 0;
+        margin: 0;
+        display: inline-block;
+        background-repeat: no-repeat;
+    }
+
+    &:not(.x-huge) {
+        .icon {
+            width: 20px;
+            height: 20px;
+            line-height: 20px;
+
+        }
+
+        svg.icon {
+            @media
+            only screen and (-webkit-min-device-pixel-ratio: 1.5) and (-webkit-max-device-pixel-ratio: 1.9),
+            only screen and (min-resolution: 1.5dppx) and (max-resolution: 1.9dppx),
+            only screen and (min-resolution: 144dpi) and (max-resolution: 143dpi) {
+                width:calc(~"28px/1.5");
+                height:calc(~"28px/1.5");
+            }
+        }
+    }
+
+    &.dropdown-toggle {
+        min-width: 7px;
+    }
+
+    // Large size
+    // ------------------------
+    &.large {
+        .icon {
+            width: 30px !important;
+            height: 30px;
+            line-height: 20px;
+        }
+    }
+
+    // Button has color line
+    // ------------------------
+    .btn-color-value-line {
+        pointer-events: none;
+        position: absolute;
+        left: 3px;
+        bottom: 1px;
+        width: 14px;
+        height: 3px;
+        background-color: red;
+    }
+}
+
+.btn-category {
+    .btn.large;
+    width: 100%;
+    padding: 0;
+    display: block;
+    position: relative;
+    .border-radius(0);
+    background-color: transparent;
+    font-weight: bold;
+
+    &:hover:not(.disabled),
+    .over:not(.disabled) {
+        background-color: @secondary;
+    }
+
+    &:active:not(.disabled),
+    &.active:not(.disabled) {
+        background-color: @primary;
+        color: #fff;
+    }
+
+    .icon {
+        display: inline-block;
+        position: relative;
+        width: 20px;
+        height: 20px;
+        line-height: 20px;
+    }
+
+    &[disabled],
+    &.disabled {
+        color: #000;
+        opacity: @btn-disabled-opacity;
+    }
+}
+
+// The clickable button for toggling the menu
+// Remove the gradient and set the same inset shadow as the :active state
+.btn-group {
+    > .btn-toolbar {
+        float: none;
+    }
+
+    > .btn {
+        + .dropdown-toggle {
+            padding: 0 2px;
+        }
+    }
+
+    > .dropdown-toggle:first-child {
+        .inner-box-caret {
+            padding: 0 2px;
+        }
+    }
+
+    .caption {
+        &:empty {
+            display: none;
+
+            + .caret {
+                margin-left: 2px;
+            }
+        }
+    }
+
+    &.open {
+        > .btn-toolbar {
+                //color: lighten(@gray-lighter, 10%);
+
+                // Show no shadow for `.btn-link` since it has no other button styles.
+                &.btn-link {
+                    .box-shadow(none);
+                }
+        }
+
+        .dropdown-toggle {
+            .box-shadow(none);
+        }
+    }
+
+    &.over {
+        > button {
+            //background-color: @secondary;
+        }
+    }
+
+    &:not(.split) {
+        .btn-toolbar {
+                &.dropdown-toggle:not(.x-huge) {
+                    width: 100%;
+                    min-width: 28px;
+                }
+
+                &.btn-text-value {
+                    .caret {
+                        margin: 6px 3px 6px 0;
+                    }
+                    .caption {
+                        vertical-align: middle;
+                    }
+                    &[disabled],
+                    &.disabled {
+                        opacity: 0.65;
+                    }
+                }
+
+            &.large {
+                &.dropdown-toggle {
+                    min-width: 40px;
+
+                    .caret {
+                        float: right;
+                    }
+                }
+            }
+        }
+        .dropdown-menu {
+            &.scale-menu {
+                li.disabled {
+                    opacity: 0.65;
+                }
+            }
+        }
+    }
+
+@color-gray: @secondary;
+@color-dark: @primary;
+//@color-gray: #079e2f;
+//@color-dark: #c52c0e;
+
+    &.split {
+
+        &.over:not(.disabled),
+        &.open {
+            box-shadow: inset 0 0 0 1px @color-gray;
+
+            button:not(.active):not(.btn-text-split-default) {
+                background-color: transparent;
+            }
+        }
+
+        &.over:not(.disabled) {
+            button {
+                &:not(.active) {
+                    &:hover {
+                        background-color: @color-gray;
+                    }
+                }
+
+                &:active,
+                &:active:hover {
+                    background-color: @color-dark;
+                }
+            }
+        }
+
+        &.open {
+            > button:not(.active) {
+                &:last-of-type {
+                    background-color: @color-dark;
+                }
+            }
+
+            .caret {
+                background-position: @arrow-small-offset-x - 7px @arrow-small-offset-y;
+            }
+        }
+
+        button.active:not(.disabled) {
+            background-color: @color-dark;
+        }
+
+        .btn + .btn {
+            margin: 0;
+        }
+    }
+}
+
+.btn-color {
+    width: 45px;
+    height: 22px;
+    padding: 1px 11px 1px 1px;
+    border:1px solid @input-border;
+    .border-radius(@border-radius-small);
+
+    span:nth-child(1) {
+        float: left;
+        width: 100%;
+        height: 100%;
+        border: 1px solid rgba(0, 0, 0, 0.2);
+        background-color: transparent;
+    }
+
+    .inner-box-caret {
+        position: absolute;
+        right: 0;
+        top: 2px;
+    }
+
+    &,
+    &:hover,
+    .over,
+    &:active,
+    &.active {
+        background: #fff  !important;
+        .box-shadow(none)  !important;
+    }
+
+    &[disabled],
+    &.disabled {
+        opacity: 0.35;
+    }
+
+    .color-transparent {
+        &:before {
+            border-right: 1px solid red;
+            height: 34px;
+            transform: translate(16px, -9px) rotate(62deg);
+            left: 0;
+        }
+    }
+
+    &:active:not(.disabled),
+    &.active:not(.disabled) {
+        .caret {
+            background-position: @arrow-small-offset-x @arrow-small-offset-y;
+        }
+    }
+}
+
+.btn-options {
+    padding: 0;
+    margin:0;
+    border: 0 none;
+    .box-shadow(none);
+    background-color: transparent;
+
+    &.bg-white {
+        background-color: #fff;
+    }
+
+    .icon {
+        position: relative;
+        min-width: inherit;
+        height: inherit;
+        line-height: inherit;
+        padding: 0;
+        margin: 0;
+        display: inline-block;
+        background-repeat: no-repeat;
+    }
+
+    box-shadow: inset 0 0 0 1px @gray;
+    .border-radius(@border-radius-small);
+
+    &:hover,
+    &.over {
+        background-color: @secondary;
+    }
+
+    &:active,
+    &.active {
+        background-color: @primary;
+    }
+}
+
+.btn-text-default {
+    width: 75px;
+    height: 22px;
+    background: @input-bg;
+    border: 1px solid @input-border;
+    .border-radius(@border-radius-small);
+
+    &.auto {
+        width: auto;
+        padding-left: 10px;
+        padding-right: 10px;
+    }
+
+    &:hover:not(.disabled),
+    .over:not(.disabled) {
+        background-color: @secondary !important;
+    }
+
+    &:active:not(.disabled),
+    &.active:not(.disabled) {
+        background-color: @primary !important;
+        border-color: @primary;
+        color: white;
+    }
+
+    &[disabled],
+    &.disabled {
+        opacity: 0.65;
+    }
+}
+
+.btn-text-menu-default {
+    width: 100%;
+    height: 22px;
+    background: @input-bg;
+    border: 1px solid @input-border;
+    .border-radius(@border-radius-small);
+
+    button {
+        width: 100%;
+    }
+
+    .caret {
+        position: absolute;
+        right: 3px;
+        margin-top: 5px;
+    }
+
+    &:hover:not(.disabled),
+    .over:not(.disabled) {
+        background-color: @secondary !important;
+    }
+
+    &:active:not(.disabled),
+    &.active:not(.disabled) {
+        background-color: @primary !important;
+        color: white;
+    }
+
+    &[disabled],
+    &.disabled {
+        opacity: 0.65;
+    }
+}
+
+.btn-text-split-default {
+    width: 75px;
+    height: 22px;
+    background: @input-bg;
+    border: 1px solid @input-border;
+    .border-radius(@border-radius-small);
+
+    &.dropdown-toggle {
+        width: 13px;
+    }
+
+    &:not(.dropdown-toggle) {
+        border-right: none;
+    }
+
+    &:hover:not(.disabled),
+    .over:not(.disabled) {
+        background-color: @secondary !important;
+    }
+
+    &:active:not(.disabled),
+    &.active:not(.disabled) {
+        background-color: @primary !important;
+        border-color: @primary;
+        color: white;
+    }
+
+    &[disabled],
+    &.disabled {
+        opacity: 0.65;
+    }
+}
+
+.btn-icon-default {
+    width: 45px;
+    height: 22px;
+    background: @input-bg;
+    border: 1px solid @input-border;
+    .border-radius(@border-radius-small);
+
+    .icon {
+        width: 28px;
+        padding: 0;
+        margin: 0;
+        position: relative;
+        display: inline-block;
+        background-repeat: no-repeat;
+    }
+
+    &.dropdown-toggle:first-child .inner-box-caret {
+      padding: 0 2px 0 0;
+    }
+
+    &:hover:not(.disabled),
+    .over:not(.disabled) {
+        background-color: @secondary !important;
+    }
+
+    &:active:not(.disabled),
+    &.active:not(.disabled) {
+        background-color: @primary !important;
+    }
+
+    &[disabled],
+    &.disabled {
+        opacity: 0.65;
+    }
+}
+
+.btn-large-dataview {
+    display: inline-block;
+    width: 72px;
+    height: 58px;
+    padding: 2px;
+    margin:0;
+    box-shadow: none;
+    background-color: @input-bg;
+    border: 1px solid @input-border;
+    .border-radius(@border-radius-small);
+
+    &.template-table {
+        width: 92px;
+    }
+    &.sheet-template-table {
+        width: 83px;
+        height: 54px;
+    }
+
+    .icon-template-slicer.icon {
+        min-width: 36px;
+        height: 55px;
+        line-height: 53px;
+        border: none;
+    }
+
+    .icon {
+        display: inline-block;
+        .btn.btnsize(52px);
+        padding: 0;
+        margin-right: 3px;
+        background-color: transparent;
+        background-repeat: no-repeat;
+        border: 1px solid @input-border;
+        position: relative;
+    }
+
+    svg.icon {
+        vertical-align: middle;
+        width: 52px;
+        padding: 5px;
+    }
+
+    &:hover,
+    .over,
+    &:active,
+    &.active {
+        background-color: @input-bg !important;
+    }
+
+    &:active:not(.disabled),
+    &.active:not(.disabled) {
+        .caret {
+            background-position: @arrow-small-offset-x @arrow-small-offset-y;
+        }
+    }
+
+    &[disabled],
+    &.disabled {
+        opacity: 0.65;
+    }
+}
+
+// Dialog buttons
+// ------------------------
+
+.dlg-btn {
+    font-weight: bold;
+    width: 86px;
+    color: @gray-deep;
+    background-color: @secondary;
+
+    &:hover:not(.disabled),
+    &.hover:not(.disabled) {
+        background-color: @secondary-hover;
+    }
+
+    &.primary {
+        color: #fff;
+        background-color: @primary;
+
+        &:hover:not(.disabled),
+        &.hover:not(.disabled) {
+            background-color: @primary-hover;
+        }
+    }
+
+    &[disabled] {
+        opacity: 0.65;
+    }
+
+    &.custom {
+        width: auto;
+        min-width: 86px;
+    }
+}
+
+@class100: zoom-int;
+@class150: zoom-grit;
+svg.icon {
+    .@{class150} {
+        display: none;
+    }
+
+    @media
+    only screen and (-webkit-min-device-pixel-ratio: 1.5),
+    only screen and (-webkit-min-device-pixel-ratio: 2.5),
+    only screen and (min-resolution: 1.5dppx),
+    only screen and (min-resolution: 2.5dppx),
+    only screen and (min-resolution: 144dpi),
+    only screen and (min-resolution: 240dpi) {
+        .@{class100} {
+            display: none;
+        }
+
+        .@{class150} {
+            display: block;
+        }
+    }
+
+    @media
+    only screen and (-webkit-min-device-pixel-ratio: 2) and (-webkit-max-device-pixel-ratio: 2.4),
+    only screen and (-webkit-min-device-pixel-ratio: 4),
+    only screen and (min-resolution: 2dppx) and (max-resolution: 2.4dppx),
+    only screen and (min-resolution: 4dppx),
+    only screen and (min-resolution: 192dpi) and (max-resolution: 239dpi),
+    only screen and (min-resolution: 384dpi) {
+        .@{class100} {
+            display: block;
+        }
+
+        .@{class150} {
+            display: none;
+        }
+    }
 }