@x-tiny-btn-size: 20px;
@x-tiny-btn-icon-size: 20px;

.btn {
    border-radius: @border-radius-button-base-ie;
    border-radius: @border-radius-button-base;
    color: @text-normal-ie;
    color: @text-normal;
    border-width: @scaled-one-px-value-ie;
    border-width: @scaled-one-px-value;

    .btnsize(@value) {
        min-width: @value;
        height: @value;
        line-height: @value - 2px;
    }

    &.tiny {
        .btnsize(@x-tiny-btn-size);
    }

    &.small {
        min-width: @x-small-btn-size-ie;
        min-width: @x-small-btn-size;
        height: @x-small-btn-size-ie;
        height: @x-small-btn-size;
        line-height: calc(@x-small-btn-size-ie - 2px);
        line-height: calc(@x-small-btn-size - 2px);
    }

    &.normal {
        height: @form-control-size-ie;
        height: @form-control-size;
    }

    &.large {
        .btnsize(30px);
    }

    &.huge {
        .btnsize(37px);
    }

    &.huge-1 {
        .btnsize(40px);
    }

    &.x-huge {
        min-width: @x-huge-btn-height-ie;
        min-width: @x-huge-btn-height;
        height: @x-huge-btn-height-ie;
        height: @x-huge-btn-height;
        line-height: calc(@x-huge-btn-height-ie - 2px);
        line-height: calc(@x-huge-btn-height - 2px);
    }

    &[disabled], &.disabled {
        opacity: @component-disabled-opacity-ie;
        opacity: @component-disabled-opacity;
    }
    
    &:focus {
        outline: 0;
        outline-offset: 0;
        color: @text-normal-ie;
        color: @text-normal;
    }

    &:hover {
        color: @text-normal-ie;
        color: @text-normal;
    }

    &:active, &.active {
        -webkit-box-shadow: none;
        box-shadow: none;
    }

    .caret {
        width: 4px;
        height: 4px;
        border: solid 1px @icon-normal-ie;
        border: solid 1px @icon-normal;
        border-bottom: none;
        border-right: none;
        background-image: none;

        transition: transform 0.2s ease;
        transform: rotate(-135deg) translate(1px,1px);
        &.compact-caret {
            display: none;
        }
    }

    //&:active,
    &:active:not(.disabled),
    &.active:not(.disabled){
        .caret {
            transform: rotate(45deg);
            border-color: @icon-normal-pressed-ie;
            border-color: @icon-normal-pressed;
        }
    }

    &:active,
    &.active {
        &:focus,
        &.focus {
            outline: none;
        }
    }

    .caption {
        .font-size-normal();
    }

    &.icon-top {
        display: inline-flex;
        flex-direction: column;
        align-items: center;

        .icon {
            //flex-grow: 1;
        }

        .caption {
            line-height: 18px;
            padding: 0 4px;
        }
    }

    &.notify {
        .icon {
            &::before {
                content: ' ';
                position: absolute;
                width: 7px;
                height: 7px;
                bottom: 1px;
                right: 1px;
                background-color: @background-notification-badge-ie;
                background-color: @background-notification-badge;
                border-radius: 4px;
                border: solid 1px rgba(122, 99, 0, 0.5)
            }
        }
    }

    .icon {
        &.caret-up, &.caret-down {
            &::after {
                content: '';
                position: absolute;
                left: 6px;
                width: 8px;
                height: 8px;
                background-color: transparent;
                border: solid 1px @text-normal-ie;
                border: solid 1px @text-normal;
                border-bottom: none;
                border-right: none;
            }
        }

        &.caret-up {
            &::after {
                top: 8px;
                -moz-transform: rotate(45deg);
                -ms-transform: rotate(45deg);
                -webkit-transform: rotate(45deg);
                -o-transform: rotate(45deg);
                transform: rotate(45deg);
            }
        }
        &.caret-down {
            &::after {
                top: 4px;
                -moz-transform: rotate(225deg);
                -ms-transform: rotate(225deg);
                -webkit-transform: rotate(225deg);
                -o-transform: rotate(225deg);
                transform: rotate(225deg);
            }
        }

        &.caret-double-right, &.caret-double-left {
            &::before, &::after {
                content: '';
                position: absolute;
                top: 7px;
                width: 6px;
                height: 6px;
                background-color: transparent;
                border: solid 1px @text-normal-ie;
                border: solid 1px @text-normal;
                border-bottom: none;
                border-right: none;
            }
        }
        &.caret-double-right {
            &::before {
                left: 3px;
            }
            &::after {
                left: 9px;
            }
            &::before, &::after {
                -moz-transform: rotate(135deg);
                -ms-transform: rotate(135deg);
                -webkit-transform: rotate(135deg);
                -o-transform: rotate(135deg);
                transform: rotate(135deg);
            }
        }
        &.caret-double-left {
            &::before {
                left: 5px;
            }
            &::after {
                left: 11px;
            }
            &::before, &::after {
                -moz-transform: rotate(315deg);
                -ms-transform: rotate(315deg);
                -webkit-transform: rotate(315deg);
                -o-transform: rotate(315deg);
                transform: rotate(315deg);
            }
        }
    }

    &:not(:disabled) {
        .icon {
            opacity: @component-normal-icon-opacity;
        }
    }

    &:hover:not(.disabled) {
        .icon {
            opacity: @component-hover-icon-opacity;
        }
    }

    &:active:not(.disabled),
    &.active:not(.disabled) {
        .caret-up, .caret-down {
            &::after {
                border-color: @text-normal-pressed-ie;
                border-color: @text-normal-pressed;
            }
        }
        .caret-double-left, .caret-double-right {
            &::before, &::after {
                border-color: @text-normal-pressed-ie;
                border-color: @text-normal-pressed;
            }
        }

        .icon {
            opacity: @component-active-icon-opacity;
        }

        &:hover .icon {
            opacity: @component-active-hover-icon-opacity;
        }
    }

    &.icon-mirrored {
        .icon {
            transform: scale(-1,1);
        }
    }
}

.btn.icon-top, .btn-group.icon-top {
    display: inline-flex;
    flex-direction: column;

    &.open,
    &.over {
        &.split {
            > .inner-box-icon {
                .box-shadow(none);
                border-bottom-left-radius: 0;
                border-bottom-right-radius: 0;
            }
            > .inner-box-caption {
                border-top-left-radius: 0;
                border-top-right-radius: 0;
            }
        }
    }

    &.x-huge {
        @icon-size: 28px;

        min-width: 35px;
        height: @x-huge-btn-height-ie;
        height: @x-huge-btn-height;

        img:not(.menu-item-icon) {
            width: @x-huge-btn-icon-size-ie;
            width: @x-huge-btn-icon-size;
            height: @x-huge-btn-icon-size-ie;
            height: @x-huge-btn-icon-size;
        }

        .inner-box-caption {
            line-height: 18px;
            padding: 1px 4px 1px 3px;
            display: flex;
            //align-items: center;
            align-items: start;
            height: 24px;
            height: calc((@font-size-base-app + 2px) * 2);

            .caption {
                max-width: 160px;//85px;
                max-height: 24px;
                text-overflow: ellipsis;

                white-space: pre;
                line-height: 1;
                padding: 0 2px;

                .caret {
                    margin: 0 1px 0 4px;

                    .rtl & {
                        margin: 0 4px 0 3px;
                    }
                }

                .emptycaption & { // used for buttons without caption, but with color div
                    width: 37px;
                    .caret {
                        margin: 0 1px 0 2px;

                        .rtl & {
                            margin: 0 2px 0 1px;
                        }
                    }
                }
            }

            .pixel-ratio__2_5 & {
                width: 100%;
                justify-content: center;
            }

            .rtl & {
                padding: 1px 3px 1px 4px;
            }
        }

        .icon:not(svg) {
            width: @x-huge-btn-icon-size-ie;
            width: @x-huge-btn-icon-size;
            height: @x-huge-btn-icon-size-ie;
            height: @x-huge-btn-icon-size;
            min-width: 0;
        }

        svg.icon {
            width: 28px;
            height: 28px;

            @media
            only screen and (-webkit-min-device-pixel-ratio: 1.5),
            only screen and (min-resolution: 1.5dppx),
            only screen and (min-resolution: 144dpi) {
                //width:calc(~"40px/1.5");
                //height:calc(~"40px/1.5");
            }
        }

        button.small .icon {
            width: @x-small-btn-icon-size-ie;
            width: @x-small-btn-icon-size;
            height: @x-small-btn-icon-size-ie;
            height: @x-small-btn-icon-size;
            min-width: 0;
        }

        &.dropdown-toggle {
            .caption {
                //max-width: 100px;
            }
        }
    }

    .inner-box-icon {
        flex-grow: 1;
        display: flex;
        align-items: center;
        justify-content: center;
        line-height: 20px;

        .pixel-ratio__2_5 & {
            width: 100%;
        }
    }

    .btn-fixflex-hcenter {
        flex-grow: 1;

        .pixel-ratio__2_5 & {
            width: 100%;
            height: 100%;
        }
    }

    .btn-fixflex-vcenter {
        display: flex;
        align-items: center;

        .caret {
            vertical-align: inherit;
        }
    }

    .inner-box-caption {
        margin: 0;
        height: 20px;
    }

    div.inner-box-icon {
        height: 28px;           // TODO: clear. Firefox bug 984869. fixed. isn't released.
    }
}

.icon-top {
    &.x-huge  {
        .btn&, .btn-group& .btn-toolbar {
            .mx-button-otherstates-icon2(@button-xhuge-active-icon-offset-x-ie);
            .mx-button-otherstates-icon2(@button-xhuge-active-icon-offset-x);
        }
    }
}

.icon-custom {
    background-position: 0 0 !important;
    background-size: cover;
}

.btn-toolbar {
    display: inline-block;
    position: relative;
    margin: 0;
    padding: 0;
    border: 0;
    .border-radius(@border-radius-button-toolbar-ie);
    .border-radius(@border-radius-button-toolbar);
    background-color: transparent;

    .masked:not(.statusbar) & {
        &:disabled {
            opacity: 1;
        }
    }

    .btn.small;

    &.bg-white {
        width: @form-control-size-ie;
        width: @form-control-size;
        height: @form-control-size-ie;
        height: @form-control-size;

        background-color: @background-normal-ie;
        background-color: @background-normal;
        border: @scaled-one-px-value-ie solid @border-regular-control-ie;
        border: @scaled-one-px-value solid @border-regular-control;
        .border-radius(@border-radius-button-normal-ie);
        .border-radius(@border-radius-button-normal);

        &:focus:not(.disabled) {
            border-color: @border-control-focus-ie;
            border-color: @border-control-focus;
            .box-shadow(@shadow-fill-input-ie);
            .box-shadow(@shadow-fill-input);
        }
    }

    &:before,
    &:after {
        content: "";
        display: none;
    }

    &:hover:not(.disabled),
    .over:not(.disabled),
    .highlight-tip & {
        background-color: @highlight-button-hover-ie;
        background-color: @highlight-button-hover;
    }


    &:active:not(.disabled),
    &.active:not(.disabled) {
        color: @text-normal-pressed-ie;
        color: @text-normal-pressed;
        background-color: @highlight-button-pressed-ie;
        background-color: @highlight-button-pressed;
    }

    &:not(.icon-top)
    .caption:not(:empty) {
        padding: 0 4px;
    }

    .icon {
        padding: 0;
        margin: 0;
        display: inline-block;
        background-repeat: no-repeat;
    }

    &:not(.x-huge) {
        .icon {
            width: @x-small-btn-icon-size-ie;
            width: @x-small-btn-icon-size;
            height: @x-small-btn-icon-size-ie;
            height: @x-small-btn-icon-size;
            line-height: @x-small-btn-icon-size-ie;
            line-height: @x-small-btn-icon-size;

        }

        svg.icon {
            @media
            only screen and (-webkit-min-device-pixel-ratio: 1.5) and (-webkit-max-device-pixel-ratio: 1.9),
            only screen and (min-resolution: 1.5dppx) and (max-resolution: 1.9dppx),
            only screen and (min-resolution: 144dpi) and (max-resolution: 143dpi) {
                //width:calc(~"28px/1.5");
                //height:calc(~"28px/1.5");
            }
        }
    }

    &.dropdown-toggle {
        min-width: 7px;
    }

    // Large size
    // ------------------------
    &.large {
        .icon {
            width: 30px !important;
            height: 30px;
            line-height: 20px;
        }
    }

    // Button has color line
    // ------------------------
    .btn-color-value-line {
        pointer-events: none;
        position: absolute;
        left: 3px;
        bottom: 1px;
        width: calc(@x-small-btn-size-ie - 2*3px);
        width: calc(@x-small-btn-size - 2*3px);
        height: 3px;
        background-color: red;
        .rtl & {
            left: auto;
            right: 3px;
        }
        &.bordered {
            border: @scaled-one-px-value-ie solid @border-regular-control-ie;
            border: @scaled-one-px-value solid @border-regular-control;
        }
        .x-huge & {
            left: 8px;
            width: 28px;
            height: 6px;
            .rtl & {
                left: auto;
                right: 8px;
            }
        }
        .x-huge.split & {
            bottom: auto;
            top: 4px;
        }
    }
    .btn-color-value-box {
        pointer-events: none;
        position: absolute;
        left: 3px;
        bottom: 3px;
        width: calc(@x-small-btn-size-ie - 2*3px);
        width: calc(@x-small-btn-size - 2*3px);
        height: calc(@x-small-btn-size-ie - 2*3px);
        height: calc(@x-small-btn-size - 2*3px);
        background-color: red;
        .rtl & {
            left: auto;
            right: 3px;
        }
        &.bordered {
            border: @scaled-one-px-value-ie solid @border-color-shading-ie;
            border: @scaled-one-px-value solid @border-color-shading;
        }
    }

    &.no-icon {
        .icon {
            visibility: hidden;
        }
    }

    &.no-caret {
        .inner-box-caret {
            display: none;
        }
    }

    &.align-left {
        .text-align-left();
    }
}

.btn-category {
    min-width: @x-category-btn-size-ie;
    min-width: @x-category-btn-size;
    height: @x-category-btn-size-ie;
    height: @x-category-btn-size;
    line-height: calc(@x-category-btn-size-ie - 2px);
    line-height: calc(@x-category-btn-size - 2px);
    width: 100%;
    padding: 0;
    display: block;
    position: relative;
    .border-radius(@border-radius-button-category-ie);
    .border-radius(@border-radius-button-category);
    .font-size-normal();
    .font-weight-bold();
    background-color: transparent;

    &:hover:not(.disabled),
    .over:not(.disabled) {
        background-color: @highlight-button-hover-ie;
        background-color: @highlight-button-hover;
    }

    &:active:not(.disabled),
    &.active:not(.disabled) {
        background-color: @highlight-button-pressed-ie;
        background-color: @highlight-button-pressed;
        color: @text-normal-pressed-ie;
        color: @text-normal-pressed;
    }

    .icon {
        display: inline-block;
        position: relative;
        width: @x-small-btn-icon-size-ie;
        width: @x-small-btn-icon-size;
        height: @x-small-btn-icon-size-ie;
        height: @x-small-btn-icon-size;
        line-height: @x-small-btn-icon-size-ie;
        line-height: @x-small-btn-icon-size;
    }

    &[disabled],
    &.disabled {
        //color: #000;  btn-category has no text
        opacity: @component-disabled-opacity-ie;
        opacity: @component-disabled-opacity;
    }

    .pixel-ratio__2_5 & {
        display: flex;
        align-items: center;
        justify-content: center;
        i.icon {
            display: none;
        }
    }

    &:not(.disabled):not(.btn-side-more) {
        &:focus {
            border-color: @border-control-focus-ie;
            border-color: @border-control-focus;
            .box-shadow(@shadow-fill-input-ie);
            .box-shadow(@shadow-fill-input);
            &.active,
            &:active {
                border-color: @border-button-pressed-focus-ie;
                border-color: @border-button-pressed-focus;
                .box-shadow(@shadow-control-primary-pressed-focus-ie);
                .box-shadow(@shadow-control-primary-pressed-focus);
            }
        }
    }
}

// The clickable button for toggling the menu
// Remove the gradient and set the same inset shadow as the :active state
.btn-group {
    > .btn {
        + .dropdown-toggle {
            padding: 0 @dd-button-x-padding-ie;
            padding: 0 @dd-button-x-padding;

            .rtl & {
                padding: 0 @dd-button-x-padding-ie;
                padding: 0 @dd-button-x-padding;
            }
        }

        .rtl & {
            float: right;
        }

        &.btn-toolbar {
            float: none;
        }
    }

    > .dropdown-toggle:first-child {
        .inner-box-caret {
            padding: 0 @dd-button-x-padding-ie;
            padding: 0 @dd-button-x-padding;

            .rtl & {
<<<<<<< HEAD
                padding: @dd-button-x-padding-ie;
                padding: @dd-button-x-padding;
=======
                padding: 0 @dd-button-x-padding;
>>>>>>> df605f1d
            }
        }
    }

    &:not(.x-huge) {
        > .btn:first-child:not(:last-child):not(.dropdown-toggle) {
            .rtl & {
                &.btn-toolbar {
                    .border-radius(@border-radius-button-toolbar-ie);
                    .border-radius(@border-radius-button-toolbar);
                    border-top-left-radius: 0;
                    border-bottom-left-radius: 0;
                }
                &:not(.btn-toolbar) {
                    .border-radius(@border-radius-button-normal-ie);
                    .border-radius(@border-radius-button-normal);
                    border-top-left-radius: 0;
                    border-bottom-left-radius: 0;
                }
            }
        }

        > .dropdown-toggle:not(:first-child) {
            .rtl & {
                &.btn-toolbar {
                    .border-radius(@border-radius-button-toolbar-ie);
                    .border-radius(@border-radius-button-toolbar);
                    border-top-right-radius: 0;
                    border-bottom-right-radius: 0;
                }
                &:not(.btn-toolbar) {
                    .border-radius(@border-radius-button-normal-ie);
                    .border-radius(@border-radius-button-normal);
                    border-top-right-radius: 0;
                    border-bottom-right-radius: 0;
                }
            }
        }
    }

    .caption {
        &:empty {
            display: none;

            + .caret {
                margin-left: 2px;
            }
        }
    }

    &.open {
        > .btn-toolbar {
                //color: @text-normal;

                // Show no shadow for `.btn-link` since it has no other button styles.
                &.btn-link {
                    .box-shadow(none);
                }
        }

        .dropdown-toggle {
            .box-shadow(none);
        }
    }

    &.over {
        > button {
            //background-color: @highlight-button-hover;
        }
    }

    &:not(.split) {
        > .btn-toolbar {
                &.dropdown-toggle:not(.x-huge):not(.no-caret) {
                    width: 100%;
                    min-width: 28px;
                }

                &.btn-text-value {
                    .caret {
                        margin: 6px 3px 6px 0;
                    }
                    .caption {
                        vertical-align: middle;
                    }
                    &[disabled],
                    &.disabled {
                        opacity: @component-disabled-opacity-ie;
                        opacity: @component-disabled-opacity;
                    }
                }

            &.large {
                &.dropdown-toggle {
                    min-width: 40px;

                    .caret {
                        float: right;
                    }
                }
            }
        }
        .dropdown-menu {
            &.scale-menu {
                li.disabled {
                    opacity: @component-disabled-opacity-ie;
                    opacity: @component-disabled-opacity;
                }
            }
        }
    }

    &.split {
        border-radius: @border-radius-button-toolbar-ie;
        border-radius: @border-radius-button-toolbar;
        &.over:not(.disabled),
        &.open {
            box-shadow: inset 0 0 0 @scaled-one-px-value-ie @highlight-button-hover-ie;
            box-shadow: inset 0 0 0 @scaled-one-px-value @highlight-button-hover;

            > button:not(.active):not(.btn-text-split-default) {
                background-color: transparent;
            }
        }

        &.over:not(.disabled) {
            > button {
                &:not(.active) {
                    &:hover {
                        background-color: @highlight-button-hover-ie;
                        background-color: @highlight-button-hover;
                    }
                }

                &:active,
                &:active:hover {
                    background-color: @highlight-button-pressed-ie;
                    background-color: @highlight-button-pressed;
                }
            }
        }

        &.open {
            > button:not(.active) {
                &:last-of-type {
                    background-color: @highlight-button-pressed-ie;
                    background-color: @highlight-button-pressed;
                }
            }
        }

        > button.active:not(.disabled) {
            background-color: @highlight-button-pressed-ie;
            background-color: @highlight-button-pressed;
        }

        .btn + .btn {
            margin: 0;
        }
    }

    .dropdown-menu {
        .btn.small {
            .mx-button-otherstates-icon2(@button-small-active-icon-offset-x-ie);
            .mx-button-otherstates-icon2(@button-small-active-icon-offset-x);
        }
    }
}

.btn-color {
    width: 45px;
    width: calc(31px + 3*@scaled-one-px-value-ie + @dd-button-size-ie);
    width: calc(31px + 3*@scaled-one-px-value + @dd-button-size);
    height: @form-control-size-ie;
    height: @form-control-size;
    padding: @scaled-one-px-value-ie @dd-button-size-ie @scaled-one-px-value-ie @scaled-one-px-value-ie;
    padding: @scaled-one-px-value @dd-button-size @scaled-one-px-value @scaled-one-px-value;
    border:@scaled-one-px-value-ie solid @border-regular-control-ie;
    border:@scaled-one-px-value solid @border-regular-control;
    .border-radius(@border-radius-button-normal-ie);
    .border-radius(@border-radius-button-normal);

    .rtl & {
        padding: @scaled-one-px-value-ie @scaled-one-px-value-ie @scaled-one-px-value-ie @dd-button-size-ie;
        padding: @scaled-one-px-value @scaled-one-px-value @scaled-one-px-value @dd-button-size;
    }

    span:nth-child(1) {
        float: left;
        width: 100%;
        height: 100%;
        border: @scaled-one-px-value-ie solid @border-color-shading-ie;
        border: @scaled-one-px-value solid @border-color-shading;
        border-radius: @border-radius-form-control-ie;
        border-radius: @border-radius-form-control;
        background-color: transparent;
    }

    .inner-box-caret {
        position: absolute;
        right: 0;
        top: 2px;

        .rtl & {
            right: auto;
            left: 0;
        }
    }

    &,
    &:hover,
    .over,
    &:active,
    &.active {
        background: @background-normal-ie !important;
        background: @background-normal !important;
        .box-shadow(none);
    }

    &[disabled],
    &.disabled {
        opacity: @component-disabled-opacity-ie;
        opacity: @component-disabled-opacity;
    }

    .color-transparent {
        &:before {
            border-right: @scaled-one-px-value-ie solid red;
            border-right: @scaled-one-px-value solid red;
            height: 34px;
            transform: translate(16px, -9px) rotate(62deg);
            left: 0;

            .rtl & {
                left: auto;
                right: 0;
                transform: translate(-16px, -9px) rotate(62deg);
            }
        }
    }

    &:active:not(.disabled),
    &.active:not(.disabled) {
        .box-shadow(@shadow-fill-input-ie) !important;
        .box-shadow(@shadow-fill-input) !important;
        .caret {
            border-color: @icon-normal-ie;
            border-color: @icon-normal;
        }
    }

    &:not(.disabled) {
        &:focus, .btn-group.open &, .btn-group:active & {
            border-color: @border-fill-input-focused-ie;
            border-color: @border-fill-input-focused;
            .box-shadow(@shadow-fill-input-ie);
            .box-shadow(@shadow-fill-input);
        }
    }
}

// for color button auto color
.dropdown-menu {
    li > a {
        span.color-auto {
            background-image: none;
            width: 12px;
            height: 12px;
            margin: 1px 7px 0 1px;

            .rtl & {
                margin: 1px 1px 0 7px;
            }
        }

        &.selected,
        &:hover {
            span.color-auto {
                outline: @scaled-one-px-value-ie solid @icon-normal-ie;
                outline: @scaled-one-px-value solid @icon-normal;
                border: @scaled-one-px-value-ie solid @background-normal-ie;
                border: @scaled-one-px-value solid @background-normal;
            }
        }
    }
}

.color-menu.dropdown-menu.shifted-right {
    li > a {
        .padding-x(32px, 20px);
        span.color-auto {
            .margin-left(-18px);
            margin-top: 1px;
        }
    }
}


.btn-options {
    padding: 0;
    margin:0;
    border: 0 none;
    //.box-shadow(none);
    background-color: transparent;

    &.bg-white {
        background-color: @background-normal-ie;
        background-color: @background-normal;
    }

    .icon {
        position: relative;
        min-width: inherit;
        height: inherit;
        line-height: inherit;
        padding: 0;
        margin: 0;
        display: inline-block;
        background-repeat: no-repeat;
    }

    .pixel-ratio__2_5 & {
        svg.icon {
            width: 100%;
        }
    }

    &.huge-1 {
        .pixel-ratio__2_5 & {
            width: 40px;
        }
    }

    &.svg-chartlist {
        width: 40px;
        height: 40px;
        .icon {
            width: 40px;
            height: 40px;
        }

        &:hover:not(.disabled) {
            svg.icon {
                opacity: 1;
            }
        }

        &:active,
        &.active {
            &:not(.disabled) {
                svg.icon {
                    fill: @icon-normal-pressed-ie;
                    fill: @icon-normal-pressed;
                    opacity: 1;
                }
            }
        }

        svg.icon {
            fill: @icon-normal-ie;
            fill: @icon-normal;
            opacity: 1;
        }
    }

    box-shadow: inset 0 0 0 @scaled-one-px-value-ie @border-regular-control-ie;
    box-shadow: inset 0 0 0 @scaled-one-px-value @border-regular-control;
    .border-radius(@border-radius-button-normal-ie);
    .border-radius(@border-radius-button-normal);

    &:hover,
    &.over {
        background-color: @highlight-button-hover-ie;
        background-color: @highlight-button-hover;
    }

    &:active,
    &.active {
        background-color: @highlight-button-pressed-ie;
        background-color: @highlight-button-pressed;
    }

    &.large {
        min-width: 28px;
        width: 28px;
        height: 28px;
    }

    &:focus:not(.disabled) {
        .box-shadow(@shadow-control-focus-ie);
        .box-shadow(@shadow-control-focus);
        &.active,
        &:active {
            .box-shadow(@shadow-control-pressed-focus-ie);
            .box-shadow(@shadow-control-pressed-focus);
        }
    }

    &.border-off {
        box-shadow: none;
    }
}

.btn-text-default {
    width: 75px;
    height: @form-control-size-ie;
    height: @form-control-size;
    background: @background-normal-ie;
    background: @background-normal;
    border: @scaled-one-px-value-ie solid @border-regular-control-ie;
    border: @scaled-one-px-value solid @border-regular-control;
    .border-radius(@border-radius-button-normal-ie);
    .border-radius(@border-radius-button-normal);
    .font-size-normal();

    &.auto {
        width: auto;
        padding-left: 10px;
        padding-right: 10px;
    }

    &:not(.auto) {
        overflow: hidden;
        text-overflow: ellipsis;
    }

    &:focus:not(.disabled) {
        border-color: @border-control-focus-ie;
        border-color: @border-control-focus;
        .box-shadow(@shadow-fill-input-ie);
        .box-shadow(@shadow-fill-input);
        &.active {
            border-color: @border-button-pressed-focus-ie;
            border-color: @border-button-pressed-focus;
        }
    }

    &:hover:not(.disabled),
    .over:not(.disabled) {
        background-color: @highlight-button-hover-ie !important;
        background-color: @highlight-button-hover !important;
    }

    &:active:not(.disabled),
    &.active:not(.disabled) {
        background-color: @highlight-button-pressed-ie !important;
        background-color: @highlight-button-pressed !important;
        color: @text-normal-pressed-ie;
        color: @text-normal-pressed;
        &:not(:focus) {
            border-color: @highlight-button-pressed-ie;
            border-color: @highlight-button-pressed;
        }
    }

    &[disabled],
    &.disabled {
        opacity: @component-disabled-opacity-ie;
        opacity: @component-disabled-opacity;
    }

    &.yellow {
        .font-weight-bold();
        border: 1px solid transparent;
        color: @text-alt-key-hint-ie;
        color: @text-alt-key-hint;
        background-color: @background-fill-button-ie;
        background-color: @background-fill-button;

        &:hover:not(.disabled),
        .over:not(.disabled) {
            background-color: @highlight-fill-button-hover-ie !important;
            background-color: @highlight-fill-button-hover !important;
        }

        &:active:not(.disabled),
        &.active:not(.disabled) {
            background-color: @highlight-fill-button-pressed-ie !important;
            background-color: @highlight-fill-button-pressed !important;
        }
    }
    &.back-color {
        .font-weight-bold();
        border: 1px solid @text-toolbar-header-ie;
        border: 1px solid @text-toolbar-header;
        color: @text-toolbar-header-ie;
        color: @text-toolbar-header;
        background-color: transparent;

        .style-off-tabs & {
            border: 1px solid @text-normal-ie;
            border: 1px solid @text-normal;
            color: @text-normal-ie;
            color: @text-normal;
        }

        &:not(:disabled) {
            opacity: @header-component-normal-icon-opacity;
        }

        &:hover:not(.disabled),
        .over:not(.disabled) {
            background-color: @highlight-header-button-hover-ie  !important;
            background-color: @highlight-header-button-hover  !important;

            .style-off-tabs & {
                background-color: @highlight-button-hover-ie  !important;
                background-color: @highlight-button-hover  !important;
            }
        }

        &:active:not(.disabled),
        &.active:not(.disabled) {
            background-color: @highlight-header-button-pressed-ie !important;
            background-color: @highlight-header-button-pressed !important;

            .style-off-tabs & {
                background-color: @highlight-button-pressed-ie !important;
                background-color: @highlight-button-pressed !important;
            }
        }

    }
}

.btn-text-menu-default {
    display: flex;
    justify-content: center;
    align-items: center;
    width: 100%;
    height: @form-control-size-ie;
    height: @form-control-size;
    background: @background-normal-ie;
    background: @background-normal;
    border: @scaled-one-px-value-ie solid @border-regular-control-ie;
    border: @scaled-one-px-value solid @border-regular-control;
    .border-radius(@border-radius-button-normal-ie);
    .border-radius(@border-radius-button-normal);

    button {
        width: 100%;
    }

    .inner-box-caret {
        position: absolute;
        right: 1px;
        .rtl & {
            right: auto;
            left: 1px;
        }
        .ie & {
            top: 2px;
        }
    }

    &:not(.disabled) {
        &:focus, .btn-group.open & {
            border-color: @border-control-focus-ie;
            border-color: @border-control-focus;
            .box-shadow(@shadow-fill-input-ie);
            .box-shadow(@shadow-fill-input);
        }
    }

    &:hover:not(.disabled),
    .over:not(.disabled) {
        background-color: @highlight-button-hover-ie !important;
        background-color: @highlight-button-hover !important;
    }

    &:active:not(.disabled),
    &.active:not(.disabled) {
        background-color: @highlight-button-pressed-ie !important;
        background-color: @highlight-button-pressed !important;
        color: @text-normal-pressed-ie;
        color: @text-normal-pressed;
    }

    &[disabled],
    &.disabled {
        opacity: @component-disabled-opacity-ie;
        opacity: @component-disabled-opacity;
    }
}

.btn-text-split-default {
    width: 75px;
    height: @form-control-size-ie;
    height: @form-control-size;
    background: @background-normal-ie;
    background: @background-normal;
    border: @scaled-one-px-value-ie solid @border-regular-control-ie;
    border: @scaled-one-px-value solid @border-regular-control;
    .border-radius(@border-radius-button-normal-ie);
    .border-radius(@border-radius-button-normal);

    &.auto {
        width: auto;
    }

    &.dropdown-toggle {
        width: 14px;
        width: calc(2*@scaled-one-px-value-ie + @dd-button-size-ie);
        width: calc(2*@scaled-one-px-value + @dd-button-size);
    }

    &:not(.dropdown-toggle) {
        border-right: none;

        .rtl & {
            border: @scaled-one-px-value-ie solid @border-regular-control-ie;
            border: @scaled-one-px-value solid @border-regular-control;
            border-left: none;
        }
    }

    &:not(.disabled) {
        .btn-group.open &,
        .btn-group.active &,
        .btn-group:active &,
        .btn-group:focus & {
            border-color: @border-control-focus-ie;
            border-color: @border-control-focus;
            .box-shadow(@shadow-fill-input-ie);
            .box-shadow(@shadow-fill-input);
        }
    }

    &:hover:not(.disabled),
    .over:not(.disabled) {
        background-color: @highlight-button-hover-ie !important;
        background-color: @highlight-button-hover !important;
    }

    &:active:not(.disabled),
    &.active:not(.disabled) {
        background-color: @highlight-button-pressed-ie !important;
        background-color: @highlight-button-pressed !important;
        color: @text-normal-pressed-ie;
        color: @text-normal-pressed;
        //&:not(:focus) {
        //    border-color: @highlight-button-pressed-ie;
        //    border-color: @highlight-button-pressed;
        //}
    }

    &[disabled],
    &.disabled {
        opacity: @component-disabled-opacity-ie;
        opacity: @component-disabled-opacity;
    }
}

.btn-icon-default {
    width: 45px;
    height: @form-control-size-ie;
    height: @form-control-size;
    background: @background-normal-ie;
    background: @background-normal;
    border: @scaled-one-px-value-ie solid @border-regular-control-ie;
    border: @scaled-one-px-value solid @border-regular-control;
    .border-radius(@border-radius-button-normal-ie);
    .border-radius(@border-radius-button-normal);

    .icon {
        width: 28px;
        padding: 0;
        margin: 0;
        position: relative;
        display: inline-block;
        background-repeat: no-repeat;
    }

    &:not(.btn-toolbar).dropdown-toggle:first-child .inner-box-caret {
      padding: 0 1px 0 2px;
        .rtl & {
            padding: 0 2px 0 1px;
        }
    }

    &:hover:not(.disabled),
    .over:not(.disabled) {
        background-color: @highlight-button-hover-ie !important;
        background-color: @highlight-button-hover !important;
    }

    &:active:not(.disabled),
    &.active:not(.disabled) {
        background-color: @highlight-button-pressed-ie !important;
        background-color: @highlight-button-pressed !important;
    }

    &[disabled],
    &.disabled {
        opacity: @component-disabled-opacity-ie;
        opacity: @component-disabled-opacity;
    }
}

.asc-window.modal {
    .btn-toolbar:not(.bg-white):not(.disabled) {
        &:focus {
            .box-shadow(@shadow-control-focus-ie);
            .box-shadow(@shadow-control-focus);
            &.active,
            &:active {
                .box-shadow(@shadow-control-pressed-focus-ie);
                .box-shadow(@shadow-control-pressed-focus);
            }
        }
    }
    .btn-group:not(.split) {
        &.open,
        &.active,
        &:active {
            .btn-toolbar:not(.bg-white):not(.disabled) {
                .box-shadow(@shadow-control-pressed-focus-ie);
                .box-shadow(@shadow-control-pressed-focus);
            }
        }
    }
    .btn-group.split,
    .input-field-btn,
    .input-field-btn .btn-group {
        .btn-toolbar:not(.bg-white):not(.disabled):focus {
            .box-shadow(none);
        }
    }
    .input-field-btn .btn-group.open {
        .btn-toolbar:not(.bg-white):not(.disabled) {
            .box-shadow(none);
        }
    }

    .btn-group.split.no-borders:not(.disabled) {
        &:focus,
        &.open,
        &.active,
        &:active {
            .btn-toolbar:not(.bg-white):not(.disabled) {
                .box-shadow(@shadow-control-pressed-focus-ie);
                .box-shadow(@shadow-control-pressed-focus);
            }
        }
    }
}

.btn-large-dataview {
    display: inline-block;
    width: 72px;
    height: 58px;
    padding: 2px;
    margin:0;
    box-shadow: none;
    background-color: @background-normal-ie;
    background-color: @background-normal;
    border: @scaled-one-px-value-ie solid @border-regular-control-ie;
    border: @scaled-one-px-value solid @border-regular-control;
    .border-radius(@border-radius-button-normal-ie);
    .border-radius(@border-radius-button-normal);

    &.template-table {
        width: 92px;
    }

    .icon-template-slicer.icon {
        min-width: 36px;
        height: 55px;
        line-height: 53px;
        border: none;
    }

    .icon {
        display: inline-block;
        .btn.btnsize(52px);
        padding: 0;
        .margin-right(@large-btn-dataview-y-margin-ie);
        .margin-right(@large-btn-dataview-y-margin);
        background-color: transparent;
        background-repeat: no-repeat;
        border: @scaled-one-px-value-ie solid @border-regular-control-ie;
        border: @scaled-one-px-value solid @border-regular-control;
        position: relative;
    }

    &.sheet-template-table {
        width: 83px;
        height: 54px;

        .icon {
            border: none;
            .box-shadow(0 0 0 @scaled-one-px-value-ie @border-regular-control-ie);
            .box-shadow(0 0 0 @scaled-one-px-value @border-regular-control);
        }
    }

    svg.icon {
        vertical-align: middle;
        width: 52px;
        padding: 5px;

        fill: @icon-normal-ie;
        fill: @icon-normal;

        .btn& {
            opacity: 1;
        }
    }

    &:hover,
    .over,
    &:active,
    &.active {
        background-color: @background-normal-ie !important;
        background-color: @background-normal !important;

        &:not(:disabled) {
            svg.icon {
                opacity: inherit;
            }
        }
    }

    &:active:not(.disabled),
    &.active:not(.disabled) {
        .caret {
            border-color: @icon-normal-ie;
            border-color: @icon-normal;
        }
    }

    &[disabled],
    &.disabled {
        opacity: @component-disabled-opacity-ie;
        opacity: @component-disabled-opacity;
    }

    &:not(:disabled) {
        .icon {
            opacity: 1;
        }

        &:hover {
            .icon {
                .icon();
            }
        }
    }

    &:not(.disabled) {
        &:focus, .btn-group.open & {
            border-color: @border-fill-input-focused-ie;
            border-color: @border-fill-input-focused;
            .box-shadow(@shadow-fill-input-ie);
            .box-shadow(@shadow-fill-input);
        }
    }
}

// Dialog buttons
// ------------------------

.dlg-btn {
    .font-size-normal();
    .font-weight-bold();
    width: 86px;
    color: @text-normal-ie;
    color: @text-normal;
    background-color: @background-normal-ie;
    background-color: @background-normal;
    border: @scaled-one-px-value-ie solid @border-regular-control-ie;
    border: @scaled-one-px-value solid @border-regular-control;

    &:hover:not(.disabled),
    &.hover:not(.disabled) {
        background-color: @highlight-button-hover-ie;
        background-color: @highlight-button-hover;
    }

    &:not(.disabled) {
        &:focus {
            border-color: @border-control-focus-ie;
            border-color: @border-control-focus;
            .box-shadow(@shadow-fill-input-ie);
            .box-shadow(@shadow-fill-input);
        }
    }

    &.primary {
        color: @text-inverse-ie;
        color: @text-inverse;
        background-color: @background-primary-dialog-button-ie;
        background-color: @background-primary-dialog-button;
        border-color: @background-primary-dialog-button-ie;
        border-color: @background-primary-dialog-button;

        &:not(.disabled) {
            &:hover,
            &.hover {
                background-color: @highlight-primary-dialog-button-hover-ie;
                background-color: @highlight-primary-dialog-button-hover;
                border-color: @highlight-primary-dialog-button-hover-ie;
                border-color: @highlight-primary-dialog-button-hover;
            }

            &:active,
            &.active {
                background-color: @highlight-primary-dialog-button-pressed-ie;
                background-color: @highlight-primary-dialog-button-pressed;
                border-color: @highlight-primary-dialog-button-pressed-ie;
                border-color: @highlight-primary-dialog-button-pressed;
            }

            &:focus {
                border-color: @border-button-pressed-focus-ie;
                border-color: @border-button-pressed-focus;
                .box-shadow(@shadow-control-primary-pressed-focus-ie);
                .box-shadow(@shadow-control-primary-pressed-focus);
            }
        }
    }

    &[disabled] {
        opacity: @component-disabled-opacity-ie;
        opacity: @component-disabled-opacity;
    }

    &.auto {
        width: auto;
        min-width: 86px;
    }
}
<|MERGE_RESOLUTION|>--- conflicted
+++ resolved
@@ -1,1666 +1,1662 @@
-@x-tiny-btn-size: 20px;
-@x-tiny-btn-icon-size: 20px;
-
-.btn {
-    border-radius: @border-radius-button-base-ie;
-    border-radius: @border-radius-button-base;
-    color: @text-normal-ie;
-    color: @text-normal;
-    border-width: @scaled-one-px-value-ie;
-    border-width: @scaled-one-px-value;
-
-    .btnsize(@value) {
-        min-width: @value;
-        height: @value;
-        line-height: @value - 2px;
-    }
-
-    &.tiny {
-        .btnsize(@x-tiny-btn-size);
-    }
-
-    &.small {
-        min-width: @x-small-btn-size-ie;
-        min-width: @x-small-btn-size;
-        height: @x-small-btn-size-ie;
-        height: @x-small-btn-size;
-        line-height: calc(@x-small-btn-size-ie - 2px);
-        line-height: calc(@x-small-btn-size - 2px);
-    }
-
-    &.normal {
-        height: @form-control-size-ie;
-        height: @form-control-size;
-    }
-
-    &.large {
-        .btnsize(30px);
-    }
-
-    &.huge {
-        .btnsize(37px);
-    }
-
-    &.huge-1 {
-        .btnsize(40px);
-    }
-
-    &.x-huge {
-        min-width: @x-huge-btn-height-ie;
-        min-width: @x-huge-btn-height;
-        height: @x-huge-btn-height-ie;
-        height: @x-huge-btn-height;
-        line-height: calc(@x-huge-btn-height-ie - 2px);
-        line-height: calc(@x-huge-btn-height - 2px);
-    }
-
-    &[disabled], &.disabled {
-        opacity: @component-disabled-opacity-ie;
-        opacity: @component-disabled-opacity;
-    }
-    
-    &:focus {
-        outline: 0;
-        outline-offset: 0;
-        color: @text-normal-ie;
-        color: @text-normal;
-    }
-
-    &:hover {
-        color: @text-normal-ie;
-        color: @text-normal;
-    }
-
-    &:active, &.active {
-        -webkit-box-shadow: none;
-        box-shadow: none;
-    }
-
-    .caret {
-        width: 4px;
-        height: 4px;
-        border: solid 1px @icon-normal-ie;
-        border: solid 1px @icon-normal;
-        border-bottom: none;
-        border-right: none;
-        background-image: none;
-
-        transition: transform 0.2s ease;
-        transform: rotate(-135deg) translate(1px,1px);
-        &.compact-caret {
-            display: none;
-        }
-    }
-
-    //&:active,
-    &:active:not(.disabled),
-    &.active:not(.disabled){
-        .caret {
-            transform: rotate(45deg);
-            border-color: @icon-normal-pressed-ie;
-            border-color: @icon-normal-pressed;
-        }
-    }
-
-    &:active,
-    &.active {
-        &:focus,
-        &.focus {
-            outline: none;
-        }
-    }
-
-    .caption {
-        .font-size-normal();
-    }
-
-    &.icon-top {
-        display: inline-flex;
-        flex-direction: column;
-        align-items: center;
-
-        .icon {
-            //flex-grow: 1;
-        }
-
-        .caption {
-            line-height: 18px;
-            padding: 0 4px;
-        }
-    }
-
-    &.notify {
-        .icon {
-            &::before {
-                content: ' ';
-                position: absolute;
-                width: 7px;
-                height: 7px;
-                bottom: 1px;
-                right: 1px;
-                background-color: @background-notification-badge-ie;
-                background-color: @background-notification-badge;
-                border-radius: 4px;
-                border: solid 1px rgba(122, 99, 0, 0.5)
-            }
-        }
-    }
-
-    .icon {
-        &.caret-up, &.caret-down {
-            &::after {
-                content: '';
-                position: absolute;
-                left: 6px;
-                width: 8px;
-                height: 8px;
-                background-color: transparent;
-                border: solid 1px @text-normal-ie;
-                border: solid 1px @text-normal;
-                border-bottom: none;
-                border-right: none;
-            }
-        }
-
-        &.caret-up {
-            &::after {
-                top: 8px;
-                -moz-transform: rotate(45deg);
-                -ms-transform: rotate(45deg);
-                -webkit-transform: rotate(45deg);
-                -o-transform: rotate(45deg);
-                transform: rotate(45deg);
-            }
-        }
-        &.caret-down {
-            &::after {
-                top: 4px;
-                -moz-transform: rotate(225deg);
-                -ms-transform: rotate(225deg);
-                -webkit-transform: rotate(225deg);
-                -o-transform: rotate(225deg);
-                transform: rotate(225deg);
-            }
-        }
-
-        &.caret-double-right, &.caret-double-left {
-            &::before, &::after {
-                content: '';
-                position: absolute;
-                top: 7px;
-                width: 6px;
-                height: 6px;
-                background-color: transparent;
-                border: solid 1px @text-normal-ie;
-                border: solid 1px @text-normal;
-                border-bottom: none;
-                border-right: none;
-            }
-        }
-        &.caret-double-right {
-            &::before {
-                left: 3px;
-            }
-            &::after {
-                left: 9px;
-            }
-            &::before, &::after {
-                -moz-transform: rotate(135deg);
-                -ms-transform: rotate(135deg);
-                -webkit-transform: rotate(135deg);
-                -o-transform: rotate(135deg);
-                transform: rotate(135deg);
-            }
-        }
-        &.caret-double-left {
-            &::before {
-                left: 5px;
-            }
-            &::after {
-                left: 11px;
-            }
-            &::before, &::after {
-                -moz-transform: rotate(315deg);
-                -ms-transform: rotate(315deg);
-                -webkit-transform: rotate(315deg);
-                -o-transform: rotate(315deg);
-                transform: rotate(315deg);
-            }
-        }
-    }
-
-    &:not(:disabled) {
-        .icon {
-            opacity: @component-normal-icon-opacity;
-        }
-    }
-
-    &:hover:not(.disabled) {
-        .icon {
-            opacity: @component-hover-icon-opacity;
-        }
-    }
-
-    &:active:not(.disabled),
-    &.active:not(.disabled) {
-        .caret-up, .caret-down {
-            &::after {
-                border-color: @text-normal-pressed-ie;
-                border-color: @text-normal-pressed;
-            }
-        }
-        .caret-double-left, .caret-double-right {
-            &::before, &::after {
-                border-color: @text-normal-pressed-ie;
-                border-color: @text-normal-pressed;
-            }
-        }
-
-        .icon {
-            opacity: @component-active-icon-opacity;
-        }
-
-        &:hover .icon {
-            opacity: @component-active-hover-icon-opacity;
-        }
-    }
-
-    &.icon-mirrored {
-        .icon {
-            transform: scale(-1,1);
-        }
-    }
-}
-
-.btn.icon-top, .btn-group.icon-top {
-    display: inline-flex;
-    flex-direction: column;
-
-    &.open,
-    &.over {
-        &.split {
-            > .inner-box-icon {
-                .box-shadow(none);
-                border-bottom-left-radius: 0;
-                border-bottom-right-radius: 0;
-            }
-            > .inner-box-caption {
-                border-top-left-radius: 0;
-                border-top-right-radius: 0;
-            }
-        }
-    }
-
-    &.x-huge {
-        @icon-size: 28px;
-
-        min-width: 35px;
-        height: @x-huge-btn-height-ie;
-        height: @x-huge-btn-height;
-
-        img:not(.menu-item-icon) {
-            width: @x-huge-btn-icon-size-ie;
-            width: @x-huge-btn-icon-size;
-            height: @x-huge-btn-icon-size-ie;
-            height: @x-huge-btn-icon-size;
-        }
-
-        .inner-box-caption {
-            line-height: 18px;
-            padding: 1px 4px 1px 3px;
-            display: flex;
-            //align-items: center;
-            align-items: start;
-            height: 24px;
-            height: calc((@font-size-base-app + 2px) * 2);
-
-            .caption {
-                max-width: 160px;//85px;
-                max-height: 24px;
-                text-overflow: ellipsis;
-
-                white-space: pre;
-                line-height: 1;
-                padding: 0 2px;
-
-                .caret {
-                    margin: 0 1px 0 4px;
-
-                    .rtl & {
-                        margin: 0 4px 0 3px;
-                    }
-                }
-
-                .emptycaption & { // used for buttons without caption, but with color div
-                    width: 37px;
-                    .caret {
-                        margin: 0 1px 0 2px;
-
-                        .rtl & {
-                            margin: 0 2px 0 1px;
-                        }
-                    }
-                }
-            }
-
-            .pixel-ratio__2_5 & {
-                width: 100%;
-                justify-content: center;
-            }
-
-            .rtl & {
-                padding: 1px 3px 1px 4px;
-            }
-        }
-
-        .icon:not(svg) {
-            width: @x-huge-btn-icon-size-ie;
-            width: @x-huge-btn-icon-size;
-            height: @x-huge-btn-icon-size-ie;
-            height: @x-huge-btn-icon-size;
-            min-width: 0;
-        }
-
-        svg.icon {
-            width: 28px;
-            height: 28px;
-
-            @media
-            only screen and (-webkit-min-device-pixel-ratio: 1.5),
-            only screen and (min-resolution: 1.5dppx),
-            only screen and (min-resolution: 144dpi) {
-                //width:calc(~"40px/1.5");
-                //height:calc(~"40px/1.5");
-            }
-        }
-
-        button.small .icon {
-            width: @x-small-btn-icon-size-ie;
-            width: @x-small-btn-icon-size;
-            height: @x-small-btn-icon-size-ie;
-            height: @x-small-btn-icon-size;
-            min-width: 0;
-        }
-
-        &.dropdown-toggle {
-            .caption {
-                //max-width: 100px;
-            }
-        }
-    }
-
-    .inner-box-icon {
-        flex-grow: 1;
-        display: flex;
-        align-items: center;
-        justify-content: center;
-        line-height: 20px;
-
-        .pixel-ratio__2_5 & {
-            width: 100%;
-        }
-    }
-
-    .btn-fixflex-hcenter {
-        flex-grow: 1;
-
-        .pixel-ratio__2_5 & {
-            width: 100%;
-            height: 100%;
-        }
-    }
-
-    .btn-fixflex-vcenter {
-        display: flex;
-        align-items: center;
-
-        .caret {
-            vertical-align: inherit;
-        }
-    }
-
-    .inner-box-caption {
-        margin: 0;
-        height: 20px;
-    }
-
-    div.inner-box-icon {
-        height: 28px;           // TODO: clear. Firefox bug 984869. fixed. isn't released.
-    }
-}
-
-.icon-top {
-    &.x-huge  {
-        .btn&, .btn-group& .btn-toolbar {
-            .mx-button-otherstates-icon2(@button-xhuge-active-icon-offset-x-ie);
-            .mx-button-otherstates-icon2(@button-xhuge-active-icon-offset-x);
-        }
-    }
-}
-
-.icon-custom {
-    background-position: 0 0 !important;
-    background-size: cover;
-}
-
-.btn-toolbar {
-    display: inline-block;
-    position: relative;
-    margin: 0;
-    padding: 0;
-    border: 0;
-    .border-radius(@border-radius-button-toolbar-ie);
-    .border-radius(@border-radius-button-toolbar);
-    background-color: transparent;
-
-    .masked:not(.statusbar) & {
-        &:disabled {
-            opacity: 1;
-        }
-    }
-
-    .btn.small;
-
-    &.bg-white {
-        width: @form-control-size-ie;
-        width: @form-control-size;
-        height: @form-control-size-ie;
-        height: @form-control-size;
-
-        background-color: @background-normal-ie;
-        background-color: @background-normal;
-        border: @scaled-one-px-value-ie solid @border-regular-control-ie;
-        border: @scaled-one-px-value solid @border-regular-control;
-        .border-radius(@border-radius-button-normal-ie);
-        .border-radius(@border-radius-button-normal);
-
-        &:focus:not(.disabled) {
-            border-color: @border-control-focus-ie;
-            border-color: @border-control-focus;
-            .box-shadow(@shadow-fill-input-ie);
-            .box-shadow(@shadow-fill-input);
-        }
-    }
-
-    &:before,
-    &:after {
-        content: "";
-        display: none;
-    }
-
-    &:hover:not(.disabled),
-    .over:not(.disabled),
-    .highlight-tip & {
-        background-color: @highlight-button-hover-ie;
-        background-color: @highlight-button-hover;
-    }
-
-
-    &:active:not(.disabled),
-    &.active:not(.disabled) {
-        color: @text-normal-pressed-ie;
-        color: @text-normal-pressed;
-        background-color: @highlight-button-pressed-ie;
-        background-color: @highlight-button-pressed;
-    }
-
-    &:not(.icon-top)
-    .caption:not(:empty) {
-        padding: 0 4px;
-    }
-
-    .icon {
-        padding: 0;
-        margin: 0;
-        display: inline-block;
-        background-repeat: no-repeat;
-    }
-
-    &:not(.x-huge) {
-        .icon {
-            width: @x-small-btn-icon-size-ie;
-            width: @x-small-btn-icon-size;
-            height: @x-small-btn-icon-size-ie;
-            height: @x-small-btn-icon-size;
-            line-height: @x-small-btn-icon-size-ie;
-            line-height: @x-small-btn-icon-size;
-
-        }
-
-        svg.icon {
-            @media
-            only screen and (-webkit-min-device-pixel-ratio: 1.5) and (-webkit-max-device-pixel-ratio: 1.9),
-            only screen and (min-resolution: 1.5dppx) and (max-resolution: 1.9dppx),
-            only screen and (min-resolution: 144dpi) and (max-resolution: 143dpi) {
-                //width:calc(~"28px/1.5");
-                //height:calc(~"28px/1.5");
-            }
-        }
-    }
-
-    &.dropdown-toggle {
-        min-width: 7px;
-    }
-
-    // Large size
-    // ------------------------
-    &.large {
-        .icon {
-            width: 30px !important;
-            height: 30px;
-            line-height: 20px;
-        }
-    }
-
-    // Button has color line
-    // ------------------------
-    .btn-color-value-line {
-        pointer-events: none;
-        position: absolute;
-        left: 3px;
-        bottom: 1px;
-        width: calc(@x-small-btn-size-ie - 2*3px);
-        width: calc(@x-small-btn-size - 2*3px);
-        height: 3px;
-        background-color: red;
-        .rtl & {
-            left: auto;
-            right: 3px;
-        }
-        &.bordered {
-            border: @scaled-one-px-value-ie solid @border-regular-control-ie;
-            border: @scaled-one-px-value solid @border-regular-control;
-        }
-        .x-huge & {
-            left: 8px;
-            width: 28px;
-            height: 6px;
-            .rtl & {
-                left: auto;
-                right: 8px;
-            }
-        }
-        .x-huge.split & {
-            bottom: auto;
-            top: 4px;
-        }
-    }
-    .btn-color-value-box {
-        pointer-events: none;
-        position: absolute;
-        left: 3px;
-        bottom: 3px;
-        width: calc(@x-small-btn-size-ie - 2*3px);
-        width: calc(@x-small-btn-size - 2*3px);
-        height: calc(@x-small-btn-size-ie - 2*3px);
-        height: calc(@x-small-btn-size - 2*3px);
-        background-color: red;
-        .rtl & {
-            left: auto;
-            right: 3px;
-        }
-        &.bordered {
-            border: @scaled-one-px-value-ie solid @border-color-shading-ie;
-            border: @scaled-one-px-value solid @border-color-shading;
-        }
-    }
-
-    &.no-icon {
-        .icon {
-            visibility: hidden;
-        }
-    }
-
-    &.no-caret {
-        .inner-box-caret {
-            display: none;
-        }
-    }
-
-    &.align-left {
-        .text-align-left();
-    }
-}
-
-.btn-category {
-    min-width: @x-category-btn-size-ie;
-    min-width: @x-category-btn-size;
-    height: @x-category-btn-size-ie;
-    height: @x-category-btn-size;
-    line-height: calc(@x-category-btn-size-ie - 2px);
-    line-height: calc(@x-category-btn-size - 2px);
-    width: 100%;
-    padding: 0;
-    display: block;
-    position: relative;
-    .border-radius(@border-radius-button-category-ie);
-    .border-radius(@border-radius-button-category);
-    .font-size-normal();
-    .font-weight-bold();
-    background-color: transparent;
-
-    &:hover:not(.disabled),
-    .over:not(.disabled) {
-        background-color: @highlight-button-hover-ie;
-        background-color: @highlight-button-hover;
-    }
-
-    &:active:not(.disabled),
-    &.active:not(.disabled) {
-        background-color: @highlight-button-pressed-ie;
-        background-color: @highlight-button-pressed;
-        color: @text-normal-pressed-ie;
-        color: @text-normal-pressed;
-    }
-
-    .icon {
-        display: inline-block;
-        position: relative;
-        width: @x-small-btn-icon-size-ie;
-        width: @x-small-btn-icon-size;
-        height: @x-small-btn-icon-size-ie;
-        height: @x-small-btn-icon-size;
-        line-height: @x-small-btn-icon-size-ie;
-        line-height: @x-small-btn-icon-size;
-    }
-
-    &[disabled],
-    &.disabled {
-        //color: #000;  btn-category has no text
-        opacity: @component-disabled-opacity-ie;
-        opacity: @component-disabled-opacity;
-    }
-
-    .pixel-ratio__2_5 & {
-        display: flex;
-        align-items: center;
-        justify-content: center;
-        i.icon {
-            display: none;
-        }
-    }
-
-    &:not(.disabled):not(.btn-side-more) {
-        &:focus {
-            border-color: @border-control-focus-ie;
-            border-color: @border-control-focus;
-            .box-shadow(@shadow-fill-input-ie);
-            .box-shadow(@shadow-fill-input);
-            &.active,
-            &:active {
-                border-color: @border-button-pressed-focus-ie;
-                border-color: @border-button-pressed-focus;
-                .box-shadow(@shadow-control-primary-pressed-focus-ie);
-                .box-shadow(@shadow-control-primary-pressed-focus);
-            }
-        }
-    }
-}
-
-// The clickable button for toggling the menu
-// Remove the gradient and set the same inset shadow as the :active state
-.btn-group {
-    > .btn {
-        + .dropdown-toggle {
-            padding: 0 @dd-button-x-padding-ie;
-            padding: 0 @dd-button-x-padding;
-
-            .rtl & {
-                padding: 0 @dd-button-x-padding-ie;
-                padding: 0 @dd-button-x-padding;
-            }
-        }
-
-        .rtl & {
-            float: right;
-        }
-
-        &.btn-toolbar {
-            float: none;
-        }
-    }
-
-    > .dropdown-toggle:first-child {
-        .inner-box-caret {
-            padding: 0 @dd-button-x-padding-ie;
-            padding: 0 @dd-button-x-padding;
-
-            .rtl & {
-<<<<<<< HEAD
-                padding: @dd-button-x-padding-ie;
-                padding: @dd-button-x-padding;
-=======
-                padding: 0 @dd-button-x-padding;
->>>>>>> df605f1d
-            }
-        }
-    }
-
-    &:not(.x-huge) {
-        > .btn:first-child:not(:last-child):not(.dropdown-toggle) {
-            .rtl & {
-                &.btn-toolbar {
-                    .border-radius(@border-radius-button-toolbar-ie);
-                    .border-radius(@border-radius-button-toolbar);
-                    border-top-left-radius: 0;
-                    border-bottom-left-radius: 0;
-                }
-                &:not(.btn-toolbar) {
-                    .border-radius(@border-radius-button-normal-ie);
-                    .border-radius(@border-radius-button-normal);
-                    border-top-left-radius: 0;
-                    border-bottom-left-radius: 0;
-                }
-            }
-        }
-
-        > .dropdown-toggle:not(:first-child) {
-            .rtl & {
-                &.btn-toolbar {
-                    .border-radius(@border-radius-button-toolbar-ie);
-                    .border-radius(@border-radius-button-toolbar);
-                    border-top-right-radius: 0;
-                    border-bottom-right-radius: 0;
-                }
-                &:not(.btn-toolbar) {
-                    .border-radius(@border-radius-button-normal-ie);
-                    .border-radius(@border-radius-button-normal);
-                    border-top-right-radius: 0;
-                    border-bottom-right-radius: 0;
-                }
-            }
-        }
-    }
-
-    .caption {
-        &:empty {
-            display: none;
-
-            + .caret {
-                margin-left: 2px;
-            }
-        }
-    }
-
-    &.open {
-        > .btn-toolbar {
-                //color: @text-normal;
-
-                // Show no shadow for `.btn-link` since it has no other button styles.
-                &.btn-link {
-                    .box-shadow(none);
-                }
-        }
-
-        .dropdown-toggle {
-            .box-shadow(none);
-        }
-    }
-
-    &.over {
-        > button {
-            //background-color: @highlight-button-hover;
-        }
-    }
-
-    &:not(.split) {
-        > .btn-toolbar {
-                &.dropdown-toggle:not(.x-huge):not(.no-caret) {
-                    width: 100%;
-                    min-width: 28px;
-                }
-
-                &.btn-text-value {
-                    .caret {
-                        margin: 6px 3px 6px 0;
-                    }
-                    .caption {
-                        vertical-align: middle;
-                    }
-                    &[disabled],
-                    &.disabled {
-                        opacity: @component-disabled-opacity-ie;
-                        opacity: @component-disabled-opacity;
-                    }
-                }
-
-            &.large {
-                &.dropdown-toggle {
-                    min-width: 40px;
-
-                    .caret {
-                        float: right;
-                    }
-                }
-            }
-        }
-        .dropdown-menu {
-            &.scale-menu {
-                li.disabled {
-                    opacity: @component-disabled-opacity-ie;
-                    opacity: @component-disabled-opacity;
-                }
-            }
-        }
-    }
-
-    &.split {
-        border-radius: @border-radius-button-toolbar-ie;
-        border-radius: @border-radius-button-toolbar;
-        &.over:not(.disabled),
-        &.open {
-            box-shadow: inset 0 0 0 @scaled-one-px-value-ie @highlight-button-hover-ie;
-            box-shadow: inset 0 0 0 @scaled-one-px-value @highlight-button-hover;
-
-            > button:not(.active):not(.btn-text-split-default) {
-                background-color: transparent;
-            }
-        }
-
-        &.over:not(.disabled) {
-            > button {
-                &:not(.active) {
-                    &:hover {
-                        background-color: @highlight-button-hover-ie;
-                        background-color: @highlight-button-hover;
-                    }
-                }
-
-                &:active,
-                &:active:hover {
-                    background-color: @highlight-button-pressed-ie;
-                    background-color: @highlight-button-pressed;
-                }
-            }
-        }
-
-        &.open {
-            > button:not(.active) {
-                &:last-of-type {
-                    background-color: @highlight-button-pressed-ie;
-                    background-color: @highlight-button-pressed;
-                }
-            }
-        }
-
-        > button.active:not(.disabled) {
-            background-color: @highlight-button-pressed-ie;
-            background-color: @highlight-button-pressed;
-        }
-
-        .btn + .btn {
-            margin: 0;
-        }
-    }
-
-    .dropdown-menu {
-        .btn.small {
-            .mx-button-otherstates-icon2(@button-small-active-icon-offset-x-ie);
-            .mx-button-otherstates-icon2(@button-small-active-icon-offset-x);
-        }
-    }
-}
-
-.btn-color {
-    width: 45px;
-    width: calc(31px + 3*@scaled-one-px-value-ie + @dd-button-size-ie);
-    width: calc(31px + 3*@scaled-one-px-value + @dd-button-size);
-    height: @form-control-size-ie;
-    height: @form-control-size;
-    padding: @scaled-one-px-value-ie @dd-button-size-ie @scaled-one-px-value-ie @scaled-one-px-value-ie;
-    padding: @scaled-one-px-value @dd-button-size @scaled-one-px-value @scaled-one-px-value;
-    border:@scaled-one-px-value-ie solid @border-regular-control-ie;
-    border:@scaled-one-px-value solid @border-regular-control;
-    .border-radius(@border-radius-button-normal-ie);
-    .border-radius(@border-radius-button-normal);
-
-    .rtl & {
-        padding: @scaled-one-px-value-ie @scaled-one-px-value-ie @scaled-one-px-value-ie @dd-button-size-ie;
-        padding: @scaled-one-px-value @scaled-one-px-value @scaled-one-px-value @dd-button-size;
-    }
-
-    span:nth-child(1) {
-        float: left;
-        width: 100%;
-        height: 100%;
-        border: @scaled-one-px-value-ie solid @border-color-shading-ie;
-        border: @scaled-one-px-value solid @border-color-shading;
-        border-radius: @border-radius-form-control-ie;
-        border-radius: @border-radius-form-control;
-        background-color: transparent;
-    }
-
-    .inner-box-caret {
-        position: absolute;
-        right: 0;
-        top: 2px;
-
-        .rtl & {
-            right: auto;
-            left: 0;
-        }
-    }
-
-    &,
-    &:hover,
-    .over,
-    &:active,
-    &.active {
-        background: @background-normal-ie !important;
-        background: @background-normal !important;
-        .box-shadow(none);
-    }
-
-    &[disabled],
-    &.disabled {
-        opacity: @component-disabled-opacity-ie;
-        opacity: @component-disabled-opacity;
-    }
-
-    .color-transparent {
-        &:before {
-            border-right: @scaled-one-px-value-ie solid red;
-            border-right: @scaled-one-px-value solid red;
-            height: 34px;
-            transform: translate(16px, -9px) rotate(62deg);
-            left: 0;
-
-            .rtl & {
-                left: auto;
-                right: 0;
-                transform: translate(-16px, -9px) rotate(62deg);
-            }
-        }
-    }
-
-    &:active:not(.disabled),
-    &.active:not(.disabled) {
-        .box-shadow(@shadow-fill-input-ie) !important;
-        .box-shadow(@shadow-fill-input) !important;
-        .caret {
-            border-color: @icon-normal-ie;
-            border-color: @icon-normal;
-        }
-    }
-
-    &:not(.disabled) {
-        &:focus, .btn-group.open &, .btn-group:active & {
-            border-color: @border-fill-input-focused-ie;
-            border-color: @border-fill-input-focused;
-            .box-shadow(@shadow-fill-input-ie);
-            .box-shadow(@shadow-fill-input);
-        }
-    }
-}
-
-// for color button auto color
-.dropdown-menu {
-    li > a {
-        span.color-auto {
-            background-image: none;
-            width: 12px;
-            height: 12px;
-            margin: 1px 7px 0 1px;
-
-            .rtl & {
-                margin: 1px 1px 0 7px;
-            }
-        }
-
-        &.selected,
-        &:hover {
-            span.color-auto {
-                outline: @scaled-one-px-value-ie solid @icon-normal-ie;
-                outline: @scaled-one-px-value solid @icon-normal;
-                border: @scaled-one-px-value-ie solid @background-normal-ie;
-                border: @scaled-one-px-value solid @background-normal;
-            }
-        }
-    }
-}
-
-.color-menu.dropdown-menu.shifted-right {
-    li > a {
-        .padding-x(32px, 20px);
-        span.color-auto {
-            .margin-left(-18px);
-            margin-top: 1px;
-        }
-    }
-}
-
-
-.btn-options {
-    padding: 0;
-    margin:0;
-    border: 0 none;
-    //.box-shadow(none);
-    background-color: transparent;
-
-    &.bg-white {
-        background-color: @background-normal-ie;
-        background-color: @background-normal;
-    }
-
-    .icon {
-        position: relative;
-        min-width: inherit;
-        height: inherit;
-        line-height: inherit;
-        padding: 0;
-        margin: 0;
-        display: inline-block;
-        background-repeat: no-repeat;
-    }
-
-    .pixel-ratio__2_5 & {
-        svg.icon {
-            width: 100%;
-        }
-    }
-
-    &.huge-1 {
-        .pixel-ratio__2_5 & {
-            width: 40px;
-        }
-    }
-
-    &.svg-chartlist {
-        width: 40px;
-        height: 40px;
-        .icon {
-            width: 40px;
-            height: 40px;
-        }
-
-        &:hover:not(.disabled) {
-            svg.icon {
-                opacity: 1;
-            }
-        }
-
-        &:active,
-        &.active {
-            &:not(.disabled) {
-                svg.icon {
-                    fill: @icon-normal-pressed-ie;
-                    fill: @icon-normal-pressed;
-                    opacity: 1;
-                }
-            }
-        }
-
-        svg.icon {
-            fill: @icon-normal-ie;
-            fill: @icon-normal;
-            opacity: 1;
-        }
-    }
-
-    box-shadow: inset 0 0 0 @scaled-one-px-value-ie @border-regular-control-ie;
-    box-shadow: inset 0 0 0 @scaled-one-px-value @border-regular-control;
-    .border-radius(@border-radius-button-normal-ie);
-    .border-radius(@border-radius-button-normal);
-
-    &:hover,
-    &.over {
-        background-color: @highlight-button-hover-ie;
-        background-color: @highlight-button-hover;
-    }
-
-    &:active,
-    &.active {
-        background-color: @highlight-button-pressed-ie;
-        background-color: @highlight-button-pressed;
-    }
-
-    &.large {
-        min-width: 28px;
-        width: 28px;
-        height: 28px;
-    }
-
-    &:focus:not(.disabled) {
-        .box-shadow(@shadow-control-focus-ie);
-        .box-shadow(@shadow-control-focus);
-        &.active,
-        &:active {
-            .box-shadow(@shadow-control-pressed-focus-ie);
-            .box-shadow(@shadow-control-pressed-focus);
-        }
-    }
-
-    &.border-off {
-        box-shadow: none;
-    }
-}
-
-.btn-text-default {
-    width: 75px;
-    height: @form-control-size-ie;
-    height: @form-control-size;
-    background: @background-normal-ie;
-    background: @background-normal;
-    border: @scaled-one-px-value-ie solid @border-regular-control-ie;
-    border: @scaled-one-px-value solid @border-regular-control;
-    .border-radius(@border-radius-button-normal-ie);
-    .border-radius(@border-radius-button-normal);
-    .font-size-normal();
-
-    &.auto {
-        width: auto;
-        padding-left: 10px;
-        padding-right: 10px;
-    }
-
-    &:not(.auto) {
-        overflow: hidden;
-        text-overflow: ellipsis;
-    }
-
-    &:focus:not(.disabled) {
-        border-color: @border-control-focus-ie;
-        border-color: @border-control-focus;
-        .box-shadow(@shadow-fill-input-ie);
-        .box-shadow(@shadow-fill-input);
-        &.active {
-            border-color: @border-button-pressed-focus-ie;
-            border-color: @border-button-pressed-focus;
-        }
-    }
-
-    &:hover:not(.disabled),
-    .over:not(.disabled) {
-        background-color: @highlight-button-hover-ie !important;
-        background-color: @highlight-button-hover !important;
-    }
-
-    &:active:not(.disabled),
-    &.active:not(.disabled) {
-        background-color: @highlight-button-pressed-ie !important;
-        background-color: @highlight-button-pressed !important;
-        color: @text-normal-pressed-ie;
-        color: @text-normal-pressed;
-        &:not(:focus) {
-            border-color: @highlight-button-pressed-ie;
-            border-color: @highlight-button-pressed;
-        }
-    }
-
-    &[disabled],
-    &.disabled {
-        opacity: @component-disabled-opacity-ie;
-        opacity: @component-disabled-opacity;
-    }
-
-    &.yellow {
-        .font-weight-bold();
-        border: 1px solid transparent;
-        color: @text-alt-key-hint-ie;
-        color: @text-alt-key-hint;
-        background-color: @background-fill-button-ie;
-        background-color: @background-fill-button;
-
-        &:hover:not(.disabled),
-        .over:not(.disabled) {
-            background-color: @highlight-fill-button-hover-ie !important;
-            background-color: @highlight-fill-button-hover !important;
-        }
-
-        &:active:not(.disabled),
-        &.active:not(.disabled) {
-            background-color: @highlight-fill-button-pressed-ie !important;
-            background-color: @highlight-fill-button-pressed !important;
-        }
-    }
-    &.back-color {
-        .font-weight-bold();
-        border: 1px solid @text-toolbar-header-ie;
-        border: 1px solid @text-toolbar-header;
-        color: @text-toolbar-header-ie;
-        color: @text-toolbar-header;
-        background-color: transparent;
-
-        .style-off-tabs & {
-            border: 1px solid @text-normal-ie;
-            border: 1px solid @text-normal;
-            color: @text-normal-ie;
-            color: @text-normal;
-        }
-
-        &:not(:disabled) {
-            opacity: @header-component-normal-icon-opacity;
-        }
-
-        &:hover:not(.disabled),
-        .over:not(.disabled) {
-            background-color: @highlight-header-button-hover-ie  !important;
-            background-color: @highlight-header-button-hover  !important;
-
-            .style-off-tabs & {
-                background-color: @highlight-button-hover-ie  !important;
-                background-color: @highlight-button-hover  !important;
-            }
-        }
-
-        &:active:not(.disabled),
-        &.active:not(.disabled) {
-            background-color: @highlight-header-button-pressed-ie !important;
-            background-color: @highlight-header-button-pressed !important;
-
-            .style-off-tabs & {
-                background-color: @highlight-button-pressed-ie !important;
-                background-color: @highlight-button-pressed !important;
-            }
-        }
-
-    }
-}
-
-.btn-text-menu-default {
-    display: flex;
-    justify-content: center;
-    align-items: center;
-    width: 100%;
-    height: @form-control-size-ie;
-    height: @form-control-size;
-    background: @background-normal-ie;
-    background: @background-normal;
-    border: @scaled-one-px-value-ie solid @border-regular-control-ie;
-    border: @scaled-one-px-value solid @border-regular-control;
-    .border-radius(@border-radius-button-normal-ie);
-    .border-radius(@border-radius-button-normal);
-
-    button {
-        width: 100%;
-    }
-
-    .inner-box-caret {
-        position: absolute;
-        right: 1px;
-        .rtl & {
-            right: auto;
-            left: 1px;
-        }
-        .ie & {
-            top: 2px;
-        }
-    }
-
-    &:not(.disabled) {
-        &:focus, .btn-group.open & {
-            border-color: @border-control-focus-ie;
-            border-color: @border-control-focus;
-            .box-shadow(@shadow-fill-input-ie);
-            .box-shadow(@shadow-fill-input);
-        }
-    }
-
-    &:hover:not(.disabled),
-    .over:not(.disabled) {
-        background-color: @highlight-button-hover-ie !important;
-        background-color: @highlight-button-hover !important;
-    }
-
-    &:active:not(.disabled),
-    &.active:not(.disabled) {
-        background-color: @highlight-button-pressed-ie !important;
-        background-color: @highlight-button-pressed !important;
-        color: @text-normal-pressed-ie;
-        color: @text-normal-pressed;
-    }
-
-    &[disabled],
-    &.disabled {
-        opacity: @component-disabled-opacity-ie;
-        opacity: @component-disabled-opacity;
-    }
-}
-
-.btn-text-split-default {
-    width: 75px;
-    height: @form-control-size-ie;
-    height: @form-control-size;
-    background: @background-normal-ie;
-    background: @background-normal;
-    border: @scaled-one-px-value-ie solid @border-regular-control-ie;
-    border: @scaled-one-px-value solid @border-regular-control;
-    .border-radius(@border-radius-button-normal-ie);
-    .border-radius(@border-radius-button-normal);
-
-    &.auto {
-        width: auto;
-    }
-
-    &.dropdown-toggle {
-        width: 14px;
-        width: calc(2*@scaled-one-px-value-ie + @dd-button-size-ie);
-        width: calc(2*@scaled-one-px-value + @dd-button-size);
-    }
-
-    &:not(.dropdown-toggle) {
-        border-right: none;
-
-        .rtl & {
-            border: @scaled-one-px-value-ie solid @border-regular-control-ie;
-            border: @scaled-one-px-value solid @border-regular-control;
-            border-left: none;
-        }
-    }
-
-    &:not(.disabled) {
-        .btn-group.open &,
-        .btn-group.active &,
-        .btn-group:active &,
-        .btn-group:focus & {
-            border-color: @border-control-focus-ie;
-            border-color: @border-control-focus;
-            .box-shadow(@shadow-fill-input-ie);
-            .box-shadow(@shadow-fill-input);
-        }
-    }
-
-    &:hover:not(.disabled),
-    .over:not(.disabled) {
-        background-color: @highlight-button-hover-ie !important;
-        background-color: @highlight-button-hover !important;
-    }
-
-    &:active:not(.disabled),
-    &.active:not(.disabled) {
-        background-color: @highlight-button-pressed-ie !important;
-        background-color: @highlight-button-pressed !important;
-        color: @text-normal-pressed-ie;
-        color: @text-normal-pressed;
-        //&:not(:focus) {
-        //    border-color: @highlight-button-pressed-ie;
-        //    border-color: @highlight-button-pressed;
-        //}
-    }
-
-    &[disabled],
-    &.disabled {
-        opacity: @component-disabled-opacity-ie;
-        opacity: @component-disabled-opacity;
-    }
-}
-
-.btn-icon-default {
-    width: 45px;
-    height: @form-control-size-ie;
-    height: @form-control-size;
-    background: @background-normal-ie;
-    background: @background-normal;
-    border: @scaled-one-px-value-ie solid @border-regular-control-ie;
-    border: @scaled-one-px-value solid @border-regular-control;
-    .border-radius(@border-radius-button-normal-ie);
-    .border-radius(@border-radius-button-normal);
-
-    .icon {
-        width: 28px;
-        padding: 0;
-        margin: 0;
-        position: relative;
-        display: inline-block;
-        background-repeat: no-repeat;
-    }
-
-    &:not(.btn-toolbar).dropdown-toggle:first-child .inner-box-caret {
-      padding: 0 1px 0 2px;
-        .rtl & {
-            padding: 0 2px 0 1px;
-        }
-    }
-
-    &:hover:not(.disabled),
-    .over:not(.disabled) {
-        background-color: @highlight-button-hover-ie !important;
-        background-color: @highlight-button-hover !important;
-    }
-
-    &:active:not(.disabled),
-    &.active:not(.disabled) {
-        background-color: @highlight-button-pressed-ie !important;
-        background-color: @highlight-button-pressed !important;
-    }
-
-    &[disabled],
-    &.disabled {
-        opacity: @component-disabled-opacity-ie;
-        opacity: @component-disabled-opacity;
-    }
-}
-
-.asc-window.modal {
-    .btn-toolbar:not(.bg-white):not(.disabled) {
-        &:focus {
-            .box-shadow(@shadow-control-focus-ie);
-            .box-shadow(@shadow-control-focus);
-            &.active,
-            &:active {
-                .box-shadow(@shadow-control-pressed-focus-ie);
-                .box-shadow(@shadow-control-pressed-focus);
-            }
-        }
-    }
-    .btn-group:not(.split) {
-        &.open,
-        &.active,
-        &:active {
-            .btn-toolbar:not(.bg-white):not(.disabled) {
-                .box-shadow(@shadow-control-pressed-focus-ie);
-                .box-shadow(@shadow-control-pressed-focus);
-            }
-        }
-    }
-    .btn-group.split,
-    .input-field-btn,
-    .input-field-btn .btn-group {
-        .btn-toolbar:not(.bg-white):not(.disabled):focus {
-            .box-shadow(none);
-        }
-    }
-    .input-field-btn .btn-group.open {
-        .btn-toolbar:not(.bg-white):not(.disabled) {
-            .box-shadow(none);
-        }
-    }
-
-    .btn-group.split.no-borders:not(.disabled) {
-        &:focus,
-        &.open,
-        &.active,
-        &:active {
-            .btn-toolbar:not(.bg-white):not(.disabled) {
-                .box-shadow(@shadow-control-pressed-focus-ie);
-                .box-shadow(@shadow-control-pressed-focus);
-            }
-        }
-    }
-}
-
-.btn-large-dataview {
-    display: inline-block;
-    width: 72px;
-    height: 58px;
-    padding: 2px;
-    margin:0;
-    box-shadow: none;
-    background-color: @background-normal-ie;
-    background-color: @background-normal;
-    border: @scaled-one-px-value-ie solid @border-regular-control-ie;
-    border: @scaled-one-px-value solid @border-regular-control;
-    .border-radius(@border-radius-button-normal-ie);
-    .border-radius(@border-radius-button-normal);
-
-    &.template-table {
-        width: 92px;
-    }
-
-    .icon-template-slicer.icon {
-        min-width: 36px;
-        height: 55px;
-        line-height: 53px;
-        border: none;
-    }
-
-    .icon {
-        display: inline-block;
-        .btn.btnsize(52px);
-        padding: 0;
-        .margin-right(@large-btn-dataview-y-margin-ie);
-        .margin-right(@large-btn-dataview-y-margin);
-        background-color: transparent;
-        background-repeat: no-repeat;
-        border: @scaled-one-px-value-ie solid @border-regular-control-ie;
-        border: @scaled-one-px-value solid @border-regular-control;
-        position: relative;
-    }
-
-    &.sheet-template-table {
-        width: 83px;
-        height: 54px;
-
-        .icon {
-            border: none;
-            .box-shadow(0 0 0 @scaled-one-px-value-ie @border-regular-control-ie);
-            .box-shadow(0 0 0 @scaled-one-px-value @border-regular-control);
-        }
-    }
-
-    svg.icon {
-        vertical-align: middle;
-        width: 52px;
-        padding: 5px;
-
-        fill: @icon-normal-ie;
-        fill: @icon-normal;
-
-        .btn& {
-            opacity: 1;
-        }
-    }
-
-    &:hover,
-    .over,
-    &:active,
-    &.active {
-        background-color: @background-normal-ie !important;
-        background-color: @background-normal !important;
-
-        &:not(:disabled) {
-            svg.icon {
-                opacity: inherit;
-            }
-        }
-    }
-
-    &:active:not(.disabled),
-    &.active:not(.disabled) {
-        .caret {
-            border-color: @icon-normal-ie;
-            border-color: @icon-normal;
-        }
-    }
-
-    &[disabled],
-    &.disabled {
-        opacity: @component-disabled-opacity-ie;
-        opacity: @component-disabled-opacity;
-    }
-
-    &:not(:disabled) {
-        .icon {
-            opacity: 1;
-        }
-
-        &:hover {
-            .icon {
-                .icon();
-            }
-        }
-    }
-
-    &:not(.disabled) {
-        &:focus, .btn-group.open & {
-            border-color: @border-fill-input-focused-ie;
-            border-color: @border-fill-input-focused;
-            .box-shadow(@shadow-fill-input-ie);
-            .box-shadow(@shadow-fill-input);
-        }
-    }
-}
-
-// Dialog buttons
-// ------------------------
-
-.dlg-btn {
-    .font-size-normal();
-    .font-weight-bold();
-    width: 86px;
-    color: @text-normal-ie;
-    color: @text-normal;
-    background-color: @background-normal-ie;
-    background-color: @background-normal;
-    border: @scaled-one-px-value-ie solid @border-regular-control-ie;
-    border: @scaled-one-px-value solid @border-regular-control;
-
-    &:hover:not(.disabled),
-    &.hover:not(.disabled) {
-        background-color: @highlight-button-hover-ie;
-        background-color: @highlight-button-hover;
-    }
-
-    &:not(.disabled) {
-        &:focus {
-            border-color: @border-control-focus-ie;
-            border-color: @border-control-focus;
-            .box-shadow(@shadow-fill-input-ie);
-            .box-shadow(@shadow-fill-input);
-        }
-    }
-
-    &.primary {
-        color: @text-inverse-ie;
-        color: @text-inverse;
-        background-color: @background-primary-dialog-button-ie;
-        background-color: @background-primary-dialog-button;
-        border-color: @background-primary-dialog-button-ie;
-        border-color: @background-primary-dialog-button;
-
-        &:not(.disabled) {
-            &:hover,
-            &.hover {
-                background-color: @highlight-primary-dialog-button-hover-ie;
-                background-color: @highlight-primary-dialog-button-hover;
-                border-color: @highlight-primary-dialog-button-hover-ie;
-                border-color: @highlight-primary-dialog-button-hover;
-            }
-
-            &:active,
-            &.active {
-                background-color: @highlight-primary-dialog-button-pressed-ie;
-                background-color: @highlight-primary-dialog-button-pressed;
-                border-color: @highlight-primary-dialog-button-pressed-ie;
-                border-color: @highlight-primary-dialog-button-pressed;
-            }
-
-            &:focus {
-                border-color: @border-button-pressed-focus-ie;
-                border-color: @border-button-pressed-focus;
-                .box-shadow(@shadow-control-primary-pressed-focus-ie);
-                .box-shadow(@shadow-control-primary-pressed-focus);
-            }
-        }
-    }
-
-    &[disabled] {
-        opacity: @component-disabled-opacity-ie;
-        opacity: @component-disabled-opacity;
-    }
-
-    &.auto {
-        width: auto;
-        min-width: 86px;
-    }
-}
+@x-tiny-btn-size: 20px;
+@x-tiny-btn-icon-size: 20px;
+
+.btn {
+    border-radius: @border-radius-button-base-ie;
+    border-radius: @border-radius-button-base;
+    color: @text-normal-ie;
+    color: @text-normal;
+    border-width: @scaled-one-px-value-ie;
+    border-width: @scaled-one-px-value;
+
+    .btnsize(@value) {
+        min-width: @value;
+        height: @value;
+        line-height: @value - 2px;
+    }
+
+    &.tiny {
+        .btnsize(@x-tiny-btn-size);
+    }
+
+    &.small {
+        min-width: @x-small-btn-size-ie;
+        min-width: @x-small-btn-size;
+        height: @x-small-btn-size-ie;
+        height: @x-small-btn-size;
+        line-height: calc(@x-small-btn-size-ie - 2px);
+        line-height: calc(@x-small-btn-size - 2px);
+    }
+
+    &.normal {
+        height: @form-control-size-ie;
+        height: @form-control-size;
+    }
+
+    &.large {
+        .btnsize(30px);
+    }
+
+    &.huge {
+        .btnsize(37px);
+    }
+
+    &.huge-1 {
+        .btnsize(40px);
+    }
+
+    &.x-huge {
+        min-width: @x-huge-btn-height-ie;
+        min-width: @x-huge-btn-height;
+        height: @x-huge-btn-height-ie;
+        height: @x-huge-btn-height;
+        line-height: calc(@x-huge-btn-height-ie - 2px);
+        line-height: calc(@x-huge-btn-height - 2px);
+    }
+
+    &[disabled], &.disabled {
+        opacity: @component-disabled-opacity-ie;
+        opacity: @component-disabled-opacity;
+    }
+    
+    &:focus {
+        outline: 0;
+        outline-offset: 0;
+        color: @text-normal-ie;
+        color: @text-normal;
+    }
+
+    &:hover {
+        color: @text-normal-ie;
+        color: @text-normal;
+    }
+
+    &:active, &.active {
+        -webkit-box-shadow: none;
+        box-shadow: none;
+    }
+
+    .caret {
+        width: 4px;
+        height: 4px;
+        border: solid 1px @icon-normal-ie;
+        border: solid 1px @icon-normal;
+        border-bottom: none;
+        border-right: none;
+        background-image: none;
+
+        transition: transform 0.2s ease;
+        transform: rotate(-135deg) translate(1px,1px);
+        &.compact-caret {
+            display: none;
+        }
+    }
+
+    //&:active,
+    &:active:not(.disabled),
+    &.active:not(.disabled){
+        .caret {
+            transform: rotate(45deg);
+            border-color: @icon-normal-pressed-ie;
+            border-color: @icon-normal-pressed;
+        }
+    }
+
+    &:active,
+    &.active {
+        &:focus,
+        &.focus {
+            outline: none;
+        }
+    }
+
+    .caption {
+        .font-size-normal();
+    }
+
+    &.icon-top {
+        display: inline-flex;
+        flex-direction: column;
+        align-items: center;
+
+        .icon {
+            //flex-grow: 1;
+        }
+
+        .caption {
+            line-height: 18px;
+            padding: 0 4px;
+        }
+    }
+
+    &.notify {
+        .icon {
+            &::before {
+                content: ' ';
+                position: absolute;
+                width: 7px;
+                height: 7px;
+                bottom: 1px;
+                right: 1px;
+                background-color: @background-notification-badge-ie;
+                background-color: @background-notification-badge;
+                border-radius: 4px;
+                border: solid 1px rgba(122, 99, 0, 0.5)
+            }
+        }
+    }
+
+    .icon {
+        &.caret-up, &.caret-down {
+            &::after {
+                content: '';
+                position: absolute;
+                left: 6px;
+                width: 8px;
+                height: 8px;
+                background-color: transparent;
+                border: solid 1px @text-normal-ie;
+                border: solid 1px @text-normal;
+                border-bottom: none;
+                border-right: none;
+            }
+        }
+
+        &.caret-up {
+            &::after {
+                top: 8px;
+                -moz-transform: rotate(45deg);
+                -ms-transform: rotate(45deg);
+                -webkit-transform: rotate(45deg);
+                -o-transform: rotate(45deg);
+                transform: rotate(45deg);
+            }
+        }
+        &.caret-down {
+            &::after {
+                top: 4px;
+                -moz-transform: rotate(225deg);
+                -ms-transform: rotate(225deg);
+                -webkit-transform: rotate(225deg);
+                -o-transform: rotate(225deg);
+                transform: rotate(225deg);
+            }
+        }
+
+        &.caret-double-right, &.caret-double-left {
+            &::before, &::after {
+                content: '';
+                position: absolute;
+                top: 7px;
+                width: 6px;
+                height: 6px;
+                background-color: transparent;
+                border: solid 1px @text-normal-ie;
+                border: solid 1px @text-normal;
+                border-bottom: none;
+                border-right: none;
+            }
+        }
+        &.caret-double-right {
+            &::before {
+                left: 3px;
+            }
+            &::after {
+                left: 9px;
+            }
+            &::before, &::after {
+                -moz-transform: rotate(135deg);
+                -ms-transform: rotate(135deg);
+                -webkit-transform: rotate(135deg);
+                -o-transform: rotate(135deg);
+                transform: rotate(135deg);
+            }
+        }
+        &.caret-double-left {
+            &::before {
+                left: 5px;
+            }
+            &::after {
+                left: 11px;
+            }
+            &::before, &::after {
+                -moz-transform: rotate(315deg);
+                -ms-transform: rotate(315deg);
+                -webkit-transform: rotate(315deg);
+                -o-transform: rotate(315deg);
+                transform: rotate(315deg);
+            }
+        }
+    }
+
+    &:not(:disabled) {
+        .icon {
+            opacity: @component-normal-icon-opacity;
+        }
+    }
+
+    &:hover:not(.disabled) {
+        .icon {
+            opacity: @component-hover-icon-opacity;
+        }
+    }
+
+    &:active:not(.disabled),
+    &.active:not(.disabled) {
+        .caret-up, .caret-down {
+            &::after {
+                border-color: @text-normal-pressed-ie;
+                border-color: @text-normal-pressed;
+            }
+        }
+        .caret-double-left, .caret-double-right {
+            &::before, &::after {
+                border-color: @text-normal-pressed-ie;
+                border-color: @text-normal-pressed;
+            }
+        }
+
+        .icon {
+            opacity: @component-active-icon-opacity;
+        }
+
+        &:hover .icon {
+            opacity: @component-active-hover-icon-opacity;
+        }
+    }
+
+    &.icon-mirrored {
+        .icon {
+            transform: scale(-1,1);
+        }
+    }
+}
+
+.btn.icon-top, .btn-group.icon-top {
+    display: inline-flex;
+    flex-direction: column;
+
+    &.open,
+    &.over {
+        &.split {
+            > .inner-box-icon {
+                .box-shadow(none);
+                border-bottom-left-radius: 0;
+                border-bottom-right-radius: 0;
+            }
+            > .inner-box-caption {
+                border-top-left-radius: 0;
+                border-top-right-radius: 0;
+            }
+        }
+    }
+
+    &.x-huge {
+        @icon-size: 28px;
+
+        min-width: 35px;
+        height: @x-huge-btn-height-ie;
+        height: @x-huge-btn-height;
+
+        img:not(.menu-item-icon) {
+            width: @x-huge-btn-icon-size-ie;
+            width: @x-huge-btn-icon-size;
+            height: @x-huge-btn-icon-size-ie;
+            height: @x-huge-btn-icon-size;
+        }
+
+        .inner-box-caption {
+            line-height: 18px;
+            padding: 1px 4px 1px 3px;
+            display: flex;
+            //align-items: center;
+            align-items: start;
+            height: 24px;
+            height: calc((@font-size-base-app + 2px) * 2);
+
+            .caption {
+                max-width: 160px;//85px;
+                max-height: 24px;
+                text-overflow: ellipsis;
+
+                white-space: pre;
+                line-height: 1;
+                padding: 0 2px;
+
+                .caret {
+                    margin: 0 1px 0 4px;
+
+                    .rtl & {
+                        margin: 0 4px 0 3px;
+                    }
+                }
+
+                .emptycaption & { // used for buttons without caption, but with color div
+                    width: 37px;
+                    .caret {
+                        margin: 0 1px 0 2px;
+
+                        .rtl & {
+                            margin: 0 2px 0 1px;
+                        }
+                    }
+                }
+            }
+
+            .pixel-ratio__2_5 & {
+                width: 100%;
+                justify-content: center;
+            }
+
+            .rtl & {
+                padding: 1px 3px 1px 4px;
+            }
+        }
+
+        .icon:not(svg) {
+            width: @x-huge-btn-icon-size-ie;
+            width: @x-huge-btn-icon-size;
+            height: @x-huge-btn-icon-size-ie;
+            height: @x-huge-btn-icon-size;
+            min-width: 0;
+        }
+
+        svg.icon {
+            width: 28px;
+            height: 28px;
+
+            @media
+            only screen and (-webkit-min-device-pixel-ratio: 1.5),
+            only screen and (min-resolution: 1.5dppx),
+            only screen and (min-resolution: 144dpi) {
+                //width:calc(~"40px/1.5");
+                //height:calc(~"40px/1.5");
+            }
+        }
+
+        button.small .icon {
+            width: @x-small-btn-icon-size-ie;
+            width: @x-small-btn-icon-size;
+            height: @x-small-btn-icon-size-ie;
+            height: @x-small-btn-icon-size;
+            min-width: 0;
+        }
+
+        &.dropdown-toggle {
+            .caption {
+                //max-width: 100px;
+            }
+        }
+    }
+
+    .inner-box-icon {
+        flex-grow: 1;
+        display: flex;
+        align-items: center;
+        justify-content: center;
+        line-height: 20px;
+
+        .pixel-ratio__2_5 & {
+            width: 100%;
+        }
+    }
+
+    .btn-fixflex-hcenter {
+        flex-grow: 1;
+
+        .pixel-ratio__2_5 & {
+            width: 100%;
+            height: 100%;
+        }
+    }
+
+    .btn-fixflex-vcenter {
+        display: flex;
+        align-items: center;
+
+        .caret {
+            vertical-align: inherit;
+        }
+    }
+
+    .inner-box-caption {
+        margin: 0;
+        height: 20px;
+    }
+
+    div.inner-box-icon {
+        height: 28px;           // TODO: clear. Firefox bug 984869. fixed. isn't released.
+    }
+}
+
+.icon-top {
+    &.x-huge  {
+        .btn&, .btn-group& .btn-toolbar {
+            .mx-button-otherstates-icon2(@button-xhuge-active-icon-offset-x-ie);
+            .mx-button-otherstates-icon2(@button-xhuge-active-icon-offset-x);
+        }
+    }
+}
+
+.icon-custom {
+    background-position: 0 0 !important;
+    background-size: cover;
+}
+
+.btn-toolbar {
+    display: inline-block;
+    position: relative;
+    margin: 0;
+    padding: 0;
+    border: 0;
+    .border-radius(@border-radius-button-toolbar-ie);
+    .border-radius(@border-radius-button-toolbar);
+    background-color: transparent;
+
+    .masked:not(.statusbar) & {
+        &:disabled {
+            opacity: 1;
+        }
+    }
+
+    .btn.small;
+
+    &.bg-white {
+        width: @form-control-size-ie;
+        width: @form-control-size;
+        height: @form-control-size-ie;
+        height: @form-control-size;
+
+        background-color: @background-normal-ie;
+        background-color: @background-normal;
+        border: @scaled-one-px-value-ie solid @border-regular-control-ie;
+        border: @scaled-one-px-value solid @border-regular-control;
+        .border-radius(@border-radius-button-normal-ie);
+        .border-radius(@border-radius-button-normal);
+
+        &:focus:not(.disabled) {
+            border-color: @border-control-focus-ie;
+            border-color: @border-control-focus;
+            .box-shadow(@shadow-fill-input-ie);
+            .box-shadow(@shadow-fill-input);
+        }
+    }
+
+    &:before,
+    &:after {
+        content: "";
+        display: none;
+    }
+
+    &:hover:not(.disabled),
+    .over:not(.disabled),
+    .highlight-tip & {
+        background-color: @highlight-button-hover-ie;
+        background-color: @highlight-button-hover;
+    }
+
+
+    &:active:not(.disabled),
+    &.active:not(.disabled) {
+        color: @text-normal-pressed-ie;
+        color: @text-normal-pressed;
+        background-color: @highlight-button-pressed-ie;
+        background-color: @highlight-button-pressed;
+    }
+
+    &:not(.icon-top)
+    .caption:not(:empty) {
+        padding: 0 4px;
+    }
+
+    .icon {
+        padding: 0;
+        margin: 0;
+        display: inline-block;
+        background-repeat: no-repeat;
+    }
+
+    &:not(.x-huge) {
+        .icon {
+            width: @x-small-btn-icon-size-ie;
+            width: @x-small-btn-icon-size;
+            height: @x-small-btn-icon-size-ie;
+            height: @x-small-btn-icon-size;
+            line-height: @x-small-btn-icon-size-ie;
+            line-height: @x-small-btn-icon-size;
+
+        }
+
+        svg.icon {
+            @media
+            only screen and (-webkit-min-device-pixel-ratio: 1.5) and (-webkit-max-device-pixel-ratio: 1.9),
+            only screen and (min-resolution: 1.5dppx) and (max-resolution: 1.9dppx),
+            only screen and (min-resolution: 144dpi) and (max-resolution: 143dpi) {
+                //width:calc(~"28px/1.5");
+                //height:calc(~"28px/1.5");
+            }
+        }
+    }
+
+    &.dropdown-toggle {
+        min-width: 7px;
+    }
+
+    // Large size
+    // ------------------------
+    &.large {
+        .icon {
+            width: 30px !important;
+            height: 30px;
+            line-height: 20px;
+        }
+    }
+
+    // Button has color line
+    // ------------------------
+    .btn-color-value-line {
+        pointer-events: none;
+        position: absolute;
+        left: 3px;
+        bottom: 1px;
+        width: calc(@x-small-btn-size-ie - 2*3px);
+        width: calc(@x-small-btn-size - 2*3px);
+        height: 3px;
+        background-color: red;
+        .rtl & {
+            left: auto;
+            right: 3px;
+        }
+        &.bordered {
+            border: @scaled-one-px-value-ie solid @border-regular-control-ie;
+            border: @scaled-one-px-value solid @border-regular-control;
+        }
+        .x-huge & {
+            left: 8px;
+            width: 28px;
+            height: 6px;
+            .rtl & {
+                left: auto;
+                right: 8px;
+            }
+        }
+        .x-huge.split & {
+            bottom: auto;
+            top: 4px;
+        }
+    }
+    .btn-color-value-box {
+        pointer-events: none;
+        position: absolute;
+        left: 3px;
+        bottom: 3px;
+        width: calc(@x-small-btn-size-ie - 2*3px);
+        width: calc(@x-small-btn-size - 2*3px);
+        height: calc(@x-small-btn-size-ie - 2*3px);
+        height: calc(@x-small-btn-size - 2*3px);
+        background-color: red;
+        .rtl & {
+            left: auto;
+            right: 3px;
+        }
+        &.bordered {
+            border: @scaled-one-px-value-ie solid @border-color-shading-ie;
+            border: @scaled-one-px-value solid @border-color-shading;
+        }
+    }
+
+    &.no-icon {
+        .icon {
+            visibility: hidden;
+        }
+    }
+
+    &.no-caret {
+        .inner-box-caret {
+            display: none;
+        }
+    }
+
+    &.align-left {
+        .text-align-left();
+    }
+}
+
+.btn-category {
+    min-width: @x-category-btn-size-ie;
+    min-width: @x-category-btn-size;
+    height: @x-category-btn-size-ie;
+    height: @x-category-btn-size;
+    line-height: calc(@x-category-btn-size-ie - 2px);
+    line-height: calc(@x-category-btn-size - 2px);
+    width: 100%;
+    padding: 0;
+    display: block;
+    position: relative;
+    .border-radius(@border-radius-button-category-ie);
+    .border-radius(@border-radius-button-category);
+    .font-size-normal();
+    .font-weight-bold();
+    background-color: transparent;
+
+    &:hover:not(.disabled),
+    .over:not(.disabled) {
+        background-color: @highlight-button-hover-ie;
+        background-color: @highlight-button-hover;
+    }
+
+    &:active:not(.disabled),
+    &.active:not(.disabled) {
+        background-color: @highlight-button-pressed-ie;
+        background-color: @highlight-button-pressed;
+        color: @text-normal-pressed-ie;
+        color: @text-normal-pressed;
+    }
+
+    .icon {
+        display: inline-block;
+        position: relative;
+        width: @x-small-btn-icon-size-ie;
+        width: @x-small-btn-icon-size;
+        height: @x-small-btn-icon-size-ie;
+        height: @x-small-btn-icon-size;
+        line-height: @x-small-btn-icon-size-ie;
+        line-height: @x-small-btn-icon-size;
+    }
+
+    &[disabled],
+    &.disabled {
+        //color: #000;  btn-category has no text
+        opacity: @component-disabled-opacity-ie;
+        opacity: @component-disabled-opacity;
+    }
+
+    .pixel-ratio__2_5 & {
+        display: flex;
+        align-items: center;
+        justify-content: center;
+        i.icon {
+            display: none;
+        }
+    }
+
+    &:not(.disabled):not(.btn-side-more) {
+        &:focus {
+            border-color: @border-control-focus-ie;
+            border-color: @border-control-focus;
+            .box-shadow(@shadow-fill-input-ie);
+            .box-shadow(@shadow-fill-input);
+            &.active,
+            &:active {
+                border-color: @border-button-pressed-focus-ie;
+                border-color: @border-button-pressed-focus;
+                .box-shadow(@shadow-control-primary-pressed-focus-ie);
+                .box-shadow(@shadow-control-primary-pressed-focus);
+            }
+        }
+    }
+}
+
+// The clickable button for toggling the menu
+// Remove the gradient and set the same inset shadow as the :active state
+.btn-group {
+    > .btn {
+        + .dropdown-toggle {
+            padding: 0 @dd-button-x-padding-ie;
+            padding: 0 @dd-button-x-padding;
+
+            .rtl & {
+                padding: 0 @dd-button-x-padding-ie;
+                padding: 0 @dd-button-x-padding;
+            }
+        }
+
+        .rtl & {
+            float: right;
+        }
+
+        &.btn-toolbar {
+            float: none;
+        }
+    }
+
+    > .dropdown-toggle:first-child {
+        .inner-box-caret {
+            padding: 0 @dd-button-x-padding-ie;
+            padding: 0 @dd-button-x-padding;
+
+            .rtl & {
+                padding: 0 @dd-button-x-padding-ie;
+                padding: 0 @dd-button-x-padding;
+            }
+        }
+    }
+
+    &:not(.x-huge) {
+        > .btn:first-child:not(:last-child):not(.dropdown-toggle) {
+            .rtl & {
+                &.btn-toolbar {
+                    .border-radius(@border-radius-button-toolbar-ie);
+                    .border-radius(@border-radius-button-toolbar);
+                    border-top-left-radius: 0;
+                    border-bottom-left-radius: 0;
+                }
+                &:not(.btn-toolbar) {
+                    .border-radius(@border-radius-button-normal-ie);
+                    .border-radius(@border-radius-button-normal);
+                    border-top-left-radius: 0;
+                    border-bottom-left-radius: 0;
+                }
+            }
+        }
+
+        > .dropdown-toggle:not(:first-child) {
+            .rtl & {
+                &.btn-toolbar {
+                    .border-radius(@border-radius-button-toolbar-ie);
+                    .border-radius(@border-radius-button-toolbar);
+                    border-top-right-radius: 0;
+                    border-bottom-right-radius: 0;
+                }
+                &:not(.btn-toolbar) {
+                    .border-radius(@border-radius-button-normal-ie);
+                    .border-radius(@border-radius-button-normal);
+                    border-top-right-radius: 0;
+                    border-bottom-right-radius: 0;
+                }
+            }
+        }
+    }
+
+    .caption {
+        &:empty {
+            display: none;
+
+            + .caret {
+                margin-left: 2px;
+            }
+        }
+    }
+
+    &.open {
+        > .btn-toolbar {
+                //color: @text-normal;
+
+                // Show no shadow for `.btn-link` since it has no other button styles.
+                &.btn-link {
+                    .box-shadow(none);
+                }
+        }
+
+        .dropdown-toggle {
+            .box-shadow(none);
+        }
+    }
+
+    &.over {
+        > button {
+            //background-color: @highlight-button-hover;
+        }
+    }
+
+    &:not(.split) {
+        > .btn-toolbar {
+                &.dropdown-toggle:not(.x-huge):not(.no-caret) {
+                    width: 100%;
+                    min-width: 28px;
+                }
+
+                &.btn-text-value {
+                    .caret {
+                        margin: 6px 3px 6px 0;
+                    }
+                    .caption {
+                        vertical-align: middle;
+                    }
+                    &[disabled],
+                    &.disabled {
+                        opacity: @component-disabled-opacity-ie;
+                        opacity: @component-disabled-opacity;
+                    }
+                }
+
+            &.large {
+                &.dropdown-toggle {
+                    min-width: 40px;
+
+                    .caret {
+                        float: right;
+                    }
+                }
+            }
+        }
+        .dropdown-menu {
+            &.scale-menu {
+                li.disabled {
+                    opacity: @component-disabled-opacity-ie;
+                    opacity: @component-disabled-opacity;
+                }
+            }
+        }
+    }
+
+    &.split {
+        border-radius: @border-radius-button-toolbar-ie;
+        border-radius: @border-radius-button-toolbar;
+        &.over:not(.disabled),
+        &.open {
+            box-shadow: inset 0 0 0 @scaled-one-px-value-ie @highlight-button-hover-ie;
+            box-shadow: inset 0 0 0 @scaled-one-px-value @highlight-button-hover;
+
+            > button:not(.active):not(.btn-text-split-default) {
+                background-color: transparent;
+            }
+        }
+
+        &.over:not(.disabled) {
+            > button {
+                &:not(.active) {
+                    &:hover {
+                        background-color: @highlight-button-hover-ie;
+                        background-color: @highlight-button-hover;
+                    }
+                }
+
+                &:active,
+                &:active:hover {
+                    background-color: @highlight-button-pressed-ie;
+                    background-color: @highlight-button-pressed;
+                }
+            }
+        }
+
+        &.open {
+            > button:not(.active) {
+                &:last-of-type {
+                    background-color: @highlight-button-pressed-ie;
+                    background-color: @highlight-button-pressed;
+                }
+            }
+        }
+
+        > button.active:not(.disabled) {
+            background-color: @highlight-button-pressed-ie;
+            background-color: @highlight-button-pressed;
+        }
+
+        .btn + .btn {
+            margin: 0;
+        }
+    }
+
+    .dropdown-menu {
+        .btn.small {
+            .mx-button-otherstates-icon2(@button-small-active-icon-offset-x-ie);
+            .mx-button-otherstates-icon2(@button-small-active-icon-offset-x);
+        }
+    }
+}
+
+.btn-color {
+    width: 45px;
+    width: calc(31px + 3*@scaled-one-px-value-ie + @dd-button-size-ie);
+    width: calc(31px + 3*@scaled-one-px-value + @dd-button-size);
+    height: @form-control-size-ie;
+    height: @form-control-size;
+    padding: @scaled-one-px-value-ie @dd-button-size-ie @scaled-one-px-value-ie @scaled-one-px-value-ie;
+    padding: @scaled-one-px-value @dd-button-size @scaled-one-px-value @scaled-one-px-value;
+    border:@scaled-one-px-value-ie solid @border-regular-control-ie;
+    border:@scaled-one-px-value solid @border-regular-control;
+    .border-radius(@border-radius-button-normal-ie);
+    .border-radius(@border-radius-button-normal);
+
+    .rtl & {
+        padding: @scaled-one-px-value-ie @scaled-one-px-value-ie @scaled-one-px-value-ie @dd-button-size-ie;
+        padding: @scaled-one-px-value @scaled-one-px-value @scaled-one-px-value @dd-button-size;
+    }
+
+    span:nth-child(1) {
+        float: left;
+        width: 100%;
+        height: 100%;
+        border: @scaled-one-px-value-ie solid @border-color-shading-ie;
+        border: @scaled-one-px-value solid @border-color-shading;
+        border-radius: @border-radius-form-control-ie;
+        border-radius: @border-radius-form-control;
+        background-color: transparent;
+    }
+
+    .inner-box-caret {
+        position: absolute;
+        right: 0;
+        top: 2px;
+
+        .rtl & {
+            right: auto;
+            left: 0;
+        }
+    }
+
+    &,
+    &:hover,
+    .over,
+    &:active,
+    &.active {
+        background: @background-normal-ie !important;
+        background: @background-normal !important;
+        .box-shadow(none);
+    }
+
+    &[disabled],
+    &.disabled {
+        opacity: @component-disabled-opacity-ie;
+        opacity: @component-disabled-opacity;
+    }
+
+    .color-transparent {
+        &:before {
+            border-right: @scaled-one-px-value-ie solid red;
+            border-right: @scaled-one-px-value solid red;
+            height: 34px;
+            transform: translate(16px, -9px) rotate(62deg);
+            left: 0;
+
+            .rtl & {
+                left: auto;
+                right: 0;
+                transform: translate(-16px, -9px) rotate(62deg);
+            }
+        }
+    }
+
+    &:active:not(.disabled),
+    &.active:not(.disabled) {
+        .box-shadow(@shadow-fill-input-ie) !important;
+        .box-shadow(@shadow-fill-input) !important;
+        .caret {
+            border-color: @icon-normal-ie;
+            border-color: @icon-normal;
+        }
+    }
+
+    &:not(.disabled) {
+        &:focus, .btn-group.open &, .btn-group:active & {
+            border-color: @border-fill-input-focused-ie;
+            border-color: @border-fill-input-focused;
+            .box-shadow(@shadow-fill-input-ie);
+            .box-shadow(@shadow-fill-input);
+        }
+    }
+}
+
+// for color button auto color
+.dropdown-menu {
+    li > a {
+        span.color-auto {
+            background-image: none;
+            width: 12px;
+            height: 12px;
+            margin: 1px 7px 0 1px;
+
+            .rtl & {
+                margin: 1px 1px 0 7px;
+            }
+        }
+
+        &.selected,
+        &:hover {
+            span.color-auto {
+                outline: @scaled-one-px-value-ie solid @icon-normal-ie;
+                outline: @scaled-one-px-value solid @icon-normal;
+                border: @scaled-one-px-value-ie solid @background-normal-ie;
+                border: @scaled-one-px-value solid @background-normal;
+            }
+        }
+    }
+}
+
+.color-menu.dropdown-menu.shifted-right {
+    li > a {
+        .padding-x(32px, 20px);
+        span.color-auto {
+            .margin-left(-18px);
+            margin-top: 1px;
+        }
+    }
+}
+
+
+.btn-options {
+    padding: 0;
+    margin:0;
+    border: 0 none;
+    //.box-shadow(none);
+    background-color: transparent;
+
+    &.bg-white {
+        background-color: @background-normal-ie;
+        background-color: @background-normal;
+    }
+
+    .icon {
+        position: relative;
+        min-width: inherit;
+        height: inherit;
+        line-height: inherit;
+        padding: 0;
+        margin: 0;
+        display: inline-block;
+        background-repeat: no-repeat;
+    }
+
+    .pixel-ratio__2_5 & {
+        svg.icon {
+            width: 100%;
+        }
+    }
+
+    &.huge-1 {
+        .pixel-ratio__2_5 & {
+            width: 40px;
+        }
+    }
+
+    &.svg-chartlist {
+        width: 40px;
+        height: 40px;
+        .icon {
+            width: 40px;
+            height: 40px;
+        }
+
+        &:hover:not(.disabled) {
+            svg.icon {
+                opacity: 1;
+            }
+        }
+
+        &:active,
+        &.active {
+            &:not(.disabled) {
+                svg.icon {
+                    fill: @icon-normal-pressed-ie;
+                    fill: @icon-normal-pressed;
+                    opacity: 1;
+                }
+            }
+        }
+
+        svg.icon {
+            fill: @icon-normal-ie;
+            fill: @icon-normal;
+            opacity: 1;
+        }
+    }
+
+    box-shadow: inset 0 0 0 @scaled-one-px-value-ie @border-regular-control-ie;
+    box-shadow: inset 0 0 0 @scaled-one-px-value @border-regular-control;
+    .border-radius(@border-radius-button-normal-ie);
+    .border-radius(@border-radius-button-normal);
+
+    &:hover,
+    &.over {
+        background-color: @highlight-button-hover-ie;
+        background-color: @highlight-button-hover;
+    }
+
+    &:active,
+    &.active {
+        background-color: @highlight-button-pressed-ie;
+        background-color: @highlight-button-pressed;
+    }
+
+    &.large {
+        min-width: 28px;
+        width: 28px;
+        height: 28px;
+    }
+
+    &:focus:not(.disabled) {
+        .box-shadow(@shadow-control-focus-ie);
+        .box-shadow(@shadow-control-focus);
+        &.active,
+        &:active {
+            .box-shadow(@shadow-control-pressed-focus-ie);
+            .box-shadow(@shadow-control-pressed-focus);
+        }
+    }
+
+    &.border-off {
+        box-shadow: none;
+    }
+}
+
+.btn-text-default {
+    width: 75px;
+    height: @form-control-size-ie;
+    height: @form-control-size;
+    background: @background-normal-ie;
+    background: @background-normal;
+    border: @scaled-one-px-value-ie solid @border-regular-control-ie;
+    border: @scaled-one-px-value solid @border-regular-control;
+    .border-radius(@border-radius-button-normal-ie);
+    .border-radius(@border-radius-button-normal);
+    .font-size-normal();
+
+    &.auto {
+        width: auto;
+        padding-left: 10px;
+        padding-right: 10px;
+    }
+
+    &:not(.auto) {
+        overflow: hidden;
+        text-overflow: ellipsis;
+    }
+
+    &:focus:not(.disabled) {
+        border-color: @border-control-focus-ie;
+        border-color: @border-control-focus;
+        .box-shadow(@shadow-fill-input-ie);
+        .box-shadow(@shadow-fill-input);
+        &.active {
+            border-color: @border-button-pressed-focus-ie;
+            border-color: @border-button-pressed-focus;
+        }
+    }
+
+    &:hover:not(.disabled),
+    .over:not(.disabled) {
+        background-color: @highlight-button-hover-ie !important;
+        background-color: @highlight-button-hover !important;
+    }
+
+    &:active:not(.disabled),
+    &.active:not(.disabled) {
+        background-color: @highlight-button-pressed-ie !important;
+        background-color: @highlight-button-pressed !important;
+        color: @text-normal-pressed-ie;
+        color: @text-normal-pressed;
+        &:not(:focus) {
+            border-color: @highlight-button-pressed-ie;
+            border-color: @highlight-button-pressed;
+        }
+    }
+
+    &[disabled],
+    &.disabled {
+        opacity: @component-disabled-opacity-ie;
+        opacity: @component-disabled-opacity;
+    }
+
+    &.yellow {
+        .font-weight-bold();
+        border: 1px solid transparent;
+        color: @text-alt-key-hint-ie;
+        color: @text-alt-key-hint;
+        background-color: @background-fill-button-ie;
+        background-color: @background-fill-button;
+
+        &:hover:not(.disabled),
+        .over:not(.disabled) {
+            background-color: @highlight-fill-button-hover-ie !important;
+            background-color: @highlight-fill-button-hover !important;
+        }
+
+        &:active:not(.disabled),
+        &.active:not(.disabled) {
+            background-color: @highlight-fill-button-pressed-ie !important;
+            background-color: @highlight-fill-button-pressed !important;
+        }
+    }
+    &.back-color {
+        .font-weight-bold();
+        border: 1px solid @text-toolbar-header-ie;
+        border: 1px solid @text-toolbar-header;
+        color: @text-toolbar-header-ie;
+        color: @text-toolbar-header;
+        background-color: transparent;
+
+        .style-off-tabs & {
+            border: 1px solid @text-normal-ie;
+            border: 1px solid @text-normal;
+            color: @text-normal-ie;
+            color: @text-normal;
+        }
+
+        &:not(:disabled) {
+            opacity: @header-component-normal-icon-opacity;
+        }
+
+        &:hover:not(.disabled),
+        .over:not(.disabled) {
+            background-color: @highlight-header-button-hover-ie  !important;
+            background-color: @highlight-header-button-hover  !important;
+
+            .style-off-tabs & {
+                background-color: @highlight-button-hover-ie  !important;
+                background-color: @highlight-button-hover  !important;
+            }
+        }
+
+        &:active:not(.disabled),
+        &.active:not(.disabled) {
+            background-color: @highlight-header-button-pressed-ie !important;
+            background-color: @highlight-header-button-pressed !important;
+
+            .style-off-tabs & {
+                background-color: @highlight-button-pressed-ie !important;
+                background-color: @highlight-button-pressed !important;
+            }
+        }
+
+    }
+}
+
+.btn-text-menu-default {
+    display: flex;
+    justify-content: center;
+    align-items: center;
+    width: 100%;
+    height: @form-control-size-ie;
+    height: @form-control-size;
+    background: @background-normal-ie;
+    background: @background-normal;
+    border: @scaled-one-px-value-ie solid @border-regular-control-ie;
+    border: @scaled-one-px-value solid @border-regular-control;
+    .border-radius(@border-radius-button-normal-ie);
+    .border-radius(@border-radius-button-normal);
+
+    button {
+        width: 100%;
+    }
+
+    .inner-box-caret {
+        position: absolute;
+        right: 1px;
+        .rtl & {
+            right: auto;
+            left: 1px;
+        }
+        .ie & {
+            top: 2px;
+        }
+    }
+
+    &:not(.disabled) {
+        &:focus, .btn-group.open & {
+            border-color: @border-control-focus-ie;
+            border-color: @border-control-focus;
+            .box-shadow(@shadow-fill-input-ie);
+            .box-shadow(@shadow-fill-input);
+        }
+    }
+
+    &:hover:not(.disabled),
+    .over:not(.disabled) {
+        background-color: @highlight-button-hover-ie !important;
+        background-color: @highlight-button-hover !important;
+    }
+
+    &:active:not(.disabled),
+    &.active:not(.disabled) {
+        background-color: @highlight-button-pressed-ie !important;
+        background-color: @highlight-button-pressed !important;
+        color: @text-normal-pressed-ie;
+        color: @text-normal-pressed;
+    }
+
+    &[disabled],
+    &.disabled {
+        opacity: @component-disabled-opacity-ie;
+        opacity: @component-disabled-opacity;
+    }
+}
+
+.btn-text-split-default {
+    width: 75px;
+    height: @form-control-size-ie;
+    height: @form-control-size;
+    background: @background-normal-ie;
+    background: @background-normal;
+    border: @scaled-one-px-value-ie solid @border-regular-control-ie;
+    border: @scaled-one-px-value solid @border-regular-control;
+    .border-radius(@border-radius-button-normal-ie);
+    .border-radius(@border-radius-button-normal);
+
+    &.auto {
+        width: auto;
+    }
+
+    &.dropdown-toggle {
+        width: 14px;
+        width: calc(2*@scaled-one-px-value-ie + @dd-button-size-ie);
+        width: calc(2*@scaled-one-px-value + @dd-button-size);
+    }
+
+    &:not(.dropdown-toggle) {
+        border-right: none;
+
+        .rtl & {
+            border: @scaled-one-px-value-ie solid @border-regular-control-ie;
+            border: @scaled-one-px-value solid @border-regular-control;
+            border-left: none;
+        }
+    }
+
+    &:not(.disabled) {
+        .btn-group.open &,
+        .btn-group.active &,
+        .btn-group:active &,
+        .btn-group:focus & {
+            border-color: @border-control-focus-ie;
+            border-color: @border-control-focus;
+            .box-shadow(@shadow-fill-input-ie);
+            .box-shadow(@shadow-fill-input);
+        }
+    }
+
+    &:hover:not(.disabled),
+    .over:not(.disabled) {
+        background-color: @highlight-button-hover-ie !important;
+        background-color: @highlight-button-hover !important;
+    }
+
+    &:active:not(.disabled),
+    &.active:not(.disabled) {
+        background-color: @highlight-button-pressed-ie !important;
+        background-color: @highlight-button-pressed !important;
+        color: @text-normal-pressed-ie;
+        color: @text-normal-pressed;
+        //&:not(:focus) {
+        //    border-color: @highlight-button-pressed-ie;
+        //    border-color: @highlight-button-pressed;
+        //}
+    }
+
+    &[disabled],
+    &.disabled {
+        opacity: @component-disabled-opacity-ie;
+        opacity: @component-disabled-opacity;
+    }
+}
+
+.btn-icon-default {
+    width: 45px;
+    height: @form-control-size-ie;
+    height: @form-control-size;
+    background: @background-normal-ie;
+    background: @background-normal;
+    border: @scaled-one-px-value-ie solid @border-regular-control-ie;
+    border: @scaled-one-px-value solid @border-regular-control;
+    .border-radius(@border-radius-button-normal-ie);
+    .border-radius(@border-radius-button-normal);
+
+    .icon {
+        width: 28px;
+        padding: 0;
+        margin: 0;
+        position: relative;
+        display: inline-block;
+        background-repeat: no-repeat;
+    }
+
+    &:not(.btn-toolbar).dropdown-toggle:first-child .inner-box-caret {
+      padding: 0 1px 0 2px;
+        .rtl & {
+            padding: 0 2px 0 1px;
+        }
+    }
+
+    &:hover:not(.disabled),
+    .over:not(.disabled) {
+        background-color: @highlight-button-hover-ie !important;
+        background-color: @highlight-button-hover !important;
+    }
+
+    &:active:not(.disabled),
+    &.active:not(.disabled) {
+        background-color: @highlight-button-pressed-ie !important;
+        background-color: @highlight-button-pressed !important;
+    }
+
+    &[disabled],
+    &.disabled {
+        opacity: @component-disabled-opacity-ie;
+        opacity: @component-disabled-opacity;
+    }
+}
+
+.asc-window.modal {
+    .btn-toolbar:not(.bg-white):not(.disabled) {
+        &:focus {
+            .box-shadow(@shadow-control-focus-ie);
+            .box-shadow(@shadow-control-focus);
+            &.active,
+            &:active {
+                .box-shadow(@shadow-control-pressed-focus-ie);
+                .box-shadow(@shadow-control-pressed-focus);
+            }
+        }
+    }
+    .btn-group:not(.split) {
+        &.open,
+        &.active,
+        &:active {
+            .btn-toolbar:not(.bg-white):not(.disabled) {
+                .box-shadow(@shadow-control-pressed-focus-ie);
+                .box-shadow(@shadow-control-pressed-focus);
+            }
+        }
+    }
+    .btn-group.split,
+    .input-field-btn,
+    .input-field-btn .btn-group {
+        .btn-toolbar:not(.bg-white):not(.disabled):focus {
+            .box-shadow(none);
+        }
+    }
+    .input-field-btn .btn-group.open {
+        .btn-toolbar:not(.bg-white):not(.disabled) {
+            .box-shadow(none);
+        }
+    }
+
+    .btn-group.split.no-borders:not(.disabled) {
+        &:focus,
+        &.open,
+        &.active,
+        &:active {
+            .btn-toolbar:not(.bg-white):not(.disabled) {
+                .box-shadow(@shadow-control-pressed-focus-ie);
+                .box-shadow(@shadow-control-pressed-focus);
+            }
+        }
+    }
+}
+
+.btn-large-dataview {
+    display: inline-block;
+    width: 72px;
+    height: 58px;
+    padding: 2px;
+    margin:0;
+    box-shadow: none;
+    background-color: @background-normal-ie;
+    background-color: @background-normal;
+    border: @scaled-one-px-value-ie solid @border-regular-control-ie;
+    border: @scaled-one-px-value solid @border-regular-control;
+    .border-radius(@border-radius-button-normal-ie);
+    .border-radius(@border-radius-button-normal);
+
+    &.template-table {
+        width: 92px;
+    }
+
+    .icon-template-slicer.icon {
+        min-width: 36px;
+        height: 55px;
+        line-height: 53px;
+        border: none;
+    }
+
+    .icon {
+        display: inline-block;
+        .btn.btnsize(52px);
+        padding: 0;
+        .margin-right(@large-btn-dataview-y-margin-ie);
+        .margin-right(@large-btn-dataview-y-margin);
+        background-color: transparent;
+        background-repeat: no-repeat;
+        border: @scaled-one-px-value-ie solid @border-regular-control-ie;
+        border: @scaled-one-px-value solid @border-regular-control;
+        position: relative;
+    }
+
+    &.sheet-template-table {
+        width: 83px;
+        height: 54px;
+
+        .icon {
+            border: none;
+            .box-shadow(0 0 0 @scaled-one-px-value-ie @border-regular-control-ie);
+            .box-shadow(0 0 0 @scaled-one-px-value @border-regular-control);
+        }
+    }
+
+    svg.icon {
+        vertical-align: middle;
+        width: 52px;
+        padding: 5px;
+
+        fill: @icon-normal-ie;
+        fill: @icon-normal;
+
+        .btn& {
+            opacity: 1;
+        }
+    }
+
+    &:hover,
+    .over,
+    &:active,
+    &.active {
+        background-color: @background-normal-ie !important;
+        background-color: @background-normal !important;
+
+        &:not(:disabled) {
+            svg.icon {
+                opacity: inherit;
+            }
+        }
+    }
+
+    &:active:not(.disabled),
+    &.active:not(.disabled) {
+        .caret {
+            border-color: @icon-normal-ie;
+            border-color: @icon-normal;
+        }
+    }
+
+    &[disabled],
+    &.disabled {
+        opacity: @component-disabled-opacity-ie;
+        opacity: @component-disabled-opacity;
+    }
+
+    &:not(:disabled) {
+        .icon {
+            opacity: 1;
+        }
+
+        &:hover {
+            .icon {
+                .icon();
+            }
+        }
+    }
+
+    &:not(.disabled) {
+        &:focus, .btn-group.open & {
+            border-color: @border-fill-input-focused-ie;
+            border-color: @border-fill-input-focused;
+            .box-shadow(@shadow-fill-input-ie);
+            .box-shadow(@shadow-fill-input);
+        }
+    }
+}
+
+// Dialog buttons
+// ------------------------
+
+.dlg-btn {
+    .font-size-normal();
+    .font-weight-bold();
+    width: 86px;
+    color: @text-normal-ie;
+    color: @text-normal;
+    background-color: @background-normal-ie;
+    background-color: @background-normal;
+    border: @scaled-one-px-value-ie solid @border-regular-control-ie;
+    border: @scaled-one-px-value solid @border-regular-control;
+
+    &:hover:not(.disabled),
+    &.hover:not(.disabled) {
+        background-color: @highlight-button-hover-ie;
+        background-color: @highlight-button-hover;
+    }
+
+    &:not(.disabled) {
+        &:focus {
+            border-color: @border-control-focus-ie;
+            border-color: @border-control-focus;
+            .box-shadow(@shadow-fill-input-ie);
+            .box-shadow(@shadow-fill-input);
+        }
+    }
+
+    &.primary {
+        color: @text-inverse-ie;
+        color: @text-inverse;
+        background-color: @background-primary-dialog-button-ie;
+        background-color: @background-primary-dialog-button;
+        border-color: @background-primary-dialog-button-ie;
+        border-color: @background-primary-dialog-button;
+
+        &:not(.disabled) {
+            &:hover,
+            &.hover {
+                background-color: @highlight-primary-dialog-button-hover-ie;
+                background-color: @highlight-primary-dialog-button-hover;
+                border-color: @highlight-primary-dialog-button-hover-ie;
+                border-color: @highlight-primary-dialog-button-hover;
+            }
+
+            &:active,
+            &.active {
+                background-color: @highlight-primary-dialog-button-pressed-ie;
+                background-color: @highlight-primary-dialog-button-pressed;
+                border-color: @highlight-primary-dialog-button-pressed-ie;
+                border-color: @highlight-primary-dialog-button-pressed;
+            }
+
+            &:focus {
+                border-color: @border-button-pressed-focus-ie;
+                border-color: @border-button-pressed-focus;
+                .box-shadow(@shadow-control-primary-pressed-focus-ie);
+                .box-shadow(@shadow-control-primary-pressed-focus);
+            }
+        }
+    }
+
+    &[disabled] {
+        opacity: @component-disabled-opacity-ie;
+        opacity: @component-disabled-opacity;
+    }
+
+    &.auto {
+        width: auto;
+        min-width: 86px;
+    }
+}