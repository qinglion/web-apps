--- conflicted
+++ resolved
@@ -1,81 +1,65 @@
-.checkbox-indeterminate {
-    padding-left: 22px;
-    margin-bottom: 0;
-    .font-size-normal();
-    font-weight: normal;
-    position: relative;
-    min-height: 1em;
-
-    input[type=checkbox] {
-        display: none;
-
-        + label {
-            width: 14px;
-            height: 14px;
-<<<<<<< HEAD
-            background: #fff;
-            border: @scaled-one-px-value solid @gray;
-=======
-            background: @background-normal;
-            border: 1px solid @border-regular-control;
->>>>>>> cb214909
-            border-radius: 2px;
-            position: absolute;
-            left: 0;
-            margin-top: auto;
-        }
-
-        &:checked:not(:indeterminate) {
-            + label {
-                &::before {
-                    content: '';
-                    position: absolute;
-<<<<<<< HEAD
-                    //border: solid @gray-deep;
-                    .adaptive-solid-border(2px, @gray-deep);
-                    border-top: 0 none;
-                    border-left: 0 none;
-=======
-                    border: solid @text-normal;
-                    border-width: 0 2px 2px 0;
->>>>>>> cb214909
-                    transform: rotate(45deg);
-                    width: 5px;
-                    height: 9px;
-                    left: 4px;
-                }
-            }
-        }
-
-        &:indeterminate {
-            + label {
-                &::before {
-                    content: '';
-                    position: absolute;
-<<<<<<< HEAD
-                    border: @scaled-one-px-value solid @gray-deep;
-                    background: @gray-soft;
-=======
-                    border: 1px solid @text-normal;
-                    background: @icon-normal;
->>>>>>> cb214909
-                    width: 8px;
-                    height: 8px;
-                    left: 2px;
-                    top: 2px;
-                }
-            }
-        }
-
-        &.disabled,
-        &:disabled {
-            opacity: .4;
-
-            + label {
-                &::before {
-                    opacity: .4;
-                }
-            }
-        }
-    }
-}
+.checkbox-indeterminate {
+    padding-left: 22px;
+    margin-bottom: 0;
+    .font-size-normal();
+    font-weight: normal;
+    position: relative;
+    min-height: 1em;
+
+    input[type=checkbox] {
+        display: none;
+
+        + label {
+            width: 14px;
+            height: 14px;
+            background: @background-normal;
+            border: @scaled-one-px-value solid @border-regular-control;
+            border-radius: 2px;
+            position: absolute;
+            left: 0;
+            margin-top: auto;
+        }
+
+        &:checked:not(:indeterminate) {
+            + label {
+                &::before {
+                    content: '';
+                    position: absolute;
+                    border: @scaled-two-px-value solid @text-normal;
+                    border-top: 0 none;
+                    border-left: 0 none;
+                    transform: rotate(45deg);
+                    width: 5px;
+                    height: 9px;
+                    left: 4px;
+                }
+            }
+        }
+
+        &:indeterminate {
+            + label {
+                &::before {
+                    content: '';
+                    position: absolute;
+                    border: @scaled-one-px-value solid @text-normal;
+                    background: @icon-normal;
+                    width: 8px;
+                    height: 8px;
+                    left: 2px;
+                    top: 2px;
+                }
+            }
+        }
+
+        &.disabled,
+        &:disabled {
+            opacity: .4;
+
+            + label {
+                &::before {
+                    opacity: .4;
+                }
+            }
+        }
+    }
+}