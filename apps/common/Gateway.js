--- conflicted
+++ resolved
@@ -97,22 +97,13 @@
             }
         };
 
-<<<<<<< HEAD
         var _postMessage = function(msg) {
             // TODO: specify explicit origin
             if (window.parent && window.JSON) {
+            msg.frameEditorId = window.frameEditorId;
                 window.parent.postMessage(window.JSON.stringify(msg), "*");
             }
         };
-=======
-    var _postMessage = function(msg) {
-        // TODO: specify explicit origin
-        if (window.parent && window.JSON) {
-            msg.frameEditorId = window.frameEditorId;
-            window.parent.postMessage(window.JSON.stringify(msg), "*");
-        }
-    };
->>>>>>> 35e05f72
 
         var _onMessage = function(msg) {
             // TODO: check message origin
