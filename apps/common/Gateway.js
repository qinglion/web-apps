--- conflicted
+++ resolved
@@ -147,10 +147,10 @@
                 $me.trigger('setreferencedata', data);
             },
 
-<<<<<<< HEAD
             'refreshFile': function(data) {
                 $me.trigger('refreshfile', data);
-=======
+            },
+
             'setRequestedDocument': function(data) {
                 $me.trigger('setrequesteddocument', data);
             },
@@ -165,7 +165,6 @@
 
             'startFilling': function(data) {
                 $me.trigger('startfilling', data);
->>>>>>> 8e48a423
             }
         };
 
@@ -411,10 +410,10 @@
                 _postMessage({ event: 'onPluginsReady' });
             },
 
-<<<<<<< HEAD
             requestRefreshFile: function() {
                 _postMessage({ event: 'onRequestRefreshFile' });
-=======
+            },
+
             saveDocument: function(data) {
                 data && _postMessage({
                     event: 'onSaveDocument',
@@ -424,7 +423,6 @@
 
             submitForm: function() {
                 _postMessage({event: 'onSubmit'});
->>>>>>> 8e48a423
             },
 
             on: function(event, handler){
