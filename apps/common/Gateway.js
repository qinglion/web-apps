/*
 *
 * (c) Copyright Ascensio System Limited 2010-2017
 *
 * This program is a free software product. You can redistribute it and/or
 * modify it under the terms of the GNU Affero General Public License (AGPL)
 * version 3 as published by the Free Software Foundation. In accordance with
 * Section 7(a) of the GNU AGPL its Section 15 shall be amended to the effect
 * that Ascensio System SIA expressly excludes the warranty of non-infringement
 * of any third-party rights.
 *
 * This program is distributed WITHOUT ANY WARRANTY; without even the implied
 * warranty of MERCHANTABILITY or FITNESS FOR A PARTICULAR  PURPOSE. For
 * details, see the GNU AGPL at: http://www.gnu.org/licenses/agpl-3.0.html
 *
 * You can contact Ascensio System SIA at Lubanas st. 125a-25, Riga, Latvia,
 * EU, LV-1021.
 *
 * The  interactive user interfaces in modified source and object code versions
 * of the Program must display Appropriate Legal Notices, as required under
 * Section 5 of the GNU AGPL version 3.
 *
 * Pursuant to Section 7(b) of the License you must retain the original Product
 * logo when distributing the program. Pursuant to Section 7(e) we decline to
 * grant you any rights under trademark law for use of our trademarks.
 *
 * All the Product's GUI elements, including illustrations and icon sets, as
 * well as technical writing content are licensed under the terms of the
 * Creative Commons Attribution-ShareAlike 4.0 International. See the License
 * terms at http://creativecommons.org/licenses/by-sa/4.0/legalcode
 *
*/

if (Common === undefined) {
    var Common = {};
}

    Common.Gateway = new(function() {
        var me = this,
            $me = $(me);

        var commandMap = {
            'init': function(data) {
                $me.trigger('init', data);
            },

            'openDocument': function(data) {
                $me.trigger('opendocument', data);
            },

            'showMessage': function(data) {
                $me.trigger('showmessage', data);
            },

            'applyEditRights': function(data) {
                $me.trigger('applyeditrights', data);
            },

            'processSaveResult': function(data) {
                $me.trigger('processsaveresult', data);
            },

            'processRightsChange': function(data) {
                $me.trigger('processrightschange', data);
            },

            'refreshHistory': function(data) {
                $me.trigger('refreshhistory', data);
            },

            'setHistoryData': function(data) {
                $me.trigger('sethistorydata', data);
            },

            'setEmailAddresses': function(data) {
                $me.trigger('setemailaddresses', data);
            },

            'processMailMerge': function(data) {
                $me.trigger('processmailmerge', data);
            },

            'downloadAs': function() {
                $me.trigger('downloadas');
            },

            'processMouse': function(data) {
                $me.trigger('processmouse', data);
            },

            'internalCommand': function(data) {
                $me.trigger('internalcommand', data);
            },

            'resetFocus': function(data) {
                $me.trigger('resetfocus', data);
            }
        };

<<<<<<< HEAD
    var _postMessage = function(msg) {
        // TODO: specify explicit origin
        if (window.parent && window.JSON) {
            msg.frameEditorId = window.frameEditorId;
            window.parent.postMessage(window.JSON.stringify(msg), "*");
        }
    };
=======
        var _postMessage = function(msg) {
            // TODO: specify explicit origin
            if (window.parent && window.JSON) {
                msg.frameEditorId = window.frameEditorId;
                window.parent.postMessage(window.JSON.stringify(msg), "*");
            }
        };
>>>>>>> b50835cc

        var _onMessage = function(msg) {
            // TODO: check message origin
            var data = msg.data;
            if (Object.prototype.toString.apply(data) !== '[object String]' || !window.JSON) {
                return;
            }

            var cmd, handler;

            try {
                cmd = window.JSON.parse(data)
            } catch(e) {
                cmd = '';
            }

            if (cmd) {
                handler = commandMap[cmd.command];
                if (handler) {
                    handler.call(this, cmd.data);
                }
            }
        };

        var fn = function(e) { _onMessage(e); };

        if (window.attachEvent) {
            window.attachEvent('onmessage', fn);
        } else {
            window.addEventListener('message', fn, false);
        }

        return {

            ready: function() {
                _postMessage({ event: 'onReady' });
            },

            save: function(url) {
                _postMessage({
                    event: 'onSave',
                    data: url
                });
            },

            requestEditRights: function() {
                _postMessage({ event: 'onRequestEditRights' });
            },

            requestHistory: function() {
                _postMessage({ event: 'onRequestHistory' });
            },

            requestHistoryData: function(revision) {
                _postMessage({
                    event: 'onRequestHistoryData',
                    data: revision
                });
            },

            requestRestore: function(version, url) {
                _postMessage({
                    event: 'onRequestRestore',
                    data: {
                        version: version,
                        url: url
                    }
                });
            },

            requestEmailAddresses: function() {
                _postMessage({ event: 'onRequestEmailAddresses' });
            },

            requestStartMailMerge: function() {
                _postMessage({event: 'onRequestStartMailMerge'});
            },

            requestHistoryClose: function(revision) {
                _postMessage({event: 'onRequestHistoryClose'});
            },

            reportError: function(code, description) {
                _postMessage({
                    event: 'onError',
                    data: {
                        errorCode: code,
                        errorDescription: description
                    }
                });
            },

            sendInfo: function(info) {
                _postMessage({
                    event: 'onInfo',
                    data: info
                });
            },

            setDocumentModified: function(modified) {
                _postMessage({
                    event: 'onDocumentStateChange',
                    data: modified
                });
            },

            internalMessage: function(type, data) {
                _postMessage({
                    event: 'onInternalMessage',
                    data: {
                        type: type,
                        data: data
                    }
                });
            },

            updateVersion: function() {
                _postMessage({ event: 'onOutdatedVersion' });
            },

            downloadAs: function(url) {
                _postMessage({
                    event: 'onDownloadAs',
                    data: url
                });
            },

            collaborativeChanges: function() {
                _postMessage({event: 'onCollaborativeChanges'});
            },

            requestRename: function(title) {
                _postMessage({event: 'onRequestRename', data: title});
            },

            metaChange: function(meta) {
                _postMessage({event: 'onMetaChange', data: meta});
            },

            on: function(event, handler){
                var localHandler = function(event, data){
                    handler.call(me, data)
                };

                $me.on(event, localHandler);
            }
        }

    })();<|MERGE_RESOLUTION|>--- conflicted
+++ resolved
@@ -97,15 +97,6 @@
             }
         };
 
-<<<<<<< HEAD
-    var _postMessage = function(msg) {
-        // TODO: specify explicit origin
-        if (window.parent && window.JSON) {
-            msg.frameEditorId = window.frameEditorId;
-            window.parent.postMessage(window.JSON.stringify(msg), "*");
-        }
-    };
-=======
         var _postMessage = function(msg) {
             // TODO: specify explicit origin
             if (window.parent && window.JSON) {
@@ -113,7 +104,6 @@
                 window.parent.postMessage(window.JSON.stringify(msg), "*");
             }
         };
->>>>>>> b50835cc
 
         var _onMessage = function(msg) {
             // TODO: check message origin
