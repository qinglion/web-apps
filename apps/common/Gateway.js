/*
 * (c) Copyright Ascensio System SIA 2010-2024
 *
 * This program is a free software product. You can redistribute it and/or
 * modify it under the terms of the GNU Affero General Public License (AGPL)
 * version 3 as published by the Free Software Foundation. In accordance with
 * Section 7(a) of the GNU AGPL its Section 15 shall be amended to the effect
 * that Ascensio System SIA expressly excludes the warranty of non-infringement
 * of any third-party rights.
 *
 * This program is distributed WITHOUT ANY WARRANTY; without even the implied
 * warranty of MERCHANTABILITY or FITNESS FOR A PARTICULAR  PURPOSE. For
 * details, see the GNU AGPL at: http://www.gnu.org/licenses/agpl-3.0.html
 *
 * You can contact Ascensio System SIA at 20A-6 Ernesta Birznieka-Upish
 * street, Riga, Latvia, EU, LV-1050.
 *
 * The  interactive user interfaces in modified source and object code versions
 * of the Program must display Appropriate Legal Notices, as required under
 * Section 5 of the GNU AGPL version 3.
 *
 * Pursuant to Section 7(b) of the License you must retain the original Product
 * logo when distributing the program. Pursuant to Section 7(e) we decline to
 * grant you any rights under trademark law for use of our trademarks.
 *
 * All the Product's GUI elements, including illustrations and icon sets, as
 * well as technical writing content are licensed under the terms of the
 * Creative Commons Attribution-ShareAlike 4.0 International. See the License
 * terms at http://creativecommons.org/licenses/by-sa/4.0/legalcode
 *
 */

if (window.Common === undefined) {
    window.Common = {};
}

    Common.Gateway = new(function() {
        var me = this,
            $me = $(me);

        var commandMap = {
            'init': function(data) {
                $me.trigger('init', data);
            },

            'openDocument': function(data) {
                $me.trigger('opendocument', data);
            },

            'openDocumentFromBinary': function(data) {
                $me.trigger('opendocumentfrombinary', data);
            },

            'showMessage': function(data) {
                $me.trigger('showmessage', data);
            },

            'applyEditRights': function(data) {
                $me.trigger('applyeditrights', data);
            },

            'processSaveResult': function(data) {
                $me.trigger('processsaveresult', data);
            },

            'processRightsChange': function(data) {
                $me.trigger('processrightschange', data);
            },

            'refreshHistory': function(data) {
                $me.trigger('refreshhistory', data);
            },

            'setHistoryData': function(data) {
                $me.trigger('sethistorydata', data);
            },

            'setEmailAddresses': function(data) {
                $me.trigger('setemailaddresses', data);
            },

            'setActionLink': function (data) {
                $me.trigger('setactionlink', data.url);
            },

            'processMailMerge': function(data) {
                $me.trigger('processmailmerge', data);
            },

            'downloadAs': function(data) {
                $me.trigger('downloadas', data);
            },

            'processMouse': function(data) {
                $me.trigger('processmouse', data);
            },

            'internalCommand': function(data) {
                $me.trigger('internalcommand', data);
            },

            'resetFocus': function(data) {
                $me.trigger('resetfocus', data);
            },

            'setUsers': function(data) {
                $me.trigger('setusers', data);
            },

            'showSharingSettings': function(data) {
                $me.trigger('showsharingsettings', data);
            },

            'setSharingSettings': function(data) {
                $me.trigger('setsharingsettings', data);
            },

            'insertImage': function(data) {
                $me.trigger('insertimage', data);
            },

            'setMailMergeRecipients': function(data) {
                $me.trigger('setmailmergerecipients', data);
            },

            'setRevisedFile': function(data) {
                $me.trigger('setrevisedfile', data);
            },

            'setFavorite': function(data) {
                $me.trigger('setfavorite', data);
            },

            'requestClose': function(data) {
                $me.trigger('requestclose', data);
            },

            'blurFocus': function(data) {
                $me.trigger('blurfocus', data);
            },

            'grabFocus': function(data) {
                $me.trigger('grabfocus', data);
            },

            'setReferenceData': function(data) {
                $me.trigger('setreferencedata', data);
            },

            'refreshFile': function(data) {
                $me.trigger('refreshfile', data);
            },

            'setRequestedDocument': function(data) {
                $me.trigger('setrequesteddocument', data);
            },

            'setRequestedSpreadsheet': function(data) {
                $me.trigger('setrequestedspreadsheet', data);
            },

            'setReferenceSource': function(data) {
                $me.trigger('setreferencesource', data);
            },

            'startFilling': function(data) {
                $me.trigger('startfilling', data);
            }
        };

        var _postMessage = function(msg, buffer) {
            // TODO: specify explicit origin
            if (window.parent && window.JSON) {
                msg.frameEditorId = window.frameEditorId;
                buffer ? window.parent.postMessage(msg, "*", [buffer]) : window.parent.postMessage(window.JSON.stringify(msg), "*");
            }
        };

        var _onMessage = function(msg) {
            // TODO: check message origin
            if (msg.origin !== window.parentOrigin && msg.origin !== window.location.origin && !(msg.origin==="null" && (window.parentOrigin==="file://" || window.location.origin==="file://"))) return;

            var data = msg.data;
            if (data && data.command === 'openDocumentFromBinary') {
                handler = commandMap[data.command];
                if (handler) {
                    handler.call(this, data.data);
                }
                return;
            }

            if (Object.prototype.toString.apply(data) !== '[object String]' || !window.JSON) {
                return;
            }

            var cmd, handler;

            try {
                cmd = window.JSON.parse(data)
            } catch(e) {
                cmd = '';
            }

            if (cmd) {
                handler = commandMap[cmd.command];
                if (handler) {
                    handler.call(this, cmd.data);
                }
            }
        };

        var fn = function(e) { _onMessage(e); };

        if (window.attachEvent) {
            window.attachEvent('onmessage', fn);
        } else {
            window.addEventListener('message', fn, false);
        }

        return {

            appReady: function() {
                _postMessage({ event: 'onAppReady' });
            },

            requestEditRights: function() {
                _postMessage({ event: 'onRequestEditRights' });
            },

            requestHistory: function() {
                _postMessage({ event: 'onRequestHistory' });
            },

            requestHistoryData: function(revision) {
                _postMessage({
                    event: 'onRequestHistoryData',
                    data: revision
                });
            },

            requestRestore: function(version, url, fileType) {
                _postMessage({
                    event: 'onRequestRestore',
                    data: {
                        version: version,
                        url: url,
                        fileType: fileType
                    }
                });
            },

            requestEmailAddresses: function() {
                _postMessage({ event: 'onRequestEmailAddresses' });
            },

            requestStartMailMerge: function() {
                _postMessage({event: 'onRequestStartMailMerge'});
            },

            requestHistoryClose: function(revision) {
                _postMessage({event: 'onRequestHistoryClose'});
            },

            reportError: function(code, description) {
                _postMessage({
                    event: 'onError',
                    data: {
                        errorCode: code,
                        errorDescription: description
                    }
                });
            },

            reportWarning: function(code, description) {
                _postMessage({
                    event: 'onWarning',
                    data: {
                        warningCode: code,
                        warningDescription: description
                    }
                });
            },

            sendInfo: function(info) {
                _postMessage({
                    event: 'onInfo',
                    data: info
                });
            },

            setDocumentModified: function(modified) {
                _postMessage({
                    event: 'onDocumentStateChange',
                    data: modified
                });
            },

            internalMessage: function(type, data) {
                _postMessage({
                    event: 'onInternalMessage',
                    data: {
                        type: type,
                        data: data
                    }
                });
            },

            updateVersion: function() {
                _postMessage({ event: 'onOutdatedVersion' });
            },

            downloadAs: function(url, fileType) {
                _postMessage({
                    event: 'onDownloadAs',
                    data: {
                        url: url,
                        fileType: fileType
                    }
                });
            },

            requestSaveAs: function(url, title, fileType) {
                _postMessage({
                    event: 'onRequestSaveAs',
                    data: {
                        url: url,
                        title: title,
                        fileType: fileType
                    }
                });
            },

            collaborativeChanges: function() {
                _postMessage({event: 'onCollaborativeChanges'});
            },

            requestRename: function(title) {
                _postMessage({event: 'onRequestRename', data: title});
            },

            metaChange: function(meta) {
                _postMessage({event: 'onMetaChange', data: meta});
            },

            documentReady: function() {
                _postMessage({ event: 'onDocumentReady' });
            },

            requestClose: function() {
                _postMessage({event: 'onRequestClose'});
            },

            requestMakeActionLink: function (config) {
                _postMessage({event:'onMakeActionLink', data: config});
            },

            requestUsers:  function (command, id) {
                _postMessage({event:'onRequestUsers', data: {c: command, id: id}});
            },

            requestSendNotify:  function (emails) {
                _postMessage({event:'onRequestSendNotify', data: emails});
            },

            requestInsertImage:  function (command) {
                _postMessage({event:'onRequestInsertImage', data: {c: command}});
            },

            requestMailMergeRecipients:  function () {
                _postMessage({event:'onRequestMailMergeRecipients'});
            },

            requestCompareFile:  function () {
                _postMessage({event:'onRequestCompareFile'});
            },

            requestSharingSettings:  function () {
                _postMessage({event:'onRequestSharingSettings'});
            },

            requestCreateNew:  function () {
                _postMessage({event:'onRequestCreateNew'});
            },

            requestReferenceData:  function (data) {
                _postMessage({event:'onRequestReferenceData', data: data});
            },

            requestOpen:  function (data) {
                _postMessage({event:'onRequestOpen', data: data});
            },

            requestSelectDocument:  function (command) {
                _postMessage({event:'onRequestSelectDocument', data: {c: command}});
            },

            requestSelectSpreadsheet:  function (command) {
                _postMessage({event:'onRequestSelectSpreadsheet', data: {c: command}});
            },

            requestReferenceSource:  function () {
                _postMessage({event:'onRequestReferenceSource'});
            },

            requestStartFilling:  function (roles) {
                _postMessage({
                    event:'onRequestStartFilling',
                    data: roles
                });
            },

<<<<<<< HEAD
            switchEditorType:  function (value, restart) {
                _postMessage({event:'onSwitchEditorType', data: {type: value, restart: restart}});
=======
            requestFillingStatus:  function (role) {
                _postMessage({
                    event:'onRequestFillingStatus',
                    data: role
                });
>>>>>>> 7b2234b2
            },

            pluginsReady: function() {
                _postMessage({ event: 'onPluginsReady' });
            },

            requestRefreshFile: function() {
                _postMessage({ event: 'onRequestRefreshFile' });
            },

            userActionRequired: function() {
                _postMessage({ event: 'onUserActionRequired' });
            },

            saveDocument: function(data) {
                data && _postMessage({
                    event: 'onSaveDocument',
                    data: data.buffer
                }, data.buffer);
            },

            submitForm: function() {
                _postMessage({event: 'onSubmit'});
            },

            on: function(event, handler){
                var localHandler = function(event, data){
                    handler.call(me, data)
                };

                $me.on(event, localHandler);
            }
        }

    })();<|MERGE_RESOLUTION|>--- conflicted
+++ resolved
@@ -409,16 +409,14 @@
                 });
             },
 
-<<<<<<< HEAD
             switchEditorType:  function (value, restart) {
                 _postMessage({event:'onSwitchEditorType', data: {type: value, restart: restart}});
-=======
+            },
             requestFillingStatus:  function (role) {
                 _postMessage({
                     event:'onRequestFillingStatus',
                     data: role
                 });
->>>>>>> 7b2234b2
             },
 
             pluginsReady: function() {
