const webpack = require('webpack');
const CopyWebpackPlugin = require('copy-webpack-plugin');
const HtmlWebpackPlugin = require('html-webpack-plugin');
const { CleanWebpackPlugin } = require('clean-webpack-plugin');
// const WebpackRTLPlugin = require('webpack-rtl-plugin');
// const rtlcss = require('rtlcss');
// const postcssRTLCSS = require('postcss-rtlcss');
// const { Mode } = require('postcss-rtlcss/options');

const MiniCssExtractPlugin = require('mini-css-extract-plugin');
const CssMinimizerPlugin = require('css-minimizer-webpack-plugin');
const TerserPlugin = require('terser-webpack-plugin');
const WorkboxPlugin = require('workbox-webpack-plugin');
const fs = require('fs')

const path = require('path');

function resolvePath(dir) {
  return path.join(__dirname, '..', dir);
}

const env = process.env.NODE_ENV || 'development';
const target = process.env.TARGET || 'web';
const editor = process.env.TARGET_EDITOR == 'cell' ? 'spreadsheeteditor' :
                    process.env.TARGET_EDITOR == 'slide' ? 'presentationeditor' : 'documenteditor';
const targetPatch = process.env.TARGET_EDITOR || 'word';
const addonPath = process.env.ADDON_ENV || 'path';

module.exports = {
  mode: env,
  entry: {
    app: `../../apps/${editor}/mobile/src/app.js`,
  },
  output: {
    path: resolvePath(`../../apps/${editor}/mobile`), // path above depends on it
    filename: 'dist/js/[name].js', // in such form will be injected in index.html
    chunkFilename: 'dist/js/[name].js',
    publicPath: '',
    hotUpdateChunkFilename: 'hot/hot-update.js',
    hotUpdateMainFilename: 'hot/hot-update.json',
  },
  resolve: {
    extensions: ['.js', '.jsx', '.json'],
    alias: {
      '@': resolvePath(`../../apps/${editor}/mobile/src`),
    },
    modules: [path.resolve(__dirname, '..', 'node_modules'), 'node_modules'],
  },
  watch: env == 'development',
  watchOptions: {
      aggregateTimeout: 600,
      poll: 1000,
  },
  externals: {
      jquery: 'jQuery'
  },

  devtool: env === 'production' ? false/*'source-map'*/ : 'source-map', // TODO: turn off debugger source map before release
  optimization: {
    minimizer: [new TerserPlugin({
    })],
    moduleIds: 'named',
  },
  module: {
    rules: [
      {
        test: /\.(mjs|js|jsx)$/,
        use: {
            loader: 'babel-loader',
            options: {
                
            }
        },
        include: [
          resolvePath(`../../apps/${editor}/mobile/src`),
          resolvePath('../../apps/common/mobile/lib'),
          resolvePath('node_modules/framework7'),

          resolvePath('node_modules/framework7-react'),

          resolvePath('node_modules/template7'),
          resolvePath('node_modules/dom7'),
          resolvePath('node_modules/ssr-window'),

          //resolvePath(`${addonPath}`),
          resolvePath('../../../web-apps-mobile/word'),
          resolvePath('../../../web-apps-mobile/slide'),
          resolvePath('../../../web-apps-mobile/cell')
        ],
      },



      {
        test: /\.css$/,
        exclude: [/skeleton\.css$/i],
        use: [
          (env === 'development' ? 'style-loader' : {
            loader: MiniCssExtractPlugin.loader,
            options: {
              publicPath: '../'
            }
          }),
          'css-loader',
<<<<<<< HEAD
          {
            loader: 'postcss-loader',
            options: {
              postcssOptions: {
                path: path.resolve(__dirname, '..'),
                // plugins: [
                //   postcssRTLCSS({mode: Mode.combined})
                // ]
              },
=======
            {
                loader: 'postcss-loader',
                options: {
                  postcssOptions: {
                        path: path.resolve(__dirname, '..'),
                    }
                },
>>>>>>> 3b9d9925
            },
          },
        ],
      },
      {
        test: /\.less$/,
        use: [
          (env === 'development' ? 'style-loader' : {
            loader: MiniCssExtractPlugin.loader,
            options: {
              publicPath: '../'
            }
          }),
            'css-loader?url=false',
            {
<<<<<<< HEAD
              loader: 'postcss-loader',
              options: {
                postcssOptions: {
                  path: path.resolve(__dirname, '..'),
                  // plugins: [
                  //   postcssRTLCSS({mode: Mode.combined})
                  // ]
=======
                loader: 'postcss-loader',
                options: {
                  postcssOptions: {
                        path: path.resolve(__dirname, '..'),
                    }
>>>>>>> 3b9d9925
                },
              },
            },
            {
              loader: "less-loader",
              options: {
                lessOptions: {
                  javascriptEnabled: true,
                  globalVars: {
                      "common-image-path": env === 'production' ? `../../../${editor}/mobile/resources/img` : '../../common/mobile/resources/img',
                      "app-image-path": env === 'production' ? '../resources/img' : './resources/img',
                  }
                }
              }
            },
        ],
      },
      {
        test: /\.(png|jpe?g|gif|svg)(\?.*)?$/,
        loader: 'url-loader',
        options: {
          limit: 10000,
          name: 'images/[name].[ext]',
          outputPath: `../../../apps/${editor}/mobile/dist`,
        },
      },
      {
        test: /\.(woff2?|eot|ttf|otf)(\?.*)?$/,
        loader: 'url-loader',
        options: {
          limit: 10000,
          name: 'fonts/[name].[ext]',
          outputPath: `../../../apps/${editor}/mobile/dist/assets`,

        },
      },
    ],
  },
  plugins: [
    new webpack.DefinePlugin({
      'process.env.NODE_ENV': JSON.stringify(env),
      'process.env.TARGET': JSON.stringify(target),
      __PRODUCT_VERSION__: JSON.stringify(process.env.PRODUCT_VERSION ? process.env.PRODUCT_VERSION : '6.2.0d'),
      __PUBLISHER_ADDRESS__: JSON.stringify(process.env.PUBLISHER_ADDRESS || '20A-12 Ernesta Birznieka-Upisha street, Riga, Latvia, EU, LV-1050'),
      __SUPPORT_EMAIL__: JSON.stringify(process.env.SUPPORT_EMAIL || 'support@onlyoffice.com'),
      __SUPPORT_URL__: JSON.stringify(process.env.SUPPORT_URL || 'https://support.onlyoffice.com'),
      __PUBLISHER_PHONE__: JSON.stringify(process.env.PUBLISHER_PHONE || '+371 633-99867'),
      __PUBLISHER_URL__: JSON.stringify(process.env.PUBLISHER_URL || 'https://www.onlyoffice.com'),
      __PUBLISHER_NAME__: JSON.stringify(process.env.PUBLISHER_NAME || 'Ascensio System SIA'),
      __APP_TITLE_TEXT__: JSON.stringify(process.env.APP_TITLE_TEXT ? process.env.APP_TITLE_TEXT : 'ONLYOFFICE'),
      __COMPANY_NAME__: JSON.stringify(process.env.COMPANY_NAME ? process.env.COMPANY_NAME : 'ONLYOFFICE'),
      __HELP_URL__: JSON.stringify(process.env.HELP_URL || 'https://helpcenter.onlyoffice.com'),
      __SALES_EMAIL__: JSON.stringify(process.env.__SALES_EMAIL__ || 'sales@onlyoffice.com'),
    }),
    new webpack.BannerPlugin(`\n* Version: ${process.env.PRODUCT_VERSION} (build: ${process.env.BUILD_NUMBER})\n`),

    ...(env === 'production' ? [
      new CssMinimizerPlugin({
        minimizerOptions: {
            processorOptions: {
                safe: true,
                map: { inline: false },
            },
        },
      }),
      new webpack.optimize.ModuleConcatenationPlugin(),
    ] : [
      // Development only plugins
      new webpack.HotModuleReplacementPlugin(),
      // new webpack.NamedModulesPlugin(),
    ]),
    // new CleanWebpackPlugin(),
    new MiniCssExtractPlugin({
      filename: 'css/[name].css',
    }),
    // new WebpackRTLPlugin({
    //   filename: 'css/[name].rtl.css',
    //   diffOnly: true
    // }),
    new HtmlWebpackPlugin({
      filename: `../../../apps/${editor}/mobile/index.html`,
      template: `../../apps/${editor}/mobile/src/index_dev.html`,
      inject: true,
      minify: env === 'production' ? {
        collapseWhitespace: true,
        removeComments: true,
        removeRedundantAttributes: true,
        removeScriptTypeAttributes: true,
        removeStyleLinkTypeAttributes: true,
        useShortDoctype: true
      } : false,
      skeleton: {
          stylesheet: env === 'development' ? undefined : fs.readFileSync(`../../apps/common/mobile/resources/css/skeleton.css`),
          htmlscript: fs.readFileSync(`../../apps/common/mobile/utils/htmlutils.js`),
      },
      system: {
          env: {
              defaultLang: JSON.stringify(process.env.DEFAULT_LANG || "en"),
          }
      },
    }),
    new CopyWebpackPlugin({
      patterns: [
        {
          noErrorOnMissing: true,
          from: resolvePath('src/static'),
          to: resolvePath('www/static'),
        },
        {
          noErrorOnMissing: true,
          from: resolvePath('src/manifest.json'),
          to: resolvePath('www/manifest.json'),
        },
      ],
    }),
    new webpack.NormalModuleReplacementPlugin(
        /\.{2}\/lib\/patch/,
        resource => (env == 'development' || /web-apps-mobile/.test(process.env.addon)) &&
                        fs.existsSync(`../../../web-apps-mobile/${targetPatch}/patch.jsx`) ?
                            resource.request = `../../../../../../web-apps-mobile/${targetPatch}/patch.jsx` : resource
        //resource => fs.existsSync(`${addonPath}/patch.jsx`) ?
                        //resource.request = `../../../${addonPath}/patch.jsx` : resource
    ),
  ],
};<|MERGE_RESOLUTION|>--- conflicted
+++ resolved
@@ -2,10 +2,6 @@
 const CopyWebpackPlugin = require('copy-webpack-plugin');
 const HtmlWebpackPlugin = require('html-webpack-plugin');
 const { CleanWebpackPlugin } = require('clean-webpack-plugin');
-// const WebpackRTLPlugin = require('webpack-rtl-plugin');
-// const rtlcss = require('rtlcss');
-// const postcssRTLCSS = require('postcss-rtlcss');
-// const { Mode } = require('postcss-rtlcss/options');
 
 const MiniCssExtractPlugin = require('mini-css-extract-plugin');
 const CssMinimizerPlugin = require('css-minimizer-webpack-plugin');
@@ -102,26 +98,13 @@
             }
           }),
           'css-loader',
-<<<<<<< HEAD
           {
             loader: 'postcss-loader',
             options: {
               postcssOptions: {
-                path: path.resolve(__dirname, '..'),
-                // plugins: [
-                //   postcssRTLCSS({mode: Mode.combined})
-                // ]
-              },
-=======
-            {
-                loader: 'postcss-loader',
-                options: {
-                  postcssOptions: {
-                        path: path.resolve(__dirname, '..'),
-                    }
-                },
->>>>>>> 3b9d9925
-            },
+                    path: path.resolve(__dirname, '..'),
+                }
+            }
           },
         ],
       },
@@ -134,38 +117,27 @@
               publicPath: '../'
             }
           }),
-            'css-loader?url=false',
-            {
-<<<<<<< HEAD
-              loader: 'postcss-loader',
-              options: {
-                postcssOptions: {
-                  path: path.resolve(__dirname, '..'),
-                  // plugins: [
-                  //   postcssRTLCSS({mode: Mode.combined})
-                  // ]
-=======
-                loader: 'postcss-loader',
-                options: {
-                  postcssOptions: {
-                        path: path.resolve(__dirname, '..'),
-                    }
->>>>>>> 3b9d9925
-                },
-              },
-            },
-            {
-              loader: "less-loader",
-              options: {
-                lessOptions: {
-                  javascriptEnabled: true,
-                  globalVars: {
-                      "common-image-path": env === 'production' ? `../../../${editor}/mobile/resources/img` : '../../common/mobile/resources/img',
-                      "app-image-path": env === 'production' ? '../resources/img' : './resources/img',
-                  }
+          'css-loader?url=false',
+          {
+            loader: 'postcss-loader',
+            options: {
+              postcssOptions: {
+                    path: path.resolve(__dirname, '..'),
+                }
+            }
+          },
+          {
+            loader: "less-loader",
+            options: {
+              lessOptions: {
+                javascriptEnabled: true,
+                globalVars: {
+                    "common-image-path": env === 'production' ? `../../../${editor}/mobile/resources/img` : '../../common/mobile/resources/img',
+                    "app-image-path": env === 'production' ? '../resources/img' : './resources/img',
                 }
               }
-            },
+            }
+          },
         ],
       },
       {
