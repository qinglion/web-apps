--- conflicted
+++ resolved
@@ -208,20 +208,14 @@
         removeStyleLinkTypeAttributes: true,
         useShortDoctype: true
       } : false,
-<<<<<<< HEAD
       skeleton: {
           stylesheet: env === 'development' ? undefined : fs.readFileSync(`../../apps/common/mobile/resources/css/skeleton.css`),
       },
-=======
       system: {
           env: {
               defaultLang: JSON.stringify(process.env.DEFAULT_LANG || "en"),
           }
       },
-    }),
-    new MiniCssExtractPlugin({
-      filename: 'css/[name].css',
->>>>>>> fb359929
     }),
     new CopyWebpackPlugin({
       patterns: [
