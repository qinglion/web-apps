--- conflicted
+++ resolved
@@ -134,10 +134,7 @@
                   globalVars: {
                       "common-image-header-path": env === 'production' ? `../../../${editor}/mobile/resources/img/header` : '../../common/mobile/resources/img/header',
                       "common-image-about-path": env === 'production' ? `../../../${editor}/mobile/resources/img/about` : '../../common/main/resources/img/about',
-<<<<<<< HEAD
-=======
                       "app-image-path": env === 'production' ? '../resources/img' : './resources/img',
->>>>>>> c0d55a2a
                   }
                 }
               }
@@ -212,23 +209,14 @@
         removeStyleLinkTypeAttributes: true,
         useShortDoctype: true
       } : false,
-<<<<<<< HEAD
       skeleton: {
           stylesheet: env === 'development' ? undefined : fs.readFileSync(`../../apps/common/mobile/resources/css/skeleton.css`),
       },
-=======
->>>>>>> c0d55a2a
       system: {
           env: {
               defaultLang: JSON.stringify(process.env.DEFAULT_LANG || "en"),
           }
       },
-<<<<<<< HEAD
-=======
-    }),
-    new MiniCssExtractPlugin({
-      filename: 'css/[name].css',
->>>>>>> c0d55a2a
     }),
     new CopyWebpackPlugin({
       patterns: [
